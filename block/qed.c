--- conflicted
+++ resolved
@@ -599,11 +599,7 @@
     blk_set_allow_write_beyond_eof(blk, true);
 
     /* File must start empty and grow, check truncate is supported */
-<<<<<<< HEAD
-    ret = blk_truncate(blk, 0, errp);
-=======
     ret = blk_truncate(blk, 0, PREALLOC_MODE_OFF, errp);
->>>>>>> ba87166e
     if (ret < 0) {
         goto out;
     }
