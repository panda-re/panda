/*
 * QEMU Block backends
 *
 * Copyright (C) 2014-2016 Red Hat, Inc.
 *
 * Authors:
 *  Markus Armbruster <armbru@redhat.com>,
 *
 * This work is licensed under the terms of the GNU LGPL, version 2.1
 * or later.  See the COPYING.LIB file in the top-level directory.
 */

#include "qemu/osdep.h"
#include "sysemu/block-backend.h"
#include "block/block_int.h"
#include "block/blockjob.h"
#include "block/throttle-groups.h"
#include "sysemu/blockdev.h"
#include "sysemu/sysemu.h"
#include "qapi-event.h"
#include "qemu/id.h"
#include "trace.h"
#include "migration/misc.h"

/* Number of coroutines to reserve per attached device model */
#define COROUTINE_POOL_RESERVATION 64

#define NOT_DONE 0x7fffffff /* used while emulated sync operation in progress */

static AioContext *blk_aiocb_get_aio_context(BlockAIOCB *acb);

struct BlockBackend {
    char *name;
    int refcnt;
    BdrvChild *root;
    DriveInfo *legacy_dinfo;    /* null unless created by drive_new() */
    QTAILQ_ENTRY(BlockBackend) link;         /* for block_backends */
    QTAILQ_ENTRY(BlockBackend) monitor_link; /* for monitor_block_backends */
    BlockBackendPublic public;

    void *dev;                  /* attached device model, if any */
    bool legacy_dev;            /* true if dev is not a DeviceState */
    /* TODO change to DeviceState when all users are qdevified */
    const BlockDevOps *dev_ops;
    void *dev_opaque;

    /* the block size for which the guest device expects atomicity */
    int guest_block_size;

    /* If the BDS tree is removed, some of its options are stored here (which
     * can be used to restore those options in the new BDS on insert) */
    BlockBackendRootState root_state;

    bool enable_write_cache;

    /* I/O stats (display with "info blockstats"). */
    BlockAcctStats stats;

    BlockdevOnError on_read_error, on_write_error;
    bool iostatus_enabled;
    BlockDeviceIoStatus iostatus;

    uint64_t perm;
    uint64_t shared_perm;
    bool disable_perm;

    bool allow_write_beyond_eof;

    NotifierList remove_bs_notifiers, insert_bs_notifiers;

    int quiesce_counter;
    VMChangeStateEntry *vmsh;
    bool force_allow_inactivate;
};

typedef struct BlockBackendAIOCB {
    BlockAIOCB common;
    BlockBackend *blk;
    int ret;
} BlockBackendAIOCB;

static const AIOCBInfo block_backend_aiocb_info = {
    .get_aio_context = blk_aiocb_get_aio_context,
    .aiocb_size = sizeof(BlockBackendAIOCB),
};

static void drive_info_del(DriveInfo *dinfo);
static BlockBackend *bdrv_first_blk(BlockDriverState *bs);

/* All BlockBackends */
static QTAILQ_HEAD(, BlockBackend) block_backends =
    QTAILQ_HEAD_INITIALIZER(block_backends);

/* All BlockBackends referenced by the monitor and which are iterated through by
 * blk_next() */
static QTAILQ_HEAD(, BlockBackend) monitor_block_backends =
    QTAILQ_HEAD_INITIALIZER(monitor_block_backends);

static void blk_root_inherit_options(int *child_flags, QDict *child_options,
                                     int parent_flags, QDict *parent_options)
{
    /* We're not supposed to call this function for root nodes */
    abort();
}
static void blk_root_drained_begin(BdrvChild *child);
static void blk_root_drained_end(BdrvChild *child);

static void blk_root_change_media(BdrvChild *child, bool load);
static void blk_root_resize(BdrvChild *child);

static char *blk_root_get_parent_desc(BdrvChild *child)
{
    BlockBackend *blk = child->opaque;
    char *dev_id;

    if (blk->name) {
        return g_strdup(blk->name);
    }

    dev_id = blk_get_attached_dev_id(blk);
    if (*dev_id) {
        return dev_id;
    } else {
        /* TODO Callback into the BB owner for something more detailed */
        g_free(dev_id);
        return g_strdup("a block device");
    }
}

static const char *blk_root_get_name(BdrvChild *child)
{
    return blk_name(child->opaque);
}

static void blk_vm_state_changed(void *opaque, int running, RunState state)
{
    Error *local_err = NULL;
    BlockBackend *blk = opaque;

    if (state == RUN_STATE_INMIGRATE) {
        return;
    }

    qemu_del_vm_change_state_handler(blk->vmsh);
    blk->vmsh = NULL;
    blk_set_perm(blk, blk->perm, blk->shared_perm, &local_err);
    if (local_err) {
        error_report_err(local_err);
    }
}

/*
 * Notifies the user of the BlockBackend that migration has completed. qdev
 * devices can tighten their permissions in response (specifically revoke
 * shared write permissions that we needed for storage migration).
 *
 * If an error is returned, the VM cannot be allowed to be resumed.
 */
static void blk_root_activate(BdrvChild *child, Error **errp)
{
    BlockBackend *blk = child->opaque;
    Error *local_err = NULL;

    if (!blk->disable_perm) {
        return;
    }

    blk->disable_perm = false;

    blk_set_perm(blk, blk->perm, BLK_PERM_ALL, &local_err);
    if (local_err) {
        error_propagate(errp, local_err);
        blk->disable_perm = true;
        return;
    }

    if (runstate_check(RUN_STATE_INMIGRATE)) {
        /* Activation can happen when migration process is still active, for
         * example when nbd_server_add is called during non-shared storage
         * migration. Defer the shared_perm update to migration completion. */
        if (!blk->vmsh) {
            blk->vmsh = qemu_add_vm_change_state_handler(blk_vm_state_changed,
                                                         blk);
        }
        return;
    }

    blk_set_perm(blk, blk->perm, blk->shared_perm, &local_err);
    if (local_err) {
        error_propagate(errp, local_err);
        blk->disable_perm = true;
        return;
    }
}

void blk_set_force_allow_inactivate(BlockBackend *blk)
{
    blk->force_allow_inactivate = true;
}

static bool blk_can_inactivate(BlockBackend *blk)
{
    /* If it is a guest device, inactivate is ok. */
    if (blk->dev || blk_name(blk)[0]) {
        return true;
    }

    /* Inactivating means no more writes to the image can be done,
     * even if those writes would be changes invisible to the
     * guest.  For block job BBs that satisfy this, we can just allow
     * it.  This is the case for mirror job source, which is required
     * by libvirt non-shared block migration. */
    if (!(blk->perm & (BLK_PERM_WRITE | BLK_PERM_WRITE_UNCHANGED))) {
        return true;
    }

    return blk->force_allow_inactivate;
}

static int blk_root_inactivate(BdrvChild *child)
{
    BlockBackend *blk = child->opaque;

    if (blk->disable_perm) {
        return 0;
    }

    if (!blk_can_inactivate(blk)) {
        return -EPERM;
    }

    blk->disable_perm = true;
    if (blk->root) {
        bdrv_child_try_set_perm(blk->root, 0, BLK_PERM_ALL, &error_abort);
    }

    return 0;
}

static const BdrvChildRole child_root = {
    .inherit_options    = blk_root_inherit_options,

    .change_media       = blk_root_change_media,
    .resize             = blk_root_resize,
    .get_name           = blk_root_get_name,
    .get_parent_desc    = blk_root_get_parent_desc,

    .drained_begin      = blk_root_drained_begin,
    .drained_end        = blk_root_drained_end,

    .activate           = blk_root_activate,
    .inactivate         = blk_root_inactivate,
};

/*
 * Create a new BlockBackend with a reference count of one.
 *
 * @perm is a bitmasks of BLK_PERM_* constants which describes the permissions
 * to request for a block driver node that is attached to this BlockBackend.
 * @shared_perm is a bitmask which describes which permissions may be granted
 * to other users of the attached node.
 * Both sets of permissions can be changed later using blk_set_perm().
 *
 * Return the new BlockBackend on success, null on failure.
 */
BlockBackend *blk_new(uint64_t perm, uint64_t shared_perm)
{
    BlockBackend *blk;

    blk = g_new0(BlockBackend, 1);
    blk->refcnt = 1;
    blk->perm = perm;
    blk->shared_perm = shared_perm;
    blk_set_enable_write_cache(blk, true);

    qemu_co_mutex_init(&blk->public.throttled_reqs_lock);
    qemu_co_queue_init(&blk->public.throttled_reqs[0]);
    qemu_co_queue_init(&blk->public.throttled_reqs[1]);
    block_acct_init(&blk->stats);

    notifier_list_init(&blk->remove_bs_notifiers);
    notifier_list_init(&blk->insert_bs_notifiers);

    QTAILQ_INSERT_TAIL(&block_backends, blk, link);
    return blk;
}

/*
 * Creates a new BlockBackend, opens a new BlockDriverState, and connects both.
 *
 * Just as with bdrv_open(), after having called this function the reference to
 * @options belongs to the block layer (even on failure).
 *
 * TODO: Remove @filename and @flags; it should be possible to specify a whole
 * BDS tree just by specifying the @options QDict (or @reference,
 * alternatively). At the time of adding this function, this is not possible,
 * though, so callers of this function have to be able to specify @filename and
 * @flags.
 */
BlockBackend *blk_new_open(const char *filename, const char *reference,
                           QDict *options, int flags, Error **errp)
{
    BlockBackend *blk;
    BlockDriverState *bs;
    uint64_t perm;

    /* blk_new_open() is mainly used in .bdrv_create implementations and the
     * tools where sharing isn't a concern because the BDS stays private, so we
     * just request permission according to the flags.
     *
     * The exceptions are xen_disk and blockdev_init(); in these cases, the
     * caller of blk_new_open() doesn't make use of the permissions, but they
     * shouldn't hurt either. We can still share everything here because the
     * guest devices will add their own blockers if they can't share. */
    perm = BLK_PERM_CONSISTENT_READ;
    if (flags & BDRV_O_RDWR) {
        perm |= BLK_PERM_WRITE;
    }
    if (flags & BDRV_O_RESIZE) {
        perm |= BLK_PERM_RESIZE;
    }

    blk = blk_new(perm, BLK_PERM_ALL);
    bs = bdrv_open(filename, reference, options, flags, errp);
    if (!bs) {
        blk_unref(blk);
        return NULL;
    }

    blk->root = bdrv_root_attach_child(bs, "root", &child_root,
                                       perm, BLK_PERM_ALL, blk, errp);
    if (!blk->root) {
        bdrv_unref(bs);
        blk_unref(blk);
        return NULL;
    }

    return blk;
}

static void blk_delete(BlockBackend *blk)
{
    assert(!blk->refcnt);
    assert(!blk->name);
    assert(!blk->dev);
    if (blk->public.throttle_state) {
        blk_io_limits_disable(blk);
    }
    if (blk->root) {
        blk_remove_bs(blk);
    }
    if (blk->vmsh) {
        qemu_del_vm_change_state_handler(blk->vmsh);
        blk->vmsh = NULL;
    }
    assert(QLIST_EMPTY(&blk->remove_bs_notifiers.notifiers));
    assert(QLIST_EMPTY(&blk->insert_bs_notifiers.notifiers));
    QTAILQ_REMOVE(&block_backends, blk, link);
    drive_info_del(blk->legacy_dinfo);
    block_acct_cleanup(&blk->stats);
    g_free(blk);
}

static void drive_info_del(DriveInfo *dinfo)
{
    if (!dinfo) {
        return;
    }
    qemu_opts_del(dinfo->opts);
    g_free(dinfo->serial);
    g_free(dinfo);
}

int blk_get_refcnt(BlockBackend *blk)
{
    return blk ? blk->refcnt : 0;
}

/*
 * Increment @blk's reference count.
 * @blk must not be null.
 */
void blk_ref(BlockBackend *blk)
{
    blk->refcnt++;
}

/*
 * Decrement @blk's reference count.
 * If this drops it to zero, destroy @blk.
 * For convenience, do nothing if @blk is null.
 */
void blk_unref(BlockBackend *blk)
{
    if (blk) {
        assert(blk->refcnt > 0);
        if (!--blk->refcnt) {
            blk_delete(blk);
        }
    }
}

/*
 * Behaves similarly to blk_next() but iterates over all BlockBackends, even the
 * ones which are hidden (i.e. are not referenced by the monitor).
 */
BlockBackend *blk_all_next(BlockBackend *blk)
{
    return blk ? QTAILQ_NEXT(blk, link)
               : QTAILQ_FIRST(&block_backends);
}

void blk_remove_all_bs(void)
{
    BlockBackend *blk = NULL;

    while ((blk = blk_all_next(blk)) != NULL) {
        AioContext *ctx = blk_get_aio_context(blk);

        aio_context_acquire(ctx);
        if (blk->root) {
            blk_remove_bs(blk);
        }
        aio_context_release(ctx);
    }
}

/*
 * Return the monitor-owned BlockBackend after @blk.
 * If @blk is null, return the first one.
 * Else, return @blk's next sibling, which may be null.
 *
 * To iterate over all BlockBackends, do
 * for (blk = blk_next(NULL); blk; blk = blk_next(blk)) {
 *     ...
 * }
 */
BlockBackend *blk_next(BlockBackend *blk)
{
    return blk ? QTAILQ_NEXT(blk, monitor_link)
               : QTAILQ_FIRST(&monitor_block_backends);
}

/* Iterates over all top-level BlockDriverStates, i.e. BDSs that are owned by
 * the monitor or attached to a BlockBackend */
BlockDriverState *bdrv_next(BdrvNextIterator *it)
{
    BlockDriverState *bs;

    /* First, return all root nodes of BlockBackends. In order to avoid
     * returning a BDS twice when multiple BBs refer to it, we only return it
     * if the BB is the first one in the parent list of the BDS. */
    if (it->phase == BDRV_NEXT_BACKEND_ROOTS) {
        do {
            it->blk = blk_all_next(it->blk);
            bs = it->blk ? blk_bs(it->blk) : NULL;
        } while (it->blk && (bs == NULL || bdrv_first_blk(bs) != it->blk));

        if (bs) {
            return bs;
        }
        it->phase = BDRV_NEXT_MONITOR_OWNED;
    }

    /* Then return the monitor-owned BDSes without a BB attached. Ignore all
     * BDSes that are attached to a BlockBackend here; they have been handled
     * by the above block already */
    do {
        it->bs = bdrv_next_monitor_owned(it->bs);
        bs = it->bs;
    } while (bs && bdrv_has_blk(bs));

    return bs;
}

BlockDriverState *bdrv_first(BdrvNextIterator *it)
{
    *it = (BdrvNextIterator) {
        .phase = BDRV_NEXT_BACKEND_ROOTS,
    };

    return bdrv_next(it);
}

/*
 * Add a BlockBackend into the list of backends referenced by the monitor, with
 * the given @name acting as the handle for the monitor.
 * Strictly for use by blockdev.c.
 *
 * @name must not be null or empty.
 *
 * Returns true on success and false on failure. In the latter case, an Error
 * object is returned through @errp.
 */
bool monitor_add_blk(BlockBackend *blk, const char *name, Error **errp)
{
    assert(!blk->name);
    assert(name && name[0]);

    if (!id_wellformed(name)) {
        error_setg(errp, "Invalid device name");
        return false;
    }
    if (blk_by_name(name)) {
        error_setg(errp, "Device with id '%s' already exists", name);
        return false;
    }
    if (bdrv_find_node(name)) {
        error_setg(errp,
                   "Device name '%s' conflicts with an existing node name",
                   name);
        return false;
    }

    blk->name = g_strdup(name);
    QTAILQ_INSERT_TAIL(&monitor_block_backends, blk, monitor_link);
    return true;
}

/*
 * Remove a BlockBackend from the list of backends referenced by the monitor.
 * Strictly for use by blockdev.c.
 */
void monitor_remove_blk(BlockBackend *blk)
{
    if (!blk->name) {
        return;
    }

    QTAILQ_REMOVE(&monitor_block_backends, blk, monitor_link);
    g_free(blk->name);
    blk->name = NULL;
}

/*
 * Return @blk's name, a non-null string.
 * Returns an empty string iff @blk is not referenced by the monitor.
 */
const char *blk_name(const BlockBackend *blk)
{
    return blk->name ?: "";
}

/*
 * Return the BlockBackend with name @name if it exists, else null.
 * @name must not be null.
 */
BlockBackend *blk_by_name(const char *name)
{
    BlockBackend *blk = NULL;

    assert(name);
    while ((blk = blk_next(blk)) != NULL) {
        if (!strcmp(name, blk->name)) {
            return blk;
        }
    }
    return NULL;
}

/*
 * Return the BlockDriverState attached to @blk if any, else null.
 */
BlockDriverState *blk_bs(BlockBackend *blk)
{
    return blk->root ? blk->root->bs : NULL;
}

static BlockBackend *bdrv_first_blk(BlockDriverState *bs)
{
    BdrvChild *child;
    QLIST_FOREACH(child, &bs->parents, next_parent) {
        if (child->role == &child_root) {
            return child->opaque;
        }
    }

    return NULL;
}

/*
 * Returns true if @bs has an associated BlockBackend.
 */
bool bdrv_has_blk(BlockDriverState *bs)
{
    return bdrv_first_blk(bs) != NULL;
}

/*
 * Returns true if @bs has only BlockBackends as parents.
 */
bool bdrv_is_root_node(BlockDriverState *bs)
{
    BdrvChild *c;

    QLIST_FOREACH(c, &bs->parents, next_parent) {
        if (c->role != &child_root) {
            return false;
        }
    }

    return true;
}

/*
 * Return @blk's DriveInfo if any, else null.
 */
DriveInfo *blk_legacy_dinfo(BlockBackend *blk)
{
    return blk->legacy_dinfo;
}

/*
 * Set @blk's DriveInfo to @dinfo, and return it.
 * @blk must not have a DriveInfo set already.
 * No other BlockBackend may have the same DriveInfo set.
 */
DriveInfo *blk_set_legacy_dinfo(BlockBackend *blk, DriveInfo *dinfo)
{
    assert(!blk->legacy_dinfo);
    return blk->legacy_dinfo = dinfo;
}

/*
 * Return the BlockBackend with DriveInfo @dinfo.
 * It must exist.
 */
BlockBackend *blk_by_legacy_dinfo(DriveInfo *dinfo)
{
    BlockBackend *blk = NULL;

    while ((blk = blk_next(blk)) != NULL) {
        if (blk->legacy_dinfo == dinfo) {
            return blk;
        }
    }
    abort();
}

/*
 * Returns a pointer to the publicly accessible fields of @blk.
 */
BlockBackendPublic *blk_get_public(BlockBackend *blk)
{
    return &blk->public;
}

/*
 * Returns a BlockBackend given the associated @public fields.
 */
BlockBackend *blk_by_public(BlockBackendPublic *public)
{
    return container_of(public, BlockBackend, public);
}

/*
 * Disassociates the currently associated BlockDriverState from @blk.
 */
void blk_remove_bs(BlockBackend *blk)
{
    notifier_list_notify(&blk->remove_bs_notifiers, blk);
    if (blk->public.throttle_state) {
        throttle_timers_detach_aio_context(&blk->public.throttle_timers);
    }

    blk_update_root_state(blk);

    bdrv_root_unref_child(blk->root);
    blk->root = NULL;
}

/*
 * Associates a new BlockDriverState with @blk.
 */
int blk_insert_bs(BlockBackend *blk, BlockDriverState *bs, Error **errp)
{
    blk->root = bdrv_root_attach_child(bs, "root", &child_root,
                                       blk->perm, blk->shared_perm, blk, errp);
    if (blk->root == NULL) {
        return -EPERM;
    }
    bdrv_ref(bs);

    notifier_list_notify(&blk->insert_bs_notifiers, blk);
    if (blk->public.throttle_state) {
        throttle_timers_attach_aio_context(
            &blk->public.throttle_timers, bdrv_get_aio_context(bs));
    }

    return 0;
}

/*
 * Sets the permission bitmasks that the user of the BlockBackend needs.
 */
int blk_set_perm(BlockBackend *blk, uint64_t perm, uint64_t shared_perm,
                 Error **errp)
{
    int ret;

    if (blk->root && !blk->disable_perm) {
        ret = bdrv_child_try_set_perm(blk->root, perm, shared_perm, errp);
        if (ret < 0) {
            return ret;
        }
    }

    blk->perm = perm;
    blk->shared_perm = shared_perm;

    return 0;
}

void blk_get_perm(BlockBackend *blk, uint64_t *perm, uint64_t *shared_perm)
{
    *perm = blk->perm;
    *shared_perm = blk->shared_perm;
}

static int blk_do_attach_dev(BlockBackend *blk, void *dev)
{
    if (blk->dev) {
        return -EBUSY;
    }

    /* While migration is still incoming, we don't need to apply the
     * permissions of guest device BlockBackends. We might still have a block
     * job or NBD server writing to the image for storage migration. */
    if (runstate_check(RUN_STATE_INMIGRATE)) {
        blk->disable_perm = true;
    }

    blk_ref(blk);
    blk->dev = dev;
    blk->legacy_dev = false;
    blk_iostatus_reset(blk);

    return 0;
}

/*
 * Attach device model @dev to @blk.
 * Return 0 on success, -EBUSY when a device model is attached already.
 */
int blk_attach_dev(BlockBackend *blk, DeviceState *dev)
{
    return blk_do_attach_dev(blk, dev);
}

/*
 * Attach device model @dev to @blk.
 * @blk must not have a device model attached already.
 * TODO qdevified devices don't use this, remove when devices are qdevified
 */
void blk_attach_dev_legacy(BlockBackend *blk, void *dev)
{
    if (blk_do_attach_dev(blk, dev) < 0) {
        abort();
    }
    blk->legacy_dev = true;
}

/*
 * Detach device model @dev from @blk.
 * @dev must be currently attached to @blk.
 */
void blk_detach_dev(BlockBackend *blk, void *dev)
/* TODO change to DeviceState *dev when all users are qdevified */
{
    assert(blk->dev == dev);
    blk->dev = NULL;
    blk->dev_ops = NULL;
    blk->dev_opaque = NULL;
    blk->guest_block_size = 512;
    blk_set_perm(blk, 0, BLK_PERM_ALL, &error_abort);
    blk_unref(blk);
}

/*
 * Return the device model attached to @blk if any, else null.
 */
void *blk_get_attached_dev(BlockBackend *blk)
/* TODO change to return DeviceState * when all users are qdevified */
{
    return blk->dev;
}

/* Return the qdev ID, or if no ID is assigned the QOM path, of the block
 * device attached to the BlockBackend. */
char *blk_get_attached_dev_id(BlockBackend *blk)
{
    DeviceState *dev;

    assert(!blk->legacy_dev);
    dev = blk->dev;

    if (!dev) {
        return g_strdup("");
    } else if (dev->id) {
        return g_strdup(dev->id);
    }
    return object_get_canonical_path(OBJECT(dev));
}

/*
 * Return the BlockBackend which has the device model @dev attached if it
 * exists, else null.
 *
 * @dev must not be null.
 */
BlockBackend *blk_by_dev(void *dev)
{
    BlockBackend *blk = NULL;

    assert(dev != NULL);
    while ((blk = blk_all_next(blk)) != NULL) {
        if (blk->dev == dev) {
            return blk;
        }
    }
    return NULL;
}

/*
 * Set @blk's device model callbacks to @ops.
 * @opaque is the opaque argument to pass to the callbacks.
 * This is for use by device models.
 */
void blk_set_dev_ops(BlockBackend *blk, const BlockDevOps *ops,
                     void *opaque)
{
    /* All drivers that use blk_set_dev_ops() are qdevified and we want to keep
     * it that way, so we can assume blk->dev, if present, is a DeviceState if
     * blk->dev_ops is set. Non-device users may use dev_ops without device. */
    assert(!blk->legacy_dev);

    blk->dev_ops = ops;
    blk->dev_opaque = opaque;

    /* Are we currently quiesced? Should we enforce this right now? */
    if (blk->quiesce_counter && ops->drained_begin) {
        ops->drained_begin(opaque);
    }
}

/*
 * Notify @blk's attached device model of media change.
 *
 * If @load is true, notify of media load. This action can fail, meaning that
 * the medium cannot be loaded. @errp is set then.
 *
 * If @load is false, notify of media eject. This can never fail.
 *
 * Also send DEVICE_TRAY_MOVED events as appropriate.
 */
void blk_dev_change_media_cb(BlockBackend *blk, bool load, Error **errp)
{
    if (blk->dev_ops && blk->dev_ops->change_media_cb) {
        bool tray_was_open, tray_is_open;
        Error *local_err = NULL;

        assert(!blk->legacy_dev);

        tray_was_open = blk_dev_is_tray_open(blk);
        blk->dev_ops->change_media_cb(blk->dev_opaque, load, &local_err);
        if (local_err) {
            assert(load == true);
            error_propagate(errp, local_err);
            return;
        }
        tray_is_open = blk_dev_is_tray_open(blk);

        if (tray_was_open != tray_is_open) {
            char *id = blk_get_attached_dev_id(blk);
            qapi_event_send_device_tray_moved(blk_name(blk), id, tray_is_open,
                                              &error_abort);
            g_free(id);
        }
    }
}

static void blk_root_change_media(BdrvChild *child, bool load)
{
    blk_dev_change_media_cb(child->opaque, load, NULL);
}

/*
 * Does @blk's attached device model have removable media?
 * %true if no device model is attached.
 */
bool blk_dev_has_removable_media(BlockBackend *blk)
{
    return !blk->dev || (blk->dev_ops && blk->dev_ops->change_media_cb);
}

/*
 * Does @blk's attached device model have a tray?
 */
bool blk_dev_has_tray(BlockBackend *blk)
{
    return blk->dev_ops && blk->dev_ops->is_tray_open;
}

/*
 * Notify @blk's attached device model of a media eject request.
 * If @force is true, the medium is about to be yanked out forcefully.
 */
void blk_dev_eject_request(BlockBackend *blk, bool force)
{
    if (blk->dev_ops && blk->dev_ops->eject_request_cb) {
        blk->dev_ops->eject_request_cb(blk->dev_opaque, force);
    }
}

/*
 * Does @blk's attached device model have a tray, and is it open?
 */
bool blk_dev_is_tray_open(BlockBackend *blk)
{
    if (blk_dev_has_tray(blk)) {
        return blk->dev_ops->is_tray_open(blk->dev_opaque);
    }
    return false;
}

/*
 * Does @blk's attached device model have the medium locked?
 * %false if the device model has no such lock.
 */
bool blk_dev_is_medium_locked(BlockBackend *blk)
{
    if (blk->dev_ops && blk->dev_ops->is_medium_locked) {
        return blk->dev_ops->is_medium_locked(blk->dev_opaque);
    }
    return false;
}

/*
 * Notify @blk's attached device model of a backend size change.
 */
static void blk_root_resize(BdrvChild *child)
{
    BlockBackend *blk = child->opaque;

    if (blk->dev_ops && blk->dev_ops->resize_cb) {
        blk->dev_ops->resize_cb(blk->dev_opaque);
    }
}

void blk_iostatus_enable(BlockBackend *blk)
{
    blk->iostatus_enabled = true;
    blk->iostatus = BLOCK_DEVICE_IO_STATUS_OK;
}

/* The I/O status is only enabled if the drive explicitly
 * enables it _and_ the VM is configured to stop on errors */
bool blk_iostatus_is_enabled(const BlockBackend *blk)
{
    return (blk->iostatus_enabled &&
           (blk->on_write_error == BLOCKDEV_ON_ERROR_ENOSPC ||
            blk->on_write_error == BLOCKDEV_ON_ERROR_STOP   ||
            blk->on_read_error == BLOCKDEV_ON_ERROR_STOP));
}

BlockDeviceIoStatus blk_iostatus(const BlockBackend *blk)
{
    return blk->iostatus;
}

void blk_iostatus_disable(BlockBackend *blk)
{
    blk->iostatus_enabled = false;
}

void blk_iostatus_reset(BlockBackend *blk)
{
    if (blk_iostatus_is_enabled(blk)) {
        BlockDriverState *bs = blk_bs(blk);
        blk->iostatus = BLOCK_DEVICE_IO_STATUS_OK;
        if (bs && bs->job) {
            block_job_iostatus_reset(bs->job);
        }
    }
}

void blk_iostatus_set_err(BlockBackend *blk, int error)
{
    assert(blk_iostatus_is_enabled(blk));
    if (blk->iostatus == BLOCK_DEVICE_IO_STATUS_OK) {
        blk->iostatus = error == ENOSPC ? BLOCK_DEVICE_IO_STATUS_NOSPACE :
                                          BLOCK_DEVICE_IO_STATUS_FAILED;
    }
}

void blk_set_allow_write_beyond_eof(BlockBackend *blk, bool allow)
{
    blk->allow_write_beyond_eof = allow;
}

static int blk_check_byte_request(BlockBackend *blk, int64_t offset,
                                  size_t size)
{
    int64_t len;

    if (size > INT_MAX) {
        return -EIO;
    }

    if (!blk_is_available(blk)) {
        return -ENOMEDIUM;
    }

    if (offset < 0) {
        return -EIO;
    }

    if (!blk->allow_write_beyond_eof) {
        len = blk_getlength(blk);
        if (len < 0) {
            return len;
        }

        if (offset > len || len - offset < size) {
            return -EIO;
        }
    }

    return 0;
}

int coroutine_fn blk_co_preadv(BlockBackend *blk, int64_t offset,
                               unsigned int bytes, QEMUIOVector *qiov,
                               BdrvRequestFlags flags)
{
    int ret;
    BlockDriverState *bs = blk_bs(blk);

    trace_blk_co_preadv(blk, bs, offset, bytes, flags);

    ret = blk_check_byte_request(blk, offset, bytes);
    if (ret < 0) {
        return ret;
    }

    bdrv_inc_in_flight(bs);

    /* throttling disk I/O */
    if (blk->public.throttle_state) {
        throttle_group_co_io_limits_intercept(blk, bytes, false);
    }

    ret = bdrv_co_preadv(blk->root, offset, bytes, qiov, flags);
    bdrv_dec_in_flight(bs);
    return ret;
}

int coroutine_fn blk_co_pwritev(BlockBackend *blk, int64_t offset,
                                unsigned int bytes, QEMUIOVector *qiov,
                                BdrvRequestFlags flags)
{
    int ret;
    BlockDriverState *bs = blk_bs(blk);

    trace_blk_co_pwritev(blk, bs, offset, bytes, flags);

    ret = blk_check_byte_request(blk, offset, bytes);
    if (ret < 0) {
        return ret;
    }

    bdrv_inc_in_flight(bs);

    /* throttling disk I/O */
    if (blk->public.throttle_state) {
        throttle_group_co_io_limits_intercept(blk, bytes, true);
    }

    if (!blk->enable_write_cache) {
        flags |= BDRV_REQ_FUA;
    }

    ret = bdrv_co_pwritev(blk->root, offset, bytes, qiov, flags);
    bdrv_dec_in_flight(bs);
    return ret;
}

typedef struct BlkRwCo {
    BlockBackend *blk;
    int64_t offset;
    QEMUIOVector *qiov;
    int ret;
    BdrvRequestFlags flags;
} BlkRwCo;

static void blk_read_entry(void *opaque)
{
    BlkRwCo *rwco = opaque;

    rwco->ret = blk_co_preadv(rwco->blk, rwco->offset, rwco->qiov->size,
                              rwco->qiov, rwco->flags);
}

static void blk_write_entry(void *opaque)
{
    BlkRwCo *rwco = opaque;

    rwco->ret = blk_co_pwritev(rwco->blk, rwco->offset, rwco->qiov->size,
                               rwco->qiov, rwco->flags);
}

static int blk_prw(BlockBackend *blk, int64_t offset, uint8_t *buf,
                   int64_t bytes, CoroutineEntry co_entry,
                   BdrvRequestFlags flags)
{
    QEMUIOVector qiov;
    struct iovec iov;
    BlkRwCo rwco;

    iov = (struct iovec) {
        .iov_base = buf,
        .iov_len = bytes,
    };
    qemu_iovec_init_external(&qiov, &iov, 1);

    rwco = (BlkRwCo) {
        .blk    = blk,
        .offset = offset,
        .qiov   = &qiov,
        .flags  = flags,
        .ret    = NOT_DONE,
    };

    if (qemu_in_coroutine()) {
        /* Fast-path if already in coroutine context */
        co_entry(&rwco);
    } else {
        Coroutine *co = qemu_coroutine_create(co_entry, &rwco);
        bdrv_coroutine_enter(blk_bs(blk), co);
        BDRV_POLL_WHILE(blk_bs(blk), rwco.ret == NOT_DONE);
    }

    return rwco.ret;
}

int blk_pread_unthrottled(BlockBackend *blk, int64_t offset, uint8_t *buf,
                          int count)
{
    int ret;

    ret = blk_check_byte_request(blk, offset, count);
    if (ret < 0) {
        return ret;
    }

    blk_root_drained_begin(blk->root);
    ret = blk_pread(blk, offset, buf, count);
    blk_root_drained_end(blk->root);
    return ret;
}

int blk_pwrite_zeroes(BlockBackend *blk, int64_t offset,
                      int bytes, BdrvRequestFlags flags)
{
    return blk_prw(blk, offset, NULL, bytes, blk_write_entry,
                   flags | BDRV_REQ_ZERO_WRITE);
}

int blk_make_zero(BlockBackend *blk, BdrvRequestFlags flags)
{
    return bdrv_make_zero(blk->root, flags);
}

static void error_callback_bh(void *opaque)
{
    struct BlockBackendAIOCB *acb = opaque;

    bdrv_dec_in_flight(acb->common.bs);
    acb->common.cb(acb->common.opaque, acb->ret);
    qemu_aio_unref(acb);
}

BlockAIOCB *blk_abort_aio_request(BlockBackend *blk,
                                  BlockCompletionFunc *cb,
                                  void *opaque, int ret)
{
    struct BlockBackendAIOCB *acb;

    bdrv_inc_in_flight(blk_bs(blk));
    acb = blk_aio_get(&block_backend_aiocb_info, blk, cb, opaque);
    acb->blk = blk;
    acb->ret = ret;

    aio_bh_schedule_oneshot(blk_get_aio_context(blk), error_callback_bh, acb);
    return &acb->common;
}

typedef struct BlkAioEmAIOCB {
    BlockAIOCB common;
    BlkRwCo rwco;
    int bytes;
    bool has_returned;
} BlkAioEmAIOCB;

static const AIOCBInfo blk_aio_em_aiocb_info = {
    .aiocb_size         = sizeof(BlkAioEmAIOCB),
};

static void blk_aio_complete(BlkAioEmAIOCB *acb)
{
    if (acb->has_returned) {
        bdrv_dec_in_flight(acb->common.bs);
        acb->common.cb(acb->common.opaque, acb->rwco.ret);
        qemu_aio_unref(acb);
    }
}

static void blk_aio_complete_bh(void *opaque)
{
    BlkAioEmAIOCB *acb = opaque;
    assert(acb->has_returned);
    blk_aio_complete(acb);
}

static BlockAIOCB *blk_aio_prwv(BlockBackend *blk, int64_t offset, int bytes,
                                QEMUIOVector *qiov, CoroutineEntry co_entry,
                                BdrvRequestFlags flags,
                                BlockCompletionFunc *cb, void *opaque)
{
    BlkAioEmAIOCB *acb;
    Coroutine *co;

    bdrv_inc_in_flight(blk_bs(blk));
    acb = blk_aio_get(&blk_aio_em_aiocb_info, blk, cb, opaque);
    acb->rwco = (BlkRwCo) {
        .blk    = blk,
        .offset = offset,
        .qiov   = qiov,
        .flags  = flags,
        .ret    = NOT_DONE,
    };
    acb->bytes = bytes;
    acb->has_returned = false;

    co = qemu_coroutine_create(co_entry, acb);
    bdrv_coroutine_enter(blk_bs(blk), co);

    acb->has_returned = true;
    if (acb->rwco.ret != NOT_DONE) {
        aio_bh_schedule_oneshot(blk_get_aio_context(blk),
                                blk_aio_complete_bh, acb);
    }

    return &acb->common;
}

static void blk_aio_read_entry(void *opaque)
{
    BlkAioEmAIOCB *acb = opaque;
    BlkRwCo *rwco = &acb->rwco;

    assert(rwco->qiov->size == acb->bytes);
    rwco->ret = blk_co_preadv(rwco->blk, rwco->offset, acb->bytes,
                              rwco->qiov, rwco->flags);
    blk_aio_complete(acb);
}

static void blk_aio_write_entry(void *opaque)
{
    BlkAioEmAIOCB *acb = opaque;
    BlkRwCo *rwco = &acb->rwco;

    assert(!rwco->qiov || rwco->qiov->size == acb->bytes);
    rwco->ret = blk_co_pwritev(rwco->blk, rwco->offset, acb->bytes,
                               rwco->qiov, rwco->flags);
    blk_aio_complete(acb);
}

BlockAIOCB *blk_aio_pwrite_zeroes(BlockBackend *blk, int64_t offset,
                                  int count, BdrvRequestFlags flags,
                                  BlockCompletionFunc *cb, void *opaque)
{
    return blk_aio_prwv(blk, offset, count, NULL, blk_aio_write_entry,
                        flags | BDRV_REQ_ZERO_WRITE, cb, opaque);
}

int blk_pread(BlockBackend *blk, int64_t offset, void *buf, int count)
{
    int ret = blk_prw(blk, offset, buf, count, blk_read_entry, 0);
    if (ret < 0) {
        return ret;
    }
    return count;
}

int blk_pwrite(BlockBackend *blk, int64_t offset, const void *buf, int count,
               BdrvRequestFlags flags)
{
    int ret = blk_prw(blk, offset, (void *) buf, count, blk_write_entry,
                      flags);
    if (ret < 0) {
        return ret;
    }
    return count;
}

int64_t blk_getlength(BlockBackend *blk)
{
    if (!blk_is_available(blk)) {
        return -ENOMEDIUM;
    }

    return bdrv_getlength(blk_bs(blk));
}

void blk_get_geometry(BlockBackend *blk, uint64_t *nb_sectors_ptr)
{
    if (!blk_bs(blk)) {
        *nb_sectors_ptr = 0;
    } else {
        bdrv_get_geometry(blk_bs(blk), nb_sectors_ptr);
    }
}

int64_t blk_nb_sectors(BlockBackend *blk)
{
    if (!blk_is_available(blk)) {
        return -ENOMEDIUM;
    }

    return bdrv_nb_sectors(blk_bs(blk));
}

BlockAIOCB *blk_aio_preadv(BlockBackend *blk, int64_t offset,
                           QEMUIOVector *qiov, BdrvRequestFlags flags,
                           BlockCompletionFunc *cb, void *opaque)
{
    return blk_aio_prwv(blk, offset, qiov->size, qiov,
                        blk_aio_read_entry, flags, cb, opaque);
}

BlockAIOCB *blk_aio_pwritev(BlockBackend *blk, int64_t offset,
                            QEMUIOVector *qiov, BdrvRequestFlags flags,
                            BlockCompletionFunc *cb, void *opaque)
{
    return blk_aio_prwv(blk, offset, qiov->size, qiov,
                        blk_aio_write_entry, flags, cb, opaque);
}

static void blk_aio_flush_entry(void *opaque)
{
    BlkAioEmAIOCB *acb = opaque;
    BlkRwCo *rwco = &acb->rwco;

    rwco->ret = blk_co_flush(rwco->blk);
    blk_aio_complete(acb);
}

BlockAIOCB *blk_aio_flush(BlockBackend *blk,
                          BlockCompletionFunc *cb, void *opaque)
{
    return blk_aio_prwv(blk, 0, 0, NULL, blk_aio_flush_entry, 0, cb, opaque);
}

static void blk_aio_pdiscard_entry(void *opaque)
{
    BlkAioEmAIOCB *acb = opaque;
    BlkRwCo *rwco = &acb->rwco;

    rwco->ret = blk_co_pdiscard(rwco->blk, rwco->offset, acb->bytes);
    blk_aio_complete(acb);
}

BlockAIOCB *blk_aio_pdiscard(BlockBackend *blk,
                             int64_t offset, int bytes,
                             BlockCompletionFunc *cb, void *opaque)
{
    return blk_aio_prwv(blk, offset, bytes, NULL, blk_aio_pdiscard_entry, 0,
                        cb, opaque);
}

void blk_aio_cancel(BlockAIOCB *acb)
{
    bdrv_aio_cancel(acb);
}

void blk_aio_cancel_async(BlockAIOCB *acb)
{
    bdrv_aio_cancel_async(acb);
}

int blk_co_ioctl(BlockBackend *blk, unsigned long int req, void *buf)
{
    if (!blk_is_available(blk)) {
        return -ENOMEDIUM;
    }

    return bdrv_co_ioctl(blk_bs(blk), req, buf);
}

static void blk_ioctl_entry(void *opaque)
{
    BlkRwCo *rwco = opaque;
    rwco->ret = blk_co_ioctl(rwco->blk, rwco->offset,
                             rwco->qiov->iov[0].iov_base);
}

int blk_ioctl(BlockBackend *blk, unsigned long int req, void *buf)
{
    return blk_prw(blk, req, buf, 0, blk_ioctl_entry, 0);
}

static void blk_aio_ioctl_entry(void *opaque)
{
    BlkAioEmAIOCB *acb = opaque;
    BlkRwCo *rwco = &acb->rwco;

    rwco->ret = blk_co_ioctl(rwco->blk, rwco->offset,
                             rwco->qiov->iov[0].iov_base);
    blk_aio_complete(acb);
}

BlockAIOCB *blk_aio_ioctl(BlockBackend *blk, unsigned long int req, void *buf,
                          BlockCompletionFunc *cb, void *opaque)
{
    QEMUIOVector qiov;
    struct iovec iov;

    iov = (struct iovec) {
        .iov_base = buf,
        .iov_len = 0,
    };
    qemu_iovec_init_external(&qiov, &iov, 1);

    return blk_aio_prwv(blk, req, 0, &qiov, blk_aio_ioctl_entry, 0, cb, opaque);
}

int blk_co_pdiscard(BlockBackend *blk, int64_t offset, int bytes)
{
    int ret = blk_check_byte_request(blk, offset, bytes);
    if (ret < 0) {
        return ret;
    }

    return bdrv_co_pdiscard(blk_bs(blk), offset, bytes);
}

int blk_co_flush(BlockBackend *blk)
{
    if (!blk_is_available(blk)) {
        return -ENOMEDIUM;
    }

    return bdrv_co_flush(blk_bs(blk));
}

static void blk_flush_entry(void *opaque)
{
    BlkRwCo *rwco = opaque;
    rwco->ret = blk_co_flush(rwco->blk);
}

int blk_flush(BlockBackend *blk)
{
    return blk_prw(blk, 0, NULL, 0, blk_flush_entry, 0);
}

void blk_drain(BlockBackend *blk)
{
    if (blk_bs(blk)) {
        bdrv_drain(blk_bs(blk));
    }
}

void blk_drain_all(void)
{
    bdrv_drain_all();
}

void blk_set_on_error(BlockBackend *blk, BlockdevOnError on_read_error,
                      BlockdevOnError on_write_error)
{
    blk->on_read_error = on_read_error;
    blk->on_write_error = on_write_error;
}

BlockdevOnError blk_get_on_error(BlockBackend *blk, bool is_read)
{
    return is_read ? blk->on_read_error : blk->on_write_error;
}

BlockErrorAction blk_get_error_action(BlockBackend *blk, bool is_read,
                                      int error)
{
    BlockdevOnError on_err = blk_get_on_error(blk, is_read);

    switch (on_err) {
    case BLOCKDEV_ON_ERROR_ENOSPC:
        return (error == ENOSPC) ?
               BLOCK_ERROR_ACTION_STOP : BLOCK_ERROR_ACTION_REPORT;
    case BLOCKDEV_ON_ERROR_STOP:
        return BLOCK_ERROR_ACTION_STOP;
    case BLOCKDEV_ON_ERROR_REPORT:
        return BLOCK_ERROR_ACTION_REPORT;
    case BLOCKDEV_ON_ERROR_IGNORE:
        return BLOCK_ERROR_ACTION_IGNORE;
    case BLOCKDEV_ON_ERROR_AUTO:
    default:
        abort();
    }
}

static void send_qmp_error_event(BlockBackend *blk,
                                 BlockErrorAction action,
                                 bool is_read, int error)
{
    IoOperationType optype;

    optype = is_read ? IO_OPERATION_TYPE_READ : IO_OPERATION_TYPE_WRITE;
    qapi_event_send_block_io_error(blk_name(blk),
                                   bdrv_get_node_name(blk_bs(blk)), optype,
                                   action, blk_iostatus_is_enabled(blk),
                                   error == ENOSPC, strerror(error),
                                   &error_abort);
}

/* This is done by device models because, while the block layer knows
 * about the error, it does not know whether an operation comes from
 * the device or the block layer (from a job, for example).
 */
void blk_error_action(BlockBackend *blk, BlockErrorAction action,
                      bool is_read, int error)
{
    assert(error >= 0);

    if (action == BLOCK_ERROR_ACTION_STOP) {
        /* First set the iostatus, so that "info block" returns an iostatus
         * that matches the events raised so far (an additional error iostatus
         * is fine, but not a lost one).
         */
        blk_iostatus_set_err(blk, error);

        /* Then raise the request to stop the VM and the event.
         * qemu_system_vmstop_request_prepare has two effects.  First,
         * it ensures that the STOP event always comes after the
         * BLOCK_IO_ERROR event.  Second, it ensures that even if management
         * can observe the STOP event and do a "cont" before the STOP
         * event is issued, the VM will not stop.  In this case, vm_start()
         * also ensures that the STOP/RESUME pair of events is emitted.
         */
        qemu_system_vmstop_request_prepare();
        send_qmp_error_event(blk, action, is_read, error);
        qemu_system_vmstop_request(RUN_STATE_IO_ERROR);
    } else {
        send_qmp_error_event(blk, action, is_read, error);
    }
}

int blk_is_read_only(BlockBackend *blk)
{
    BlockDriverState *bs = blk_bs(blk);

    if (bs) {
        return bdrv_is_read_only(bs);
    } else {
        return blk->root_state.read_only;
    }
}

int blk_is_sg(BlockBackend *blk)
{
    BlockDriverState *bs = blk_bs(blk);

    if (!bs) {
        return 0;
    }

    return bdrv_is_sg(bs);
}

int blk_enable_write_cache(BlockBackend *blk)
{
    return blk->enable_write_cache;
}

void blk_set_enable_write_cache(BlockBackend *blk, bool wce)
{
    blk->enable_write_cache = wce;
}

void blk_invalidate_cache(BlockBackend *blk, Error **errp)
{
    BlockDriverState *bs = blk_bs(blk);

    if (!bs) {
        error_setg(errp, "Device '%s' has no medium", blk->name);
        return;
    }

    bdrv_invalidate_cache(bs, errp);
}

bool blk_is_inserted(BlockBackend *blk)
{
    BlockDriverState *bs = blk_bs(blk);

    return bs && bdrv_is_inserted(bs);
}

bool blk_is_available(BlockBackend *blk)
{
    return blk_is_inserted(blk) && !blk_dev_is_tray_open(blk);
}

void blk_lock_medium(BlockBackend *blk, bool locked)
{
    BlockDriverState *bs = blk_bs(blk);

    if (bs) {
        bdrv_lock_medium(bs, locked);
    }
}

void blk_eject(BlockBackend *blk, bool eject_flag)
{
    BlockDriverState *bs = blk_bs(blk);
    char *id;

    /* blk_eject is only called by qdevified devices */
    assert(!blk->legacy_dev);

    if (bs) {
        bdrv_eject(bs, eject_flag);
    }

    /* Whether or not we ejected on the backend,
     * the frontend experienced a tray event. */
    id = blk_get_attached_dev_id(blk);
    qapi_event_send_device_tray_moved(blk_name(blk), id,
                                      eject_flag, &error_abort);
    g_free(id);
}

int blk_get_flags(BlockBackend *blk)
{
    BlockDriverState *bs = blk_bs(blk);

    if (bs) {
        return bdrv_get_flags(bs);
    } else {
        return blk->root_state.open_flags;
    }
}

/* Returns the maximum transfer length, in bytes; guaranteed nonzero */
uint32_t blk_get_max_transfer(BlockBackend *blk)
{
    BlockDriverState *bs = blk_bs(blk);
    uint32_t max = 0;

    if (bs) {
        max = bs->bl.max_transfer;
    }
    return MIN_NON_ZERO(max, INT_MAX);
}

int blk_get_max_iov(BlockBackend *blk)
{
    return blk->root->bs->bl.max_iov;
}

void blk_set_guest_block_size(BlockBackend *blk, int align)
{
    blk->guest_block_size = align;
}

void *blk_try_blockalign(BlockBackend *blk, size_t size)
{
    return qemu_try_blockalign(blk ? blk_bs(blk) : NULL, size);
}

void *blk_blockalign(BlockBackend *blk, size_t size)
{
    return qemu_blockalign(blk ? blk_bs(blk) : NULL, size);
}

bool blk_op_is_blocked(BlockBackend *blk, BlockOpType op, Error **errp)
{
    BlockDriverState *bs = blk_bs(blk);

    if (!bs) {
        return false;
    }

    return bdrv_op_is_blocked(bs, op, errp);
}

void blk_op_unblock(BlockBackend *blk, BlockOpType op, Error *reason)
{
    BlockDriverState *bs = blk_bs(blk);

    if (bs) {
        bdrv_op_unblock(bs, op, reason);
    }
}

void blk_op_block_all(BlockBackend *blk, Error *reason)
{
    BlockDriverState *bs = blk_bs(blk);

    if (bs) {
        bdrv_op_block_all(bs, reason);
    }
}

void blk_op_unblock_all(BlockBackend *blk, Error *reason)
{
    BlockDriverState *bs = blk_bs(blk);

    if (bs) {
        bdrv_op_unblock_all(bs, reason);
    }
}

AioContext *blk_get_aio_context(BlockBackend *blk)
{
    BlockDriverState *bs = blk_bs(blk);

    if (bs) {
        return bdrv_get_aio_context(bs);
    } else {
        return qemu_get_aio_context();
    }
}

static AioContext *blk_aiocb_get_aio_context(BlockAIOCB *acb)
{
    BlockBackendAIOCB *blk_acb = DO_UPCAST(BlockBackendAIOCB, common, acb);
    return blk_get_aio_context(blk_acb->blk);
}

void blk_set_aio_context(BlockBackend *blk, AioContext *new_context)
{
    BlockDriverState *bs = blk_bs(blk);

    if (bs) {
        if (blk->public.throttle_state) {
            throttle_timers_detach_aio_context(&blk->public.throttle_timers);
        }
        bdrv_set_aio_context(bs, new_context);
        if (blk->public.throttle_state) {
            throttle_timers_attach_aio_context(&blk->public.throttle_timers,
                                               new_context);
        }
    }
}

void blk_add_aio_context_notifier(BlockBackend *blk,
        void (*attached_aio_context)(AioContext *new_context, void *opaque),
        void (*detach_aio_context)(void *opaque), void *opaque)
{
    BlockDriverState *bs = blk_bs(blk);

    if (bs) {
        bdrv_add_aio_context_notifier(bs, attached_aio_context,
                                      detach_aio_context, opaque);
    }
}

void blk_remove_aio_context_notifier(BlockBackend *blk,
                                     void (*attached_aio_context)(AioContext *,
                                                                  void *),
                                     void (*detach_aio_context)(void *),
                                     void *opaque)
{
    BlockDriverState *bs = blk_bs(blk);

    if (bs) {
        bdrv_remove_aio_context_notifier(bs, attached_aio_context,
                                         detach_aio_context, opaque);
    }
}

void blk_add_remove_bs_notifier(BlockBackend *blk, Notifier *notify)
{
    notifier_list_add(&blk->remove_bs_notifiers, notify);
}

void blk_add_insert_bs_notifier(BlockBackend *blk, Notifier *notify)
{
    notifier_list_add(&blk->insert_bs_notifiers, notify);
}

void blk_io_plug(BlockBackend *blk)
{
    BlockDriverState *bs = blk_bs(blk);

    if (bs) {
        bdrv_io_plug(bs);
    }
}

void blk_io_unplug(BlockBackend *blk)
{
    BlockDriverState *bs = blk_bs(blk);

    if (bs) {
        bdrv_io_unplug(bs);
    }
}

BlockAcctStats *blk_get_stats(BlockBackend *blk)
{
    return &blk->stats;
}

void *blk_aio_get(const AIOCBInfo *aiocb_info, BlockBackend *blk,
                  BlockCompletionFunc *cb, void *opaque)
{
    return qemu_aio_get(aiocb_info, blk_bs(blk), cb, opaque);
}

int coroutine_fn blk_co_pwrite_zeroes(BlockBackend *blk, int64_t offset,
                                      int bytes, BdrvRequestFlags flags)
{
    return blk_co_pwritev(blk, offset, bytes, NULL,
                          flags | BDRV_REQ_ZERO_WRITE);
}

int blk_pwrite_compressed(BlockBackend *blk, int64_t offset, const void *buf,
                          int count)
{
    return blk_prw(blk, offset, (void *) buf, count, blk_write_entry,
                   BDRV_REQ_WRITE_COMPRESSED);
}

<<<<<<< HEAD
int blk_truncate(BlockBackend *blk, int64_t offset, Error **errp)
=======
int blk_truncate(BlockBackend *blk, int64_t offset, PreallocMode prealloc,
                 Error **errp)
>>>>>>> ba87166e
{
    if (!blk_is_available(blk)) {
        error_setg(errp, "No medium inserted");
        return -ENOMEDIUM;
    }

<<<<<<< HEAD
    return bdrv_truncate(blk->root, offset, errp);
=======
    return bdrv_truncate(blk->root, offset, prealloc, errp);
>>>>>>> ba87166e
}

static void blk_pdiscard_entry(void *opaque)
{
    BlkRwCo *rwco = opaque;
    rwco->ret = blk_co_pdiscard(rwco->blk, rwco->offset, rwco->qiov->size);
}

int blk_pdiscard(BlockBackend *blk, int64_t offset, int bytes)
{
    return blk_prw(blk, offset, NULL, bytes, blk_pdiscard_entry, 0);
}

int blk_save_vmstate(BlockBackend *blk, const uint8_t *buf,
                     int64_t pos, int size)
{
    int ret;

    if (!blk_is_available(blk)) {
        return -ENOMEDIUM;
    }

    ret = bdrv_save_vmstate(blk_bs(blk), buf, pos, size);
    if (ret < 0) {
        return ret;
    }

    if (ret == size && !blk->enable_write_cache) {
        ret = bdrv_flush(blk_bs(blk));
    }

    return ret < 0 ? ret : size;
}

int blk_load_vmstate(BlockBackend *blk, uint8_t *buf, int64_t pos, int size)
{
    if (!blk_is_available(blk)) {
        return -ENOMEDIUM;
    }

    return bdrv_load_vmstate(blk_bs(blk), buf, pos, size);
}

int blk_probe_blocksizes(BlockBackend *blk, BlockSizes *bsz)
{
    if (!blk_is_available(blk)) {
        return -ENOMEDIUM;
    }

    return bdrv_probe_blocksizes(blk_bs(blk), bsz);
}

int blk_probe_geometry(BlockBackend *blk, HDGeometry *geo)
{
    if (!blk_is_available(blk)) {
        return -ENOMEDIUM;
    }

    return bdrv_probe_geometry(blk_bs(blk), geo);
}

/*
 * Updates the BlockBackendRootState object with data from the currently
 * attached BlockDriverState.
 */
void blk_update_root_state(BlockBackend *blk)
{
    assert(blk->root);

    blk->root_state.open_flags    = blk->root->bs->open_flags;
    blk->root_state.read_only     = blk->root->bs->read_only;
    blk->root_state.detect_zeroes = blk->root->bs->detect_zeroes;
}

/*
 * Returns the detect-zeroes setting to be used for bdrv_open() of a
 * BlockDriverState which is supposed to inherit the root state.
 */
bool blk_get_detect_zeroes_from_root_state(BlockBackend *blk)
{
    return blk->root_state.detect_zeroes;
}

/*
 * Returns the flags to be used for bdrv_open() of a BlockDriverState which is
 * supposed to inherit the root state.
 */
int blk_get_open_flags_from_root_state(BlockBackend *blk)
{
    int bs_flags;

    bs_flags = blk->root_state.read_only ? 0 : BDRV_O_RDWR;
    bs_flags |= blk->root_state.open_flags & ~BDRV_O_RDWR;

    return bs_flags;
}

BlockBackendRootState *blk_get_root_state(BlockBackend *blk)
{
    return &blk->root_state;
}

int blk_commit_all(void)
{
    BlockBackend *blk = NULL;

    while ((blk = blk_all_next(blk)) != NULL) {
        AioContext *aio_context = blk_get_aio_context(blk);

        aio_context_acquire(aio_context);
        if (blk_is_inserted(blk) && blk->root->bs->backing) {
            int ret = bdrv_commit(blk->root->bs);
            if (ret < 0) {
                aio_context_release(aio_context);
                return ret;
            }
        }
        aio_context_release(aio_context);
    }
    return 0;
}


/* throttling disk I/O limits */
void blk_set_io_limits(BlockBackend *blk, ThrottleConfig *cfg)
{
    throttle_group_config(blk, cfg);
}

void blk_io_limits_disable(BlockBackend *blk)
{
    assert(blk->public.throttle_state);
    bdrv_drained_begin(blk_bs(blk));
    throttle_group_unregister_blk(blk);
    bdrv_drained_end(blk_bs(blk));
}

/* should be called before blk_set_io_limits if a limit is set */
void blk_io_limits_enable(BlockBackend *blk, const char *group)
{
    assert(!blk->public.throttle_state);
    throttle_group_register_blk(blk, group);
}

void blk_io_limits_update_group(BlockBackend *blk, const char *group)
{
    /* this BB is not part of any group */
    if (!blk->public.throttle_state) {
        return;
    }

    /* this BB is a part of the same group than the one we want */
    if (!g_strcmp0(throttle_group_get_name(blk), group)) {
        return;
    }

    /* need to change the group this bs belong to */
    blk_io_limits_disable(blk);
    blk_io_limits_enable(blk, group);
}

static void blk_root_drained_begin(BdrvChild *child)
{
    BlockBackend *blk = child->opaque;

    if (++blk->quiesce_counter == 1) {
        if (blk->dev_ops && blk->dev_ops->drained_begin) {
            blk->dev_ops->drained_begin(blk->dev_opaque);
        }
    }

    /* Note that blk->root may not be accessible here yet if we are just
     * attaching to a BlockDriverState that is drained. Use child instead. */

    if (atomic_fetch_inc(&blk->public.io_limits_disabled) == 0) {
        throttle_group_restart_blk(blk);
    }
}

static void blk_root_drained_end(BdrvChild *child)
{
    BlockBackend *blk = child->opaque;
    assert(blk->quiesce_counter);

    assert(blk->public.io_limits_disabled);
    atomic_dec(&blk->public.io_limits_disabled);

    if (--blk->quiesce_counter == 0) {
        if (blk->dev_ops && blk->dev_ops->drained_end) {
            blk->dev_ops->drained_end(blk->dev_opaque);
        }
    }
}<|MERGE_RESOLUTION|>--- conflicted
+++ resolved
@@ -1834,23 +1834,15 @@
                    BDRV_REQ_WRITE_COMPRESSED);
 }
 
-<<<<<<< HEAD
-int blk_truncate(BlockBackend *blk, int64_t offset, Error **errp)
-=======
 int blk_truncate(BlockBackend *blk, int64_t offset, PreallocMode prealloc,
                  Error **errp)
->>>>>>> ba87166e
 {
     if (!blk_is_available(blk)) {
         error_setg(errp, "No medium inserted");
         return -ENOMEDIUM;
     }
 
-<<<<<<< HEAD
-    return bdrv_truncate(blk->root, offset, errp);
-=======
     return bdrv_truncate(blk->root, offset, prealloc, errp);
->>>>>>> ba87166e
 }
 
 static void blk_pdiscard_entry(void *opaque)
