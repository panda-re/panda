--- conflicted
+++ resolved
@@ -881,11 +881,7 @@
     /* Add footer to total size */
     total_size += HEADER_SIZE;
 
-<<<<<<< HEAD
-    ret = blk_truncate(blk, total_size, errp);
-=======
     ret = blk_truncate(blk, total_size, PREALLOC_MODE_OFF, errp);
->>>>>>> ba87166e
     if (ret < 0) {
         return ret;
     }
