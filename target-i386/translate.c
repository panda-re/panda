--- conflicted
+++ resolved
@@ -35,7 +35,6 @@
 #include "trace-tcg.h"
 #include "exec/log.h"
 
-#include "panda/include/panda/plugin.h"
 
 #define PREFIX_REPZ   0x01
 #define PREFIX_REPNZ  0x02
@@ -8297,21 +8296,18 @@
         max_insns = TCG_MAX_INSNS;
     }
 
-<<<<<<< HEAD
+    if (rr_mode == RR_REPLAY) {
+        uint64_t until_interrupt = rr_num_instr_before_next_interrupt();
+        if (max_insns > until_interrupt) {
+            max_insns = until_interrupt;
+        }
+    }
+
     /*
      * This function call emits a few instructions at the beginning of every
      * basic block checking for an exit request.  This probably won't affect
      * LLVM code translation and any analyses that are built on top of that.
      */
-=======
-    if (rr_mode == RR_REPLAY) {
-        uint64_t until_interrupt = rr_num_instr_before_next_interrupt();
-        if (max_insns > until_interrupt) {
-            max_insns = until_interrupt;
-        }
-    }
-
->>>>>>> ef043d63
     gen_tb_start(tb);
     for(;;) {
         tcg_gen_insn_start(pc_ptr, dc->cc_op);
