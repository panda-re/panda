# Makefile for QEMU.

# Always point to the root of the build tree (needs GNU make).
BUILD_DIR=$(CURDIR)

# Before including a proper config-host.mak, assume we are in the source tree
SRC_PATH=.

UNCHECKED_GOALS := %clean TAGS cscope ctags docker docker-%

# All following code might depend on configuration variables
ifneq ($(wildcard config-host.mak),)
# Put the all: rule here so that config-host.mak can contain dependencies.
all:
include config-host.mak

# Metadata for build
GIT_VERSION := '$(shell git describe --dirty --always)'
BUILD_DATE  := '$(shell date)'
QEMU_CFLAGS  +=-DGIT_VERSION=\"$(GIT_VERSION)\" -DBUILD_DATE=\"$(BUILD_DATE)\"
QEMU_CXXFLAGS+=-DGIT_VERSION=\"$(GIT_VERSION)\" -DBUILD_DATE=\"$(BUILD_DATE)\"

git-submodule-update:

.PHONY: git-submodule-update

ifeq (0,$(MAKELEVEL))
  git_module_status := $(shell \
    cd '$(SRC_PATH)' && \
    ./scripts/git-submodule.sh status $(GIT_SUBMODULES); \
    echo $$?; \
  )

ifeq (1,$(git_module_status))
git-submodule-update:
	$(call quiet-command, \
          (cd $(SRC_PATH) && ./scripts/git-submodule.sh update $(GIT_SUBMODULES)), \
          "GIT","$(GIT_SUBMODULES)")
endif
endif

.git-submodule-status: git-submodule-update

# Check that we're not trying to do an out-of-tree build from
# a tree that's been used for an in-tree build.
ifneq ($(realpath $(SRC_PATH)),$(realpath .))
ifneq ($(wildcard $(SRC_PATH)/config-host.mak),)
$(error This is an out of tree build but your source tree ($(SRC_PATH)) \
seems to have been used for an in-tree build. You can fix this by running \
"make distclean && rm -rf *-linux-user *-softmmu" in your source tree)
endif
endif

CONFIG_SOFTMMU := $(if $(filter %-softmmu,$(TARGET_DIRS)),y)
CONFIG_USER_ONLY := $(if $(filter %-user,$(TARGET_DIRS)),y)
CONFIG_XEN := $(CONFIG_XEN_BACKEND)
CONFIG_ALL=y
-include config-all-devices.mak
-include config-all-disas.mak

config-host.mak: $(SRC_PATH)/configure $(SRC_PATH)/pc-bios
	@echo $@ is out-of-date, running configure
	@# TODO: The next lines include code which supports a smooth
	@# transition from old configurations without config.status.
	@# This code can be removed after QEMU 1.7.
	@if test -x config.status; then \
	    ./config.status; \
        else \
	    sed -n "/.*Configured with/s/[^:]*: //p" $@ | sh; \
	fi
else
config-host.mak:
ifneq ($(filter-out $(UNCHECKED_GOALS),$(MAKECMDGOALS)),$(if $(MAKECMDGOALS),,fail))
	@echo "Please call configure before running make!"
	@exit 1
endif
endif

include $(SRC_PATH)/rules.mak

GENERATED_FILES = qemu-version.h config-host.h qemu-options.def
GENERATED_FILES += qmp-commands.h qapi-types.h qapi-visit.h qapi-event.h
GENERATED_FILES += qmp-marshal.c qapi-types.c qapi-visit.c qapi-event.c
GENERATED_FILES += qmp-introspect.h
GENERATED_FILES += qmp-introspect.c

GENERATED_FILES += trace/generated-tcg-tracers.h

GENERATED_FILES += trace/generated-helpers-wrappers.h
GENERATED_FILES += trace/generated-helpers.h
GENERATED_FILES += trace/generated-helpers.c

ifdef CONFIG_TRACE_UST
GENERATED_FILES += trace-ust-all.h
GENERATED_FILES += trace-ust-all.c
endif

GENERATED_FILES += module_block.h

TRACE_HEADERS = trace-root.h $(trace-events-subdirs:%=%/trace.h)
TRACE_SOURCES = trace-root.c $(trace-events-subdirs:%=%/trace.c)
TRACE_DTRACE =
ifdef CONFIG_TRACE_DTRACE
TRACE_HEADERS += trace-dtrace-root.h $(trace-events-subdirs:%=%/trace-dtrace.h)
TRACE_DTRACE += trace-dtrace-root.dtrace $(trace-events-subdirs:%=%/trace-dtrace.dtrace)
endif
ifdef CONFIG_TRACE_UST
TRACE_HEADERS += trace-ust-root.h $(trace-events-subdirs:%=%/trace-ust.h)
endif

GENERATED_FILES += $(TRACE_HEADERS)
GENERATED_FILES += $(TRACE_SOURCES)
GENERATED_FILES += $(BUILD_DIR)/trace-events-all
GENERATED_FILES += .git-submodule-status

trace-group-name = $(shell dirname $1 | sed -e 's/[^a-zA-Z0-9]/_/g')

tracetool-y = $(SRC_PATH)/scripts/tracetool.py
tracetool-y += $(shell find $(SRC_PATH)/scripts/tracetool -name "*.py")

%/trace.h: %/trace.h-timestamp
	@cmp $< $@ >/dev/null 2>&1 || cp $< $@
%/trace.h-timestamp: $(SRC_PATH)/%/trace-events $(tracetool-y)
	$(call quiet-command,$(TRACETOOL) \
		--group=$(call trace-group-name,$@) \
		--format=h \
		--backends=$(TRACE_BACKENDS) \
		$< > $@,"GEN","$(@:%-timestamp=%)")

%/trace.c: %/trace.c-timestamp
	@cmp $< $@ >/dev/null 2>&1 || cp $< $@
%/trace.c-timestamp: $(SRC_PATH)/%/trace-events $(tracetool-y)
	$(call quiet-command,$(TRACETOOL) \
		--group=$(call trace-group-name,$@) \
		--format=c \
		--backends=$(TRACE_BACKENDS) \
		$< > $@,"GEN","$(@:%-timestamp=%)")

%/trace-ust.h: %/trace-ust.h-timestamp
	@cmp $< $@ >/dev/null 2>&1 || cp $< $@
%/trace-ust.h-timestamp: $(SRC_PATH)/%/trace-events $(tracetool-y)
	$(call quiet-command,$(TRACETOOL) \
		--group=$(call trace-group-name,$@) \
		--format=ust-events-h \
		--backends=$(TRACE_BACKENDS) \
		$< > $@,"GEN","$(@:%-timestamp=%)")

%/trace-dtrace.dtrace: %/trace-dtrace.dtrace-timestamp
	@cmp $< $@ >/dev/null 2>&1 || cp $< $@
%/trace-dtrace.dtrace-timestamp: $(SRC_PATH)/%/trace-events $(BUILD_DIR)/config-host.mak $(tracetool-y)
	$(call quiet-command,$(TRACETOOL) \
		--group=$(call trace-group-name,$@) \
		--format=d \
		--backends=$(TRACE_BACKENDS) \
		$< > $@,"GEN","$(@:%-timestamp=%)")

%/trace-dtrace.h: %/trace-dtrace.dtrace $(tracetool-y)
	$(call quiet-command,dtrace -o $@ -h -s $<, "GEN","$@")

%/trace-dtrace.o: %/trace-dtrace.dtrace $(tracetool-y)


trace-root.h: trace-root.h-timestamp
	@cmp $< $@ >/dev/null 2>&1 || cp $< $@
trace-root.h-timestamp: $(SRC_PATH)/trace-events $(tracetool-y)
	$(call quiet-command,$(TRACETOOL) \
		--group=root \
		--format=h \
		--backends=$(TRACE_BACKENDS) \
		$< > $@,"GEN","$(@:%-timestamp=%)")

trace-root.c: trace-root.c-timestamp
	@cmp $< $@ >/dev/null 2>&1 || cp $< $@
trace-root.c-timestamp: $(SRC_PATH)/trace-events $(tracetool-y)
	$(call quiet-command,$(TRACETOOL) \
		--group=root \
		--format=c \
		--backends=$(TRACE_BACKENDS) \
		$< > $@,"GEN","$(@:%-timestamp=%)")

trace-ust-root.h: trace-ust-root.h-timestamp
	@cmp $< $@ >/dev/null 2>&1 || cp $< $@
trace-ust-root.h-timestamp: $(SRC_PATH)/trace-events $(tracetool-y)
	$(call quiet-command,$(TRACETOOL) \
		--group=root \
		--format=ust-events-h \
		--backends=$(TRACE_BACKENDS) \
		$< > $@,"GEN","$(@:%-timestamp=%)")

trace-ust-all.h: trace-ust-all.h-timestamp
	@cmp $< $@ >/dev/null 2>&1 || cp $< $@
trace-ust-all.h-timestamp: $(trace-events-files) $(tracetool-y)
	$(call quiet-command,$(TRACETOOL) \
		--group=all \
		--format=ust-events-h \
		--backends=$(TRACE_BACKENDS) \
		$(trace-events-files) > $@,"GEN","$(@:%-timestamp=%)")

trace-ust-all.c: trace-ust-all.c-timestamp
	@cmp $< $@ >/dev/null 2>&1 || cp $< $@
trace-ust-all.c-timestamp: $(trace-events-files) $(tracetool-y)
	$(call quiet-command,$(TRACETOOL) \
		--group=all \
		--format=ust-events-c \
		--backends=$(TRACE_BACKENDS) \
		$(trace-events-files) > $@,"GEN","$(@:%-timestamp=%)")

trace-dtrace-root.dtrace: trace-dtrace-root.dtrace-timestamp
	@cmp $< $@ >/dev/null 2>&1 || cp $< $@
trace-dtrace-root.dtrace-timestamp: $(SRC_PATH)/trace-events $(BUILD_DIR)/config-host.mak $(tracetool-y)
	$(call quiet-command,$(TRACETOOL) \
		--group=root \
		--format=d \
		--backends=$(TRACE_BACKENDS) \
		$< > $@,"GEN","$(@:%-timestamp=%)")

trace-dtrace-root.h: trace-dtrace-root.dtrace
	$(call quiet-command,dtrace -o $@ -h -s $<, "GEN","$@")

trace-dtrace-root.o: trace-dtrace-root.dtrace

# Don't try to regenerate Makefile or configure
# We don't generate any of them
Makefile: ;
configure: ;

.PHONY: all clean cscope distclean html info install install-doc \
	pdf txt recurse-all speed test dist msi FORCE

$(call set-vpath, $(SRC_PATH))

LIBS+=-lz $(LIBS_TOOLS)

HELPERS-$(CONFIG_LINUX) = panda-bridge-helper$(EXESUF)

ifdef BUILD_DOCS
DOCS=qemu-doc.html qemu-doc.txt qemu.1 qemu-img.1 qemu-nbd.8 qemu-ga.8
DOCS+=docs/interop/qemu-qmp-ref.html docs/interop/qemu-qmp-ref.txt docs/interop/qemu-qmp-ref.7
DOCS+=docs/interop/qemu-ga-ref.html docs/interop/qemu-ga-ref.txt docs/interop/qemu-ga-ref.7
ifdef CONFIG_VIRTFS
DOCS+=fsdev/virtfs-proxy-helper.1
endif
else
DOCS=
endif

SUBDIR_MAKEFLAGS=$(if $(V),,--no-print-directory) BUILD_DIR=$(BUILD_DIR)
SUBDIR_DEVICES_MAK=$(patsubst %, %/config-devices.mak, $(TARGET_DIRS))
SUBDIR_DEVICES_MAK_DEP=$(patsubst %, %-config-devices.mak.d, $(TARGET_DIRS))

ifeq ($(SUBDIR_DEVICES_MAK),)
config-all-devices.mak:
	$(call quiet-command,echo '# no devices' > $@,"GEN","$@")
else
config-all-devices.mak: $(SUBDIR_DEVICES_MAK)
	$(call quiet-command, sed -n \
             's|^\([^=]*\)=\(.*\)$$|\1:=$$(findstring y,$$(\1)\2)|p' \
             $(SUBDIR_DEVICES_MAK) | sort -u > $@, \
             "GEN","$@")
endif

-include $(SUBDIR_DEVICES_MAK_DEP)

%/config-devices.mak: default-configs/%.mak $(SRC_PATH)/scripts/make_device_config.sh
	$(call quiet-command, \
            $(SHELL) $(SRC_PATH)/scripts/make_device_config.sh $< $*-config-devices.mak.d $@ > $@.tmp,"GEN","$@.tmp")
	$(call quiet-command, if test -f $@; then \
	  if cmp -s $@.old $@; then \
	    mv $@.tmp $@; \
	    cp -p $@ $@.old; \
	  else \
	    if test -f $@.old; then \
	      echo "WARNING: $@ (user modified) out of date.";\
	    else \
	      echo "WARNING: $@ out of date.";\
	    fi; \
	    echo "Run \"make defconfig\" to regenerate."; \
	    rm $@.tmp; \
	  fi; \
	 else \
	  mv $@.tmp $@; \
	  cp -p $@ $@.old; \
	 fi,"GEN","$@");

defconfig:
	rm -f config-all-devices.mak $(SUBDIR_DEVICES_MAK)

ifneq ($(wildcard config-host.mak),)
include $(SRC_PATH)/Makefile.objs
endif

dummy := $(call unnest-vars,, \
                stub-obj-y \
                chardev-obj-y \
                util-obj-y \
                qga-obj-y \
                ivshmem-client-obj-y \
                ivshmem-server-obj-y \
                libvhost-user-obj-y \
                vhost-user-scsi-obj-y \
                qga-vss-dll-obj-y \
                block-obj-y \
                block-obj-m \
                crypto-obj-y \
                crypto-aes-obj-y \
                qom-obj-y \
                io-obj-y \
                common-obj-y \
                common-obj-m \
                trace-obj-y)

<<<<<<< HEAD
ifneq ($(wildcard config-host.mak),)
include $(SRC_PATH)/panda/Makefile.panda

=======
>>>>>>> ba87166e
include $(SRC_PATH)/tests/Makefile.include

all: $(DOCS) $(TOOLS) $(HELPERS-y) recurse-all modules

qemu-version.h: FORCE
	$(call quiet-command, \
		(cd $(SRC_PATH); \
		printf '#define QEMU_PKGVERSION '; \
		if test -n "$(PKGVERSION)"; then \
			printf '"$(PKGVERSION)"\n'; \
		else \
			if test -d .git; then \
				printf '" ('; \
				git describe --match 'v*' 2>/dev/null | tr -d '\n'; \
				if ! git diff-index --quiet HEAD &>/dev/null; then \
					printf -- '-dirty'; \
				fi; \
				printf ')"\n'; \
			else \
				printf '""\n'; \
			fi; \
		fi) > $@.tmp)
	$(call quiet-command, if ! cmp -s $@ $@.tmp; then \
	  mv $@.tmp $@; \
	 else \
	  rm $@.tmp; \
	 fi)

config-host.h: config-host.h-timestamp
config-host.h-timestamp: config-host.mak
qemu-options.def: $(SRC_PATH)/qemu-options.hx $(SRC_PATH)/scripts/hxtool
	$(call quiet-command,sh $(SRC_PATH)/scripts/hxtool -h < $< > $@,"GEN","$@")

SUBDIR_RULES=$(patsubst %,subdir-%, $(TARGET_DIRS))
SOFTMMU_SUBDIR_RULES=$(filter %-softmmu,$(SUBDIR_RULES))

$(SOFTMMU_SUBDIR_RULES): $(block-obj-y)
$(SOFTMMU_SUBDIR_RULES): $(crypto-obj-y)
$(SOFTMMU_SUBDIR_RULES): $(io-obj-y)
$(SOFTMMU_SUBDIR_RULES): config-all-devices.mak

subdir-%:
	$(call quiet-command,$(MAKE) $(SUBDIR_MAKEFLAGS) -C $* V="$(V)" TARGET_DIR="$*/" all,)

subdir-pixman: pixman/Makefile
	$(call quiet-command,$(MAKE) $(SUBDIR_MAKEFLAGS) -C pixman V="$(V)" all,)

pixman/Makefile: $(SRC_PATH)/pixman/configure
	(cd pixman; CFLAGS="$(CFLAGS) -fPIC $(extra_cflags) $(extra_ldflags)" $(SRC_PATH)/pixman/configure $(AUTOCONF_HOST) --disable-gtk --disable-shared --enable-static)

$(SRC_PATH)/pixman/configure:
	(cd $(SRC_PATH)/pixman; autoreconf -v --install)

DTC_MAKE_ARGS=-I$(SRC_PATH)/dtc VPATH=$(SRC_PATH)/dtc -C dtc V="$(V)" LIBFDT_srcdir=$(SRC_PATH)/dtc/libfdt
DTC_CFLAGS=$(CFLAGS) $(QEMU_CFLAGS)
DTC_CPPFLAGS=-I$(BUILD_DIR)/dtc -I$(SRC_PATH)/dtc -I$(SRC_PATH)/dtc/libfdt

subdir-dtc: .git-submodule-status dtc/libfdt dtc/tests
	$(call quiet-command,$(MAKE) $(DTC_MAKE_ARGS) CPPFLAGS="$(DTC_CPPFLAGS)" CFLAGS="$(DTC_CFLAGS)" LDFLAGS="$(LDFLAGS)" ARFLAGS="$(ARFLAGS)" CC="$(CC)" AR="$(AR)" LD="$(LD)" $(SUBDIR_MAKEFLAGS) libfdt/libfdt.a,)

dtc/%:
	mkdir -p $@

$(SUBDIR_RULES): libqemuutil.a libqemustub.a $(common-obj-y) $(chardev-obj-y) \
	$(qom-obj-y) $(crypto-aes-obj-$(CONFIG_USER_ONLY))

ROMSUBDIR_RULES=$(patsubst %,romsubdir-%, $(ROMS))
# Only keep -O and -g cflags
romsubdir-%:
	$(call quiet-command,$(MAKE) $(SUBDIR_MAKEFLAGS) -C pc-bios/$* V="$(V)" TARGET_DIR="$*/" CFLAGS="$(filter -O% -g%,$(CFLAGS))",)

ALL_SUBDIRS=$(TARGET_DIRS) $(patsubst %,pc-bios/%, $(ROMS))

recurse-all: $(SUBDIR_RULES) $(ROMSUBDIR_RULES)

$(BUILD_DIR)/version.o: $(SRC_PATH)/version.rc config-host.h
	$(call quiet-command,$(WINDRES) -I$(BUILD_DIR) -o $@ $<,"RC","version.o")

Makefile: $(version-obj-y)

######################################################################
# Build libraries

libqemustub.a: $(stub-obj-y)
libqemuutil.a: $(util-obj-y) $(trace-obj-y)

######################################################################

COMMON_LDADDS = libqemuutil.a libqemustub.a

qemu-img.o: qemu-img-cmds.h

qemu-img$(EXESUF): qemu-img.o $(block-obj-y) $(crypto-obj-y) $(io-obj-y) $(qom-obj-y) $(COMMON_LDADDS)
qemu-nbd$(EXESUF): qemu-nbd.o $(block-obj-y) $(crypto-obj-y) $(io-obj-y) $(qom-obj-y) $(COMMON_LDADDS)
qemu-io$(EXESUF): qemu-io.o $(block-obj-y) $(crypto-obj-y) $(io-obj-y) $(qom-obj-y) $(COMMON_LDADDS)

panda-bridge-helper$(EXESUF): panda-bridge-helper.o $(COMMON_LDADDS)

fsdev/virtfs-proxy-helper$(EXESUF): fsdev/virtfs-proxy-helper.o fsdev/9p-marshal.o fsdev/9p-iov-marshal.o $(COMMON_LDADDS)
fsdev/virtfs-proxy-helper$(EXESUF): LIBS += -lcap

qemu-img-cmds.h: $(SRC_PATH)/qemu-img-cmds.hx $(SRC_PATH)/scripts/hxtool
	$(call quiet-command,sh $(SRC_PATH)/scripts/hxtool -h < $< > $@,"GEN","$@")

qemu-ga$(EXESUF): LIBS = $(LIBS_QGA)
qemu-ga$(EXESUF): QEMU_CFLAGS += -I qga/qapi-generated

gen-out-type = $(subst .,-,$(suffix $@))

qapi-py = $(SRC_PATH)/scripts/qapi.py $(SRC_PATH)/scripts/ordereddict.py

qga/qapi-generated/qga-qapi-types.c qga/qapi-generated/qga-qapi-types.h :\
$(SRC_PATH)/qga/qapi-schema.json $(SRC_PATH)/scripts/qapi-types.py $(qapi-py)
	$(call quiet-command,$(PYTHON) $(SRC_PATH)/scripts/qapi-types.py \
		$(gen-out-type) -o qga/qapi-generated -p "qga-" $<, \
		"GEN","$@")
qga/qapi-generated/qga-qapi-visit.c qga/qapi-generated/qga-qapi-visit.h :\
$(SRC_PATH)/qga/qapi-schema.json $(SRC_PATH)/scripts/qapi-visit.py $(qapi-py)
	$(call quiet-command,$(PYTHON) $(SRC_PATH)/scripts/qapi-visit.py \
		$(gen-out-type) -o qga/qapi-generated -p "qga-" $<, \
		"GEN","$@")
qga/qapi-generated/qga-qmp-commands.h qga/qapi-generated/qga-qmp-marshal.c :\
$(SRC_PATH)/qga/qapi-schema.json $(SRC_PATH)/scripts/qapi-commands.py $(qapi-py)
	$(call quiet-command,$(PYTHON) $(SRC_PATH)/scripts/qapi-commands.py \
		$(gen-out-type) -o qga/qapi-generated -p "qga-" $<, \
		"GEN","$@")

qapi-modules = $(SRC_PATH)/qapi-schema.json $(SRC_PATH)/qapi/common.json \
               $(SRC_PATH)/qapi/block.json $(SRC_PATH)/qapi/block-core.json \
               $(SRC_PATH)/qapi/event.json $(SRC_PATH)/qapi/introspect.json \
               $(SRC_PATH)/qapi/crypto.json $(SRC_PATH)/qapi/rocker.json \
               $(SRC_PATH)/qapi/trace.json

qapi-types.c qapi-types.h :\
$(qapi-modules) $(SRC_PATH)/scripts/qapi-types.py $(qapi-py)
	$(call quiet-command,$(PYTHON) $(SRC_PATH)/scripts/qapi-types.py \
		$(gen-out-type) -o "." -b $<, \
		"GEN","$@")
qapi-visit.c qapi-visit.h :\
$(qapi-modules) $(SRC_PATH)/scripts/qapi-visit.py $(qapi-py)
	$(call quiet-command,$(PYTHON) $(SRC_PATH)/scripts/qapi-visit.py \
		$(gen-out-type) -o "." -b $<, \
		"GEN","$@")
qapi-event.c qapi-event.h :\
$(qapi-modules) $(SRC_PATH)/scripts/qapi-event.py $(qapi-py)
	$(call quiet-command,$(PYTHON) $(SRC_PATH)/scripts/qapi-event.py \
		$(gen-out-type) -o "." $<, \
		"GEN","$@")
qmp-commands.h qmp-marshal.c :\
$(qapi-modules) $(SRC_PATH)/scripts/qapi-commands.py $(qapi-py)
	$(call quiet-command,$(PYTHON) $(SRC_PATH)/scripts/qapi-commands.py \
		$(gen-out-type) -o "." $<, \
		"GEN","$@")
qmp-introspect.h qmp-introspect.c :\
$(qapi-modules) $(SRC_PATH)/scripts/qapi-introspect.py $(qapi-py)
	$(call quiet-command,$(PYTHON) $(SRC_PATH)/scripts/qapi-introspect.py \
		$(gen-out-type) -o "." $<, \
		"GEN","$@")

QGALIB_GEN=$(addprefix qga/qapi-generated/, qga-qapi-types.h qga-qapi-visit.h qga-qmp-commands.h)
$(qga-obj-y): $(QGALIB_GEN)

qemu-ga$(EXESUF): $(qga-obj-y) $(COMMON_LDADDS)
	$(call LINK, $^)

ifdef QEMU_GA_MSI_ENABLED
QEMU_GA_MSI=qemu-ga-$(ARCH).msi

msi: $(QEMU_GA_MSI)

$(QEMU_GA_MSI): qemu-ga.exe $(QGA_VSS_PROVIDER)

$(QEMU_GA_MSI): config-host.mak

$(QEMU_GA_MSI):  $(SRC_PATH)/qga/installer/qemu-ga.wxs
	$(call quiet-command,QEMU_GA_VERSION="$(QEMU_GA_VERSION)" QEMU_GA_MANUFACTURER="$(QEMU_GA_MANUFACTURER)" QEMU_GA_DISTRO="$(QEMU_GA_DISTRO)" BUILD_DIR="$(BUILD_DIR)" \
	wixl -o $@ $(QEMU_GA_MSI_ARCH) $(QEMU_GA_MSI_WITH_VSS) $(QEMU_GA_MSI_MINGW_DLL_PATH) $<,"WIXL","$@")
else
msi:
	@echo "MSI build not configured or dependency resolution failed (reconfigure with --enable-guest-agent-msi option)"
endif

ifneq ($(EXESUF),)
.PHONY: qemu-ga
qemu-ga: qemu-ga$(EXESUF) $(QGA_VSS_PROVIDER) $(QEMU_GA_MSI)
endif

ifdef CONFIG_IVSHMEM
ivshmem-client$(EXESUF): $(ivshmem-client-obj-y) $(COMMON_LDADDS)
	$(call LINK, $^)
ivshmem-server$(EXESUF): $(ivshmem-server-obj-y) $(COMMON_LDADDS)
	$(call LINK, $^)
endif
vhost-user-scsi$(EXESUF): $(vhost-user-scsi-obj-y)
	$(call LINK, $^)

module_block.h: $(SRC_PATH)/scripts/modules/module_block.py config-host.mak
	$(call quiet-command,$(PYTHON) $< $@ \
	$(addprefix $(SRC_PATH)/,$(patsubst %.mo,%.c,$(block-obj-m))), \
	"GEN","$@")

clean:
# avoid old build problems by removing potentially incorrect old files
	rm -f config.mak op-i386.h opc-i386.h gen-op-i386.h op-arm.h opc-arm.h gen-op-arm.h
	rm -f qemu-options.def
	rm -f *.msi
	find . \( -name '*.so' -o -name '*.dll' -o -name '*.mo' -o -name '*.[oda]' \) -type f -exec rm {} +
	rm -f $(filter-out %.tlb,$(TOOLS)) $(HELPERS-y) qemu-ga TAGS cscope.* *.pod *~ */*~
	rm -f fsdev/*.pod
	rm -f qemu-img-cmds.h
	rm -f ui/shader/*-vert.h ui/shader/*-frag.h
	@# May not be present in GENERATED_FILES
	rm -f trace/generated-tracers-dtrace.dtrace*
	rm -f trace/generated-tracers-dtrace.h*
	rm -f $(foreach f,$(GENERATED_FILES),$(f) $(f)-timestamp)
	rm -rf qapi-generated
	rm -rf qga/qapi-generated
	for d in $(ALL_SUBDIRS); do \
	if test -d $$d; then $(MAKE) -C $$d $@ || exit 1; fi; \
	rm -f $$d/qemu-options.def; \
        done
	rm -f $(SUBDIR_DEVICES_MAK) config-all-devices.mak

VERSION ?= $(shell cat VERSION)

dist: qemu-$(VERSION).tar.bz2

qemu-%.tar.bz2:
	$(SRC_PATH)/scripts/make-release "$(SRC_PATH)" "$(patsubst qemu-%.tar.bz2,%,$@)"

distclean: clean
	rm -f config-host.mak config-host.h* config-host.ld $(DOCS) qemu-options.texi qemu-img-cmds.texi qemu-monitor.texi qemu-monitor-info.texi
	rm -f config-all-devices.mak config-all-disas.mak config.status
	rm -f po/*.mo tests/qemu-iotests/common.env
	rm -f roms/seabios/config.mak roms/vgabios/config.mak
	rm -f qemu-doc.info qemu-doc.aux qemu-doc.cp qemu-doc.cps
	rm -f qemu-doc.fn qemu-doc.fns qemu-doc.info qemu-doc.ky qemu-doc.kys
	rm -f qemu-doc.log qemu-doc.pdf qemu-doc.pg qemu-doc.toc qemu-doc.tp
	rm -f qemu-doc.vr qemu-doc.txt
	rm -f config.log
	rm -f linux-headers/asm
	rm -f docs/version.texi
	rm -f docs/interop/qemu-ga-qapi.texi docs/interop/qemu-qmp-qapi.texi
	rm -f docs/interop/qemu-qmp-ref.7 docs/interop/qemu-ga-ref.7
	rm -f docs/interop/qemu-qmp-ref.txt docs/interop/qemu-ga-ref.txt
	rm -f docs/interop/qemu-qmp-ref.pdf docs/interop/qemu-ga-ref.pdf
	rm -f docs/interop/qemu-qmp-ref.html docs/interop/qemu-ga-ref.html
	for d in $(TARGET_DIRS); do \
	rm -rf $$d || exit 1 ; \
        done
	rm -Rf .sdk
	if test -f pixman/config.log; then $(MAKE) -C pixman distclean; fi
	if test -f dtc/version_gen.h; then $(MAKE) $(DTC_MAKE_ARGS) clean; fi

KEYMAPS=da     en-gb  et  fr     fr-ch  is  lt  modifiers  no  pt-br  sv \
ar      de     en-us  fi  fr-be  hr     it  lv  nl         pl  ru     th \
common  de-ch  es     fo  fr-ca  hu     ja  mk  nl-be      pt  sl     tr \
bepo    cz

ifdef INSTALL_BLOBS
BLOBS=bios.bin bios-256k.bin sgabios.bin vgabios.bin vgabios-cirrus.bin \
vgabios-stdvga.bin vgabios-vmware.bin vgabios-qxl.bin vgabios-virtio.bin \
acpi-dsdt.aml \
ppc_rom.bin openbios-sparc32 openbios-sparc64 openbios-ppc QEMU,tcx.bin QEMU,cgthree.bin \
pxe-e1000.rom pxe-eepro100.rom pxe-ne2k_pci.rom \
pxe-pcnet.rom pxe-rtl8139.rom pxe-virtio.rom \
efi-e1000.rom efi-eepro100.rom efi-ne2k_pci.rom \
efi-pcnet.rom efi-rtl8139.rom efi-virtio.rom \
efi-e1000e.rom efi-vmxnet3.rom \
qemu-icon.bmp qemu_logo_no_text.svg \
bamboo.dtb petalogix-s3adsp1800.dtb petalogix-ml605.dtb \
multiboot.bin linuxboot.bin linuxboot_dma.bin kvmvapic.bin \
s390-ccw.img s390-netboot.img \
spapr-rtas.bin slof.bin skiboot.lid \
palcode-clipper \
u-boot.e500 \
qemu_vga.ndrv
else
BLOBS=
endif

install-doc: $(DOCS)
	$(INSTALL_DIR) "$(DESTDIR)$(qemu_docdir)"
	$(INSTALL_DATA) qemu-doc.html "$(DESTDIR)$(qemu_docdir)"
	$(INSTALL_DATA) qemu-doc.txt "$(DESTDIR)$(qemu_docdir)"
	$(INSTALL_DATA) docs/interop/qemu-qmp-ref.html "$(DESTDIR)$(qemu_docdir)"
	$(INSTALL_DATA) docs/interop/qemu-qmp-ref.txt "$(DESTDIR)$(qemu_docdir)"
ifdef CONFIG_POSIX
	$(INSTALL_DIR) "$(DESTDIR)$(mandir)/man1"
	$(INSTALL_DATA) qemu.1 "$(DESTDIR)$(mandir)/man1"
	$(INSTALL_DIR) "$(DESTDIR)$(mandir)/man7"
	$(INSTALL_DATA) docs/interop/qemu-qmp-ref.7 "$(DESTDIR)$(mandir)/man7"
ifneq ($(TOOLS),)
	$(INSTALL_DATA) qemu-img.1 "$(DESTDIR)$(mandir)/man1"
	$(INSTALL_DIR) "$(DESTDIR)$(mandir)/man8"
	$(INSTALL_DATA) qemu-nbd.8 "$(DESTDIR)$(mandir)/man8"
endif
ifneq (,$(findstring qemu-ga,$(TOOLS)))
	$(INSTALL_DATA) qemu-ga.8 "$(DESTDIR)$(mandir)/man8"
	$(INSTALL_DATA) docs/interop/qemu-ga-ref.html "$(DESTDIR)$(qemu_docdir)"
	$(INSTALL_DATA) docs/interop/qemu-ga-ref.txt "$(DESTDIR)$(qemu_docdir)"
	$(INSTALL_DATA) docs/interop/qemu-ga-ref.7 "$(DESTDIR)$(mandir)/man7"
endif
endif
ifdef CONFIG_VIRTFS
	$(INSTALL_DIR) "$(DESTDIR)$(mandir)/man1"
	$(INSTALL_DATA) fsdev/virtfs-proxy-helper.1 "$(DESTDIR)$(mandir)/man1"
endif

install-datadir:
	$(INSTALL_DIR) "$(DESTDIR)$(qemu_datadir)"

install-localstatedir:
ifdef CONFIG_POSIX
ifneq (,$(findstring qemu-ga,$(TOOLS)))
	$(INSTALL_DIR) "$(DESTDIR)$(qemu_localstatedir)"/run
endif
endif

ifneq ($(CONFIG_LINUX),)
# The install target won't succeed if the RPATH in the .so files is longer than
# the value need to change it to for installation purposes.  It does not matter
# which architecture is used for the comparison - it shows up once in both the
# new and old RPATHs, so the differences cancel out.
# Calculate length of new RPATH.
newrplen=$(shell newrp="$(panda_plugindir)/$(ARCH)" ; eval echo $${\#newrp})
# Fetch current RPATH from an .so file - doesn't matter which plugin/arch it is for.
archdir=$(lastword $(TARGET_DIRS))
ifeq ($(archdir),)
$(error Failed to find arch directory ${archdir})
endif
pwdvar=$(shell pwd)
pathtoso=$(shell echo "$(pwdvar)/$(archdir)/panda/plugins/panda_stringsearch.so")
cpout=$(shell chrpath -l "$(pathtoso)")
# The old RPATH will include a "RPATH=" prefix - the size calculation will
# adjust for that later.
rppart=$(lastword $(cpout))
newtoobig=$(shell oldrp="$(rppart)" ; oldrplen=`expr $${\#oldrp} - 6` ; if [ $$oldrplen -lt $(newrplen) ] ; then echo true ; else echo false ; fi)
endif

install: all $(if $(BUILD_DOCS),install-doc) install-datadir install-localstatedir
ifeq ($(newtoobig), false)
ifneq ($(TOOLS),)
	$(call install-prog,$(subst qemu-ga,qemu-ga$(EXESUF),$(TOOLS)),$(DESTDIR)$(bindir))
endif
ifneq ($(CONFIG_MODULES),)
	$(INSTALL_DIR) "$(DESTDIR)$(qemu_moddir)"
	for s in $(modules-m:.mo=$(DSOSUF)); do \
		t="$(DESTDIR)$(qemu_moddir)/$$(echo $$s | tr / -)"; \
		$(INSTALL_LIB) $$s "$$t"; \
		test -z "$(STRIP)" || $(STRIP) "$$t"; \
	done
endif
ifneq ($(HELPERS-y),)
	$(call install-prog,$(HELPERS-y),$(DESTDIR)$(libexecdir))
endif
ifneq ($(BLOBS),)
	set -e; for x in $(BLOBS); do \
		$(INSTALL_DATA) $(SRC_PATH)/pc-bios/$$x "$(DESTDIR)$(qemu_datadir)"; \
	done
endif
ifeq ($(CONFIG_GTK),y)
	$(MAKE) -C po $@
endif
	$(INSTALL_DIR) "$(DESTDIR)$(qemu_datadir)/keymaps"
	set -e; for x in $(KEYMAPS); do \
		$(INSTALL_DATA) $(SRC_PATH)/pc-bios/keymaps/$$x "$(DESTDIR)$(qemu_datadir)/keymaps"; \
	done
	$(INSTALL_DATA) $(BUILD_DIR)/trace-events-all "$(DESTDIR)$(qemu_datadir)/trace-events-all"
	for d in $(TARGET_DIRS); do \
	$(MAKE) $(SUBDIR_MAKEFLAGS) TARGET_DIR=$$d/ -C $$d $@ || exit 1 ; \
        done
else
	$(error new RPATH too long - cannot adjust .so files for installation)
endif

# various test targets
test speed: all
	$(MAKE) -C tests/tcg $@

.PHONY: ctags
ctags:
	rm -f tags
	find "$(SRC_PATH)" -name '*.[hc]' -exec ctags --append {} +

.PHONY: TAGS
TAGS:
	rm -f TAGS
	find "$(SRC_PATH)" -name '*.[hc]' -exec etags --append {} +

cscope:
	rm -f "$(SRC_PATH)"/cscope.*
	find "$(SRC_PATH)/" \( -name "*.[chsS]" -o -name '*.cpp' \) -print | sed 's,^\./,,' > "$(SRC_PATH)/cscope.files"
	cscope -b -i"$(SRC_PATH)/cscope.files"

# opengl shader programs
ui/shader/%-vert.h: $(SRC_PATH)/ui/shader/%.vert $(SRC_PATH)/scripts/shaderinclude.pl
	@mkdir -p $(dir $@)
	$(call quiet-command,\
		perl $(SRC_PATH)/scripts/shaderinclude.pl $< > $@,\
		"VERT","$@")

ui/shader/%-frag.h: $(SRC_PATH)/ui/shader/%.frag $(SRC_PATH)/scripts/shaderinclude.pl
	@mkdir -p $(dir $@)
	$(call quiet-command,\
		perl $(SRC_PATH)/scripts/shaderinclude.pl $< > $@,\
		"FRAG","$@")

ui/console-gl.o: $(SRC_PATH)/ui/console-gl.c \
	ui/shader/texture-blit-vert.h ui/shader/texture-blit-frag.h

# documentation
MAKEINFO=makeinfo
MAKEINFOINCLUDES= -I docs -I $(<D) -I $(@D)
MAKEINFOFLAGS=--no-split --number-sections $(MAKEINFOINCLUDES)
TEXI2PODFLAGS=$(MAKEINFOINCLUDES) "-DVERSION=$(VERSION)"
TEXI2PDFFLAGS=$(if $(V),,--quiet) -I $(SRC_PATH) $(MAKEINFOINCLUDES)

docs/version.texi: $(SRC_PATH)/VERSION
	$(call quiet-command,echo "@set VERSION $(VERSION)" > $@,"GEN","$@")

%.html: %.texi docs/version.texi
	$(call quiet-command,LC_ALL=C $(MAKEINFO) $(MAKEINFOFLAGS) --no-headers \
	--html $< -o $@,"GEN","$@")

%.info: %.texi docs/version.texi
	$(call quiet-command,$(MAKEINFO) $(MAKEINFOFLAGS) $< -o $@,"GEN","$@")

%.txt: %.texi docs/version.texi
	$(call quiet-command,LC_ALL=C $(MAKEINFO) $(MAKEINFOFLAGS) --no-headers \
	--plaintext $< -o $@,"GEN","$@")

%.pdf: %.texi docs/version.texi
	$(call quiet-command,texi2pdf $(TEXI2PDFFLAGS) $< -o $@,"GEN","$@")

qemu-options.texi: $(SRC_PATH)/qemu-options.hx $(SRC_PATH)/scripts/hxtool
	$(call quiet-command,sh $(SRC_PATH)/scripts/hxtool -t < $< > $@,"GEN","$@")

qemu-monitor.texi: $(SRC_PATH)/hmp-commands.hx $(SRC_PATH)/scripts/hxtool
	$(call quiet-command,sh $(SRC_PATH)/scripts/hxtool -t < $< > $@,"GEN","$@")

qemu-monitor-info.texi: $(SRC_PATH)/hmp-commands-info.hx $(SRC_PATH)/scripts/hxtool
	$(call quiet-command,sh $(SRC_PATH)/scripts/hxtool -t < $< > $@,"GEN","$@")

qemu-img-cmds.texi: $(SRC_PATH)/qemu-img-cmds.hx $(SRC_PATH)/scripts/hxtool
	$(call quiet-command,sh $(SRC_PATH)/scripts/hxtool -t < $< > $@,"GEN","$@")

docs/interop/qemu-qmp-qapi.texi docs/interop/qemu-ga-qapi.texi: $(SRC_PATH)/scripts/qapi2texi.py $(qapi-py)

docs/interop/qemu-qmp-qapi.texi: $(qapi-modules)
	$(call quiet-command,$(PYTHON) $(SRC_PATH)/scripts/qapi2texi.py $< > $@,"GEN","$@")

docs/interop/qemu-ga-qapi.texi: $(SRC_PATH)/qga/qapi-schema.json
	$(call quiet-command,$(PYTHON) $(SRC_PATH)/scripts/qapi2texi.py $< > $@,"GEN","$@")

qemu.1: qemu-doc.texi qemu-options.texi qemu-monitor.texi qemu-monitor-info.texi
qemu.1: qemu-option-trace.texi
qemu-img.1: qemu-img.texi qemu-option-trace.texi qemu-img-cmds.texi
fsdev/virtfs-proxy-helper.1: fsdev/virtfs-proxy-helper.texi
qemu-nbd.8: qemu-nbd.texi qemu-option-trace.texi
qemu-ga.8: qemu-ga.texi

html: qemu-doc.html docs/interop/qemu-qmp-ref.html docs/interop/qemu-ga-ref.html
info: qemu-doc.info docs/interop/qemu-qmp-ref.info docs/interop/qemu-ga-ref.info
pdf: qemu-doc.pdf docs/interop/qemu-qmp-ref.pdf docs/interop/qemu-ga-ref.pdf
txt: qemu-doc.txt docs/interop/qemu-qmp-ref.txt docs/interop/qemu-ga-ref.txt

qemu-doc.html qemu-doc.info qemu-doc.pdf qemu-doc.txt: \
	qemu-img.texi qemu-nbd.texi qemu-options.texi qemu-option-trace.texi \
	qemu-monitor.texi qemu-img-cmds.texi qemu-ga.texi \
	qemu-monitor-info.texi

docs/interop/qemu-ga-ref.dvi docs/interop/qemu-ga-ref.html \
    docs/interop/qemu-ga-ref.info docs/interop/qemu-ga-ref.pdf \
    docs/interop/qemu-ga-ref.txt docs/interop/qemu-ga-ref.7: \
	docs/interop/qemu-ga-ref.texi docs/interop/qemu-ga-qapi.texi

docs/interop/qemu-qmp-ref.dvi docs/interop/qemu-qmp-ref.html \
    docs/interop/qemu-qmp-ref.info docs/interop/qemu-qmp-ref.pdf \
    docs/interop/qemu-qmp-ref.txt docs/interop/qemu-qmp-ref.7: \
	docs/interop/qemu-qmp-ref.texi docs/interop/qemu-qmp-qapi.texi


ifdef CONFIG_WIN32

INSTALLER = qemu-setup-$(VERSION)$(EXESUF)

nsisflags = -V2 -NOCD

ifneq ($(wildcard $(SRC_PATH)/dll),)
ifeq ($(ARCH),x86_64)
# 64 bit executables
DLL_PATH = $(SRC_PATH)/dll/w64
nsisflags += -DW64
else
# 32 bit executables
DLL_PATH = $(SRC_PATH)/dll/w32
endif
endif

.PHONY: installer
installer: $(INSTALLER)

INSTDIR=/tmp/qemu-nsis

$(INSTALLER): $(SRC_PATH)/qemu.nsi
	$(MAKE) install prefix=${INSTDIR}
ifdef SIGNCODE
	(cd ${INSTDIR}; \
         for i in *.exe; do \
           $(SIGNCODE) $${i}; \
         done \
        )
endif # SIGNCODE
	(cd ${INSTDIR}; \
         for i in qemu-system-*.exe; do \
           arch=$${i%.exe}; \
           arch=$${arch#qemu-system-}; \
           echo Section \"$$arch\" Section_$$arch; \
           echo SetOutPath \"\$$INSTDIR\"; \
           echo File \"\$${BINDIR}\\$$i\"; \
           echo SectionEnd; \
         done \
        ) >${INSTDIR}/system-emulations.nsh
	makensis $(nsisflags) \
                $(if $(BUILD_DOCS),-DCONFIG_DOCUMENTATION="y") \
                $(if $(CONFIG_GTK),-DCONFIG_GTK="y") \
                -DBINDIR="${INSTDIR}" \
                $(if $(DLL_PATH),-DDLLDIR="$(DLL_PATH)") \
                -DSRCDIR="$(SRC_PATH)" \
                -DOUTFILE="$(INSTALLER)" \
                -DDISPLAYVERSION="$(VERSION)" \
                $(SRC_PATH)/qemu.nsi
	rm -r ${INSTDIR}
ifdef SIGNCODE
	$(SIGNCODE) $(INSTALLER)
endif # SIGNCODE
endif # CONFIG_WIN

# Add a dependency on the generated files, so that they are always
# rebuilt before other object files
ifneq ($(wildcard config-host.mak),)
ifneq ($(filter-out $(UNCHECKED_GOALS),$(MAKECMDGOALS)),$(if $(MAKECMDGOALS),,fail))
Makefile: $(GENERATED_FILES)
endif
endif

.SECONDARY: $(TRACE_HEADERS) $(TRACE_HEADERS:%=%-timestamp) \
	$(TRACE_SOURCES) $(TRACE_SOURCES:%=%-timestamp) \
	$(TRACE_DTRACE) $(TRACE_DTRACE:%=%-timestamp)

# Include automatically generated dependency files
# Dependencies in Makefile.objs files come from our recursive subdir rules
-include $(wildcard *.d tests/*.d)

include $(SRC_PATH)/tests/docker/Makefile.include

.PHONY: help
help:
	@echo  'Generic targets:'
	@echo  '  all             - Build all'
	@echo  '  dir/file.o      - Build specified target only'
	@echo  '  install         - Install QEMU, documentation and tools'
	@echo  '  ctags/TAGS      - Generate tags file for editors'
	@echo  '  cscope          - Generate cscope index'
	@echo  ''
	@$(if $(TARGET_DIRS), \
		echo 'Architecture specific targets:'; \
		$(foreach t, $(TARGET_DIRS), \
		printf "  %-30s - Build for %s\\n" $(patsubst %,subdir-%,$(t)) $(t);) \
		echo '')
	@echo  'Cleaning targets:'
	@echo  '  clean           - Remove most generated files but keep the config'
	@echo  '  distclean       - Remove all generated files'
	@echo  '  dist            - Build a distributable tarball'
	@echo  ''
	@echo  'Test targets:'
	@echo  '  check           - Run all tests (check-help for details)'
	@echo  '  docker          - Help about targets running tests inside Docker containers'
	@echo  ''
	@echo  'Documentation targets:'
	@echo  '  html info pdf txt'
	@echo  '                  - Build documentation in specified format'
	@echo  ''
ifdef CONFIG_WIN32
	@echo  'Windows targets:'
	@echo  '  installer       - Build NSIS-based installer for QEMU'
ifdef QEMU_GA_MSI_ENABLED
	@echo  '  msi             - Build MSI-based installer for qemu-ga'
endif
	@echo  ''
endif
	@echo  '  make V=0|1 [targets] 0 => quiet build (default), 1 => verbose build'<|MERGE_RESOLUTION|>--- conflicted
+++ resolved
@@ -309,12 +309,8 @@
                 common-obj-m \
                 trace-obj-y)
 
-<<<<<<< HEAD
 ifneq ($(wildcard config-host.mak),)
 include $(SRC_PATH)/panda/Makefile.panda
-
-=======
->>>>>>> ba87166e
 include $(SRC_PATH)/tests/Makefile.include
 
 all: $(DOCS) $(TOOLS) $(HELPERS-y) recurse-all modules
