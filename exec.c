/*
 *  Virtual page mapping
 *
 *  Copyright (c) 2003 Fabrice Bellard
 *
 * This library is free software; you can redistribute it and/or
 * modify it under the terms of the GNU Lesser General Public
 * License as published by the Free Software Foundation; either
 * version 2 of the License, or (at your option) any later version.
 *
 * This library is distributed in the hope that it will be useful,
 * but WITHOUT ANY WARRANTY; without even the implied warranty of
 * MERCHANTABILITY or FITNESS FOR A PARTICULAR PURPOSE.  See the GNU
 * Lesser General Public License for more details.
 *
 * You should have received a copy of the GNU Lesser General Public
 * License along with this library; if not, see <http://www.gnu.org/licenses/>.
 */
#include "qemu/osdep.h"
#include "qapi/error.h"
#ifndef _WIN32
#endif

#include "qemu/cutils.h"
#include "cpu.h"
#include "exec/exec-all.h"
#include "exec/target_page.h"
#include "tcg.h"
#include "hw/qdev-core.h"
#include "hw/qdev-properties.h"
#if !defined(CONFIG_USER_ONLY)
#include "hw/boards.h"
#include "hw/xen/xen.h"
#endif
#include "sysemu/kvm.h"
#include "sysemu/sysemu.h"
#include "qemu/timer.h"
#include "qemu/config-file.h"
#include "qemu/error-report.h"
#if defined(CONFIG_USER_ONLY)
#include "qemu.h"
#else /* !CONFIG_USER_ONLY */
#include "hw/hw.h"
#include "exec/memory.h"
#include "exec/ioport.h"
#include "sysemu/dma.h"
#include "sysemu/numa.h"
#include "sysemu/hw_accel.h"
#include "exec/address-spaces.h"
#include "sysemu/xen-mapcache.h"
#include "trace-root.h"

#include "panda/rr/rr_log.h"

#ifdef CONFIG_FALLOCATE_PUNCH_HOLE
#include <fcntl.h>
#include <linux/falloc.h>
#endif

#endif
#include "exec/cpu-all.h"
#include "qemu/rcu_queue.h"
#include "qemu/main-loop.h"
#include "translate-all.h"
#include "sysemu/replay.h"

#include "exec/memory-internal.h"
#include "exec/ram_addr.h"
#include "exec/log.h"

#include "migration/vmstate.h"

#include "qemu/range.h"
#ifndef _WIN32
#include "qemu/mmap-alloc.h"
#endif

<<<<<<< HEAD
#include <zlib.h>
#include "panda/callbacks/cb-support.h"
#include "panda/checkpoint.h"
=======
#include "monitor/monitor.h"
>>>>>>> ba87166e

//#define DEBUG_SUBPAGE

#if !defined(CONFIG_USER_ONLY)
/* ram_list is read under rcu_read_lock()/rcu_read_unlock().  Writes
 * are protected by the ramlist lock.
 */
RAMList ram_list = { .blocks = QLIST_HEAD_INITIALIZER(ram_list.blocks) };

static MemoryRegion *system_memory;
static MemoryRegion *system_io;

AddressSpace address_space_io;
AddressSpace address_space_memory;

MemoryRegion io_mem_rom, io_mem_notdirty;
static MemoryRegion io_mem_unassigned;

/* RAM is pre-allocated and passed into qemu_ram_alloc_from_ptr */
#define RAM_PREALLOC   (1 << 0)

/* RAM is mmap-ed with MAP_SHARED */
#define RAM_SHARED     (1 << 1)

/* Only a portion of RAM (used_length) is actually used, and migrated.
 * This used_length size can change across reboots.
 */
#define RAM_RESIZEABLE (1 << 2)

#endif

#ifdef TARGET_PAGE_BITS_VARY
int target_page_bits;
bool target_page_bits_decided;
#endif

struct CPUTailQ cpus = QTAILQ_HEAD_INITIALIZER(cpus);
/* current CPU in the current thread. It is only valid inside
   cpu_exec() */
__thread CPUState *current_cpu;
/* 0 = Do not count executed instructions.
   1 = Precise instruction counting.
   2 = Adaptive rate instruction counting.  */
int use_icount;

uintptr_t qemu_host_page_size;
intptr_t qemu_host_page_mask;
uintptr_t qemu_real_host_page_size;
intptr_t qemu_real_host_page_mask;

bool set_preferred_target_page_bits(int bits)
{
    /* The target page size is the lowest common denominator for all
     * the CPUs in the system, so we can only make it smaller, never
     * larger. And we can't make it smaller once we've committed to
     * a particular size.
     */
#ifdef TARGET_PAGE_BITS_VARY
    assert(bits >= TARGET_PAGE_BITS_MIN);
    if (target_page_bits == 0 || target_page_bits > bits) {
        if (target_page_bits_decided) {
            return false;
        }
        target_page_bits = bits;
    }
#endif
    return true;
}

#if !defined(CONFIG_USER_ONLY)

static void finalize_target_page_bits(void)
{
#ifdef TARGET_PAGE_BITS_VARY
    if (target_page_bits == 0) {
        target_page_bits = TARGET_PAGE_BITS_MIN;
    }
    target_page_bits_decided = true;
#endif
}

typedef struct PhysPageEntry PhysPageEntry;

struct PhysPageEntry {
    /* How many bits skip to next level (in units of L2_SIZE). 0 for a leaf. */
    uint32_t skip : 6;
     /* index into phys_sections (!skip) or phys_map_nodes (skip) */
    uint32_t ptr : 26;
};

#define PHYS_MAP_NODE_NIL (((uint32_t)~0) >> 6)

/* Size of the L2 (and L3, etc) page tables.  */
#define ADDR_SPACE_BITS 64

#define P_L2_BITS 9
#define P_L2_SIZE (1 << P_L2_BITS)

#define P_L2_LEVELS (((ADDR_SPACE_BITS - TARGET_PAGE_BITS - 1) / P_L2_BITS) + 1)

typedef PhysPageEntry Node[P_L2_SIZE];

typedef struct PhysPageMap {
    struct rcu_head rcu;

    unsigned sections_nb;
    unsigned sections_nb_alloc;
    unsigned nodes_nb;
    unsigned nodes_nb_alloc;
    Node *nodes;
    MemoryRegionSection *sections;
} PhysPageMap;

struct AddressSpaceDispatch {
    MemoryRegionSection *mru_section;
    /* This is a multi-level map on the physical address space.
     * The bottom level has pointers to MemoryRegionSections.
     */
    PhysPageEntry phys_map;
    PhysPageMap map;
};

#define SUBPAGE_IDX(addr) ((addr) & ~TARGET_PAGE_MASK)
typedef struct subpage_t {
    MemoryRegion iomem;
    FlatView *fv;
    hwaddr base;
    uint16_t sub_section[];
} subpage_t;

#define PHYS_SECTION_UNASSIGNED 0
#define PHYS_SECTION_NOTDIRTY 1
#define PHYS_SECTION_ROM 2
#define PHYS_SECTION_WATCH 3

static void io_mem_init(void);
static void memory_map_init(void);
static void tcg_commit(MemoryListener *listener);

static MemoryRegion io_mem_watch;

/**
 * CPUAddressSpace: all the information a CPU needs about an AddressSpace
 * @cpu: the CPU whose AddressSpace this is
 * @as: the AddressSpace itself
 * @memory_dispatch: its dispatch pointer (cached, RCU protected)
 * @tcg_as_listener: listener for tracking changes to the AddressSpace
 */
struct CPUAddressSpace {
    CPUState *cpu;
    AddressSpace *as;
    struct AddressSpaceDispatch *memory_dispatch;
    MemoryListener tcg_as_listener;
};

struct DirtyBitmapSnapshot {
    ram_addr_t start;
    ram_addr_t end;
    unsigned long dirty[];
};

#endif

#if !defined(CONFIG_USER_ONLY)

static void phys_map_node_reserve(PhysPageMap *map, unsigned nodes)
{
    static unsigned alloc_hint = 16;
    if (map->nodes_nb + nodes > map->nodes_nb_alloc) {
        map->nodes_nb_alloc = MAX(map->nodes_nb_alloc, alloc_hint);
        map->nodes_nb_alloc = MAX(map->nodes_nb_alloc, map->nodes_nb + nodes);
        map->nodes = g_renew(Node, map->nodes, map->nodes_nb_alloc);
        alloc_hint = map->nodes_nb_alloc;
    }
}

static uint32_t phys_map_node_alloc(PhysPageMap *map, bool leaf)
{
    unsigned i;
    uint32_t ret;
    PhysPageEntry e;
    PhysPageEntry *p;

    ret = map->nodes_nb++;
    p = map->nodes[ret];
    assert(ret != PHYS_MAP_NODE_NIL);
    assert(ret != map->nodes_nb_alloc);

    e.skip = leaf ? 0 : 1;
    e.ptr = leaf ? PHYS_SECTION_UNASSIGNED : PHYS_MAP_NODE_NIL;
    for (i = 0; i < P_L2_SIZE; ++i) {
        memcpy(&p[i], &e, sizeof(e));
    }
    return ret;
}

static void phys_page_set_level(PhysPageMap *map, PhysPageEntry *lp,
                                hwaddr *index, hwaddr *nb, uint16_t leaf,
                                int level)
{
    PhysPageEntry *p;
    hwaddr step = (hwaddr)1 << (level * P_L2_BITS);

    if (lp->skip && lp->ptr == PHYS_MAP_NODE_NIL) {
        lp->ptr = phys_map_node_alloc(map, level == 0);
    }
    p = map->nodes[lp->ptr];
    lp = &p[(*index >> (level * P_L2_BITS)) & (P_L2_SIZE - 1)];

    while (*nb && lp < &p[P_L2_SIZE]) {
        if ((*index & (step - 1)) == 0 && *nb >= step) {
            lp->skip = 0;
            lp->ptr = leaf;
            *index += step;
            *nb -= step;
        } else {
            phys_page_set_level(map, lp, index, nb, leaf, level - 1);
        }
        ++lp;
    }
}

static void phys_page_set(AddressSpaceDispatch *d,
                          hwaddr index, hwaddr nb,
                          uint16_t leaf)
{
    /* Wildly overreserve - it doesn't matter much. */
    phys_map_node_reserve(&d->map, 3 * P_L2_LEVELS);

    phys_page_set_level(&d->map, &d->phys_map, &index, &nb, leaf, P_L2_LEVELS - 1);
}

/* Compact a non leaf page entry. Simply detect that the entry has a single child,
 * and update our entry so we can skip it and go directly to the destination.
 */
static void phys_page_compact(PhysPageEntry *lp, Node *nodes)
{
    unsigned valid_ptr = P_L2_SIZE;
    int valid = 0;
    PhysPageEntry *p;
    int i;

    if (lp->ptr == PHYS_MAP_NODE_NIL) {
        return;
    }

    p = nodes[lp->ptr];
    for (i = 0; i < P_L2_SIZE; i++) {
        if (p[i].ptr == PHYS_MAP_NODE_NIL) {
            continue;
        }

        valid_ptr = i;
        valid++;
        if (p[i].skip) {
            phys_page_compact(&p[i], nodes);
        }
    }

    /* We can only compress if there's only one child. */
    if (valid != 1) {
        return;
    }

    assert(valid_ptr < P_L2_SIZE);

    /* Don't compress if it won't fit in the # of bits we have. */
    if (lp->skip + p[valid_ptr].skip >= (1 << 3)) {
        return;
    }

    lp->ptr = p[valid_ptr].ptr;
    if (!p[valid_ptr].skip) {
        /* If our only child is a leaf, make this a leaf. */
        /* By design, we should have made this node a leaf to begin with so we
         * should never reach here.
         * But since it's so simple to handle this, let's do it just in case we
         * change this rule.
         */
        lp->skip = 0;
    } else {
        lp->skip += p[valid_ptr].skip;
    }
}

void address_space_dispatch_compact(AddressSpaceDispatch *d)
{
    if (d->phys_map.skip) {
        phys_page_compact(&d->phys_map, d->map.nodes);
    }
}

static inline bool section_covers_addr(const MemoryRegionSection *section,
                                       hwaddr addr)
{
    /* Memory topology clips a memory region to [0, 2^64); size.hi > 0 means
     * the section must cover the entire address space.
     */
    return int128_gethi(section->size) ||
           range_covers_byte(section->offset_within_address_space,
                             int128_getlo(section->size), addr);
}

static MemoryRegionSection *phys_page_find(AddressSpaceDispatch *d, hwaddr addr)
{
    PhysPageEntry lp = d->phys_map, *p;
    Node *nodes = d->map.nodes;
    MemoryRegionSection *sections = d->map.sections;
    hwaddr index = addr >> TARGET_PAGE_BITS;
    int i;

    for (i = P_L2_LEVELS; lp.skip && (i -= lp.skip) >= 0;) {
        if (lp.ptr == PHYS_MAP_NODE_NIL) {
            return &sections[PHYS_SECTION_UNASSIGNED];
        }
        p = nodes[lp.ptr];
        lp = p[(index >> (i * P_L2_BITS)) & (P_L2_SIZE - 1)];
    }

    if (section_covers_addr(&sections[lp.ptr], addr)) {
        return &sections[lp.ptr];
    } else {
        return &sections[PHYS_SECTION_UNASSIGNED];
    }
}

bool memory_region_is_unassigned(MemoryRegion *mr)
{
    return mr != &io_mem_rom && mr != &io_mem_notdirty && !mr->rom_device
        && mr != &io_mem_watch;
}

/* Called from RCU critical section */
static MemoryRegionSection *address_space_lookup_region(AddressSpaceDispatch *d,
                                                        hwaddr addr,
                                                        bool resolve_subpage)
{
    MemoryRegionSection *section = atomic_read(&d->mru_section);
    subpage_t *subpage;
    bool update;

    if (section && section != &d->map.sections[PHYS_SECTION_UNASSIGNED] &&
        section_covers_addr(section, addr)) {
        update = false;
    } else {
        section = phys_page_find(d, addr);
        update = true;
    }
    if (resolve_subpage && section->mr->subpage) {
        subpage = container_of(section->mr, subpage_t, iomem);
        section = &d->map.sections[subpage->sub_section[SUBPAGE_IDX(addr)]];
    }
    if (update) {
        atomic_set(&d->mru_section, section);
    }
    return section;
}

/* Called from RCU critical section */
static MemoryRegionSection *
address_space_translate_internal(AddressSpaceDispatch *d, hwaddr addr, hwaddr *xlat,
                                 hwaddr *plen, bool resolve_subpage)
{
    MemoryRegionSection *section;
    MemoryRegion *mr;
    Int128 diff;

    section = address_space_lookup_region(d, addr, resolve_subpage);
    /* Compute offset within MemoryRegionSection */
    addr -= section->offset_within_address_space;

    /* Compute offset within MemoryRegion */
    *xlat = addr + section->offset_within_region;

    mr = section->mr;

    /* MMIO registers can be expected to perform full-width accesses based only
     * on their address, without considering adjacent registers that could
     * decode to completely different MemoryRegions.  When such registers
     * exist (e.g. I/O ports 0xcf8 and 0xcf9 on most PC chipsets), MMIO
     * regions overlap wildly.  For this reason we cannot clamp the accesses
     * here.
     *
     * If the length is small (as is the case for address_space_ldl/stl),
     * everything works fine.  If the incoming length is large, however,
     * the caller really has to do the clamping through memory_access_size.
     */
    if (memory_region_is_ram(mr)) {
        diff = int128_sub(section->size, int128_make64(addr));
        *plen = int128_get64(int128_min(diff, int128_make64(*plen)));
    }
    return section;
}

/**
 * flatview_do_translate - translate an address in FlatView
 *
 * @fv: the flat view that we want to translate on
 * @addr: the address to be translated in above address space
 * @xlat: the translated address offset within memory region. It
 *        cannot be @NULL.
 * @plen_out: valid read/write length of the translated address. It
 *            can be @NULL when we don't care about it.
 * @page_mask_out: page mask for the translated address. This
 *            should only be meaningful for IOMMU translated
 *            addresses, since there may be huge pages that this bit
 *            would tell. It can be @NULL if we don't care about it.
 * @is_write: whether the translation operation is for write
 * @is_mmio: whether this can be MMIO, set true if it can
 *
 * This function is called from RCU critical section
 */
static MemoryRegionSection flatview_do_translate(FlatView *fv,
                                                 hwaddr addr,
                                                 hwaddr *xlat,
                                                 hwaddr *plen_out,
                                                 hwaddr *page_mask_out,
                                                 bool is_write,
                                                 bool is_mmio,
                                                 AddressSpace **target_as)
{
    IOMMUTLBEntry iotlb;
    MemoryRegionSection *section;
    IOMMUMemoryRegion *iommu_mr;
    IOMMUMemoryRegionClass *imrc;
    hwaddr page_mask = (hwaddr)(-1);
    hwaddr plen = (hwaddr)(-1);

    if (plen_out) {
        plen = *plen_out;
    }

    for (;;) {
        section = address_space_translate_internal(
                flatview_to_dispatch(fv), addr, &addr,
                &plen, is_mmio);

        iommu_mr = memory_region_get_iommu(section->mr);
        if (!iommu_mr) {
            break;
        }
        imrc = memory_region_get_iommu_class_nocheck(iommu_mr);

        iotlb = imrc->translate(iommu_mr, addr, is_write ?
                                IOMMU_WO : IOMMU_RO);
        addr = ((iotlb.translated_addr & ~iotlb.addr_mask)
                | (addr & iotlb.addr_mask));
        page_mask &= iotlb.addr_mask;
        plen = MIN(plen, (addr | iotlb.addr_mask) - addr + 1);
        if (!(iotlb.perm & (1 << is_write))) {
            goto translate_fail;
        }

        fv = address_space_to_flatview(iotlb.target_as);
        *target_as = iotlb.target_as;
    }

    *xlat = addr;

    if (page_mask == (hwaddr)(-1)) {
        /* Not behind an IOMMU, use default page size. */
        page_mask = ~TARGET_PAGE_MASK;
    }

    if (page_mask_out) {
        *page_mask_out = page_mask;
    }

    if (plen_out) {
        *plen_out = plen;
    }

    return *section;

translate_fail:
    return (MemoryRegionSection) { .mr = &io_mem_unassigned };
}

/* Called from RCU critical section */
IOMMUTLBEntry address_space_get_iotlb_entry(AddressSpace *as, hwaddr addr,
                                            bool is_write)
{
    MemoryRegionSection section;
    hwaddr xlat, page_mask;

    /*
     * This can never be MMIO, and we don't really care about plen,
     * but page mask.
     */
    section = flatview_do_translate(address_space_to_flatview(as), addr, &xlat,
                                    NULL, &page_mask, is_write, false, &as);

    /* Illegal translation */
    if (section.mr == &io_mem_unassigned) {
        goto iotlb_fail;
    }

    /* Convert memory region offset into address space offset */
    xlat += section.offset_within_address_space -
        section.offset_within_region;

    return (IOMMUTLBEntry) {
        .target_as = as,
        .iova = addr & ~page_mask,
        .translated_addr = xlat & ~page_mask,
        .addr_mask = page_mask,
        /* IOTLBs are for DMAs, and DMA only allows on RAMs. */
        .perm = IOMMU_RW,
    };

iotlb_fail:
    return (IOMMUTLBEntry) {0};
}

/* Called from RCU critical section */
MemoryRegion *flatview_translate(FlatView *fv, hwaddr addr, hwaddr *xlat,
                                 hwaddr *plen, bool is_write)
{
    MemoryRegion *mr;
    MemoryRegionSection section;
    AddressSpace *as = NULL;

    /* This can be MMIO, so setup MMIO bit. */
    section = flatview_do_translate(fv, addr, xlat, plen, NULL,
                                    is_write, true, &as);
    mr = section.mr;

    if (xen_enabled() && memory_access_is_direct(mr, is_write)) {
        hwaddr page = ((addr & TARGET_PAGE_MASK) + TARGET_PAGE_SIZE) - addr;
        *plen = MIN(page, *plen);
    }

    return mr;
}

/* Called from RCU critical section */
MemoryRegionSection *
address_space_translate_for_iotlb(CPUState *cpu, int asidx, hwaddr addr,
                                  hwaddr *xlat, hwaddr *plen)
{
    MemoryRegionSection *section;
    AddressSpaceDispatch *d = atomic_rcu_read(&cpu->cpu_ases[asidx].memory_dispatch);

    section = address_space_translate_internal(d, addr, xlat, plen, false);

    assert(!memory_region_is_iommu(section->mr));
    return section;
}
#endif

#if !defined(CONFIG_USER_ONLY)

static int cpu_common_post_load(void *opaque, int version_id)
{
    CPUState *cpu = opaque;

    /* 0x01 was CPU_INTERRUPT_EXIT. This line can be removed when the
       version_id is increased. */
    cpu->interrupt_request &= ~0x01;
    tlb_flush(cpu);

    return 0;
}

static int cpu_common_pre_load(void *opaque)
{
    CPUState *cpu = opaque;

    cpu->exception_index = -1;

    return 0;
}

static bool cpu_common_exception_index_needed(void *opaque)
{
    CPUState *cpu = opaque;

    return tcg_enabled() && cpu->exception_index != -1;
}

static const VMStateDescription vmstate_cpu_common_exception_index = {
    .name = "cpu_common/exception_index",
    .version_id = 1,
    .minimum_version_id = 1,
    .needed = cpu_common_exception_index_needed,
    .fields = (VMStateField[]) {
        VMSTATE_INT32(exception_index, CPUState),
        VMSTATE_END_OF_LIST()
    }
};

static bool cpu_common_crash_occurred_needed(void *opaque)
{
    CPUState *cpu = opaque;

    return cpu->crash_occurred;
}

static const VMStateDescription vmstate_cpu_common_crash_occurred = {
    .name = "cpu_common/crash_occurred",
    .version_id = 1,
    .minimum_version_id = 1,
    .needed = cpu_common_crash_occurred_needed,
    .fields = (VMStateField[]) {
        VMSTATE_BOOL(crash_occurred, CPUState),
        VMSTATE_END_OF_LIST()
    }
};

const VMStateDescription vmstate_cpu_common = {
    .name = "cpu_common",
    .version_id = 1,
    .minimum_version_id = 1,
    .pre_load = cpu_common_pre_load,
    .post_load = cpu_common_post_load,
    .fields = (VMStateField[]) {
        VMSTATE_UINT32(halted, CPUState),
        VMSTATE_UINT32(interrupt_request, CPUState),
        VMSTATE_END_OF_LIST()
    },
    .subsections = (const VMStateDescription*[]) {
        &vmstate_cpu_common_exception_index,
        &vmstate_cpu_common_crash_occurred,
        NULL
    }
};

#endif

CPUState *qemu_get_cpu(int index)
{
    CPUState *cpu;

    CPU_FOREACH(cpu) {
        if (cpu->cpu_index == index) {
            return cpu;
        }
    }

    return NULL;
}

#if !defined(CONFIG_USER_ONLY)

MemoryListener rr_listener;

static RR_mem_type rr_mem_region_type(MemoryRegion* mr) {
    RR_mem_type mtype = RR_MEM_UNKNOWN;
    if (!(memory_region_is_ram(mr) || memory_region_is_romd(mr))) {
        mtype = RR_MEM_IO;
    } else if (memory_region_is_ram(mr)) {
        mtype = RR_MEM_RAM;
    }
    return mtype;
}

static void rr_mem_region_added_cb(MemoryListener *listener, MemoryRegionSection *section) {
    if (!rr_in_record()) return;
    RR_mem_type mtype = rr_mem_region_type(section->mr);

    rr_mem_region_change_record(section->offset_within_address_space, int128_get64(section->size),
                                section->mr->name, mtype, true);
}

static void rr_mem_region_deleted_cb(MemoryListener *listener, MemoryRegionSection *section) {
    if (!rr_in_record()) return;
    RR_mem_type mtype = rr_mem_region_type(section->mr);
    rr_mem_region_change_record(section->offset_within_address_space, int128_get64(section->size),
                                section->mr->name, mtype, false);
}

void cpu_address_space_init(CPUState *cpu, AddressSpace *as, int asidx)
{
    CPUAddressSpace *newas;

    /* Target code should have set num_ases before calling us */
    assert(asidx < cpu->num_ases);

    if (asidx == 0) {
        /* address space 0 gets the convenience alias */
        cpu->as = as;
    }

    /* KVM cannot currently support multiple address spaces. */
    assert(asidx == 0 || !kvm_enabled());

    if (!cpu->cpu_ases) {
        cpu->cpu_ases = g_new0(CPUAddressSpace, cpu->num_ases);
    }

    newas = &cpu->cpu_ases[asidx];
    newas->cpu = cpu;
    newas->as = as;
    if (tcg_enabled()) {
        newas->tcg_as_listener.commit = tcg_commit;
        memory_listener_register(&newas->tcg_as_listener, as);

        // PANDA Record and Replay
        rr_listener.region_add = rr_mem_region_added_cb;
        rr_listener.region_del = rr_mem_region_deleted_cb;
        memory_listener_register(&rr_listener, as);
    }
}

AddressSpace *cpu_get_address_space(CPUState *cpu, int asidx)
{
    /* Return the AddressSpace corresponding to the specified index */
    return cpu->cpu_ases[asidx].as;
}
#endif

void cpu_exec_unrealizefn(CPUState *cpu)
{
    CPUClass *cc = CPU_GET_CLASS(cpu);

    cpu_list_remove(cpu);

    if (cc->vmsd != NULL) {
        vmstate_unregister(NULL, cc->vmsd, cpu);
    }
    if (qdev_get_vmsd(DEVICE(cpu)) == NULL) {
        vmstate_unregister(NULL, &vmstate_cpu_common, cpu);
    }
}

Property cpu_common_props[] = {
#ifndef CONFIG_USER_ONLY
    /* Create a memory property for softmmu CPU object,
     * so users can wire up its memory. (This can't go in qom/cpu.c
     * because that file is compiled only once for both user-mode
     * and system builds.) The default if no link is set up is to use
     * the system address space.
     */
    DEFINE_PROP_LINK("memory", CPUState, memory, TYPE_MEMORY_REGION,
                     MemoryRegion *),
#endif
    DEFINE_PROP_END_OF_LIST(),
};

void cpu_exec_initfn(CPUState *cpu)
{
    cpu->as = NULL;
    cpu->num_ases = 0;

#ifndef CONFIG_USER_ONLY
    cpu->thread_id = qemu_get_thread_id();
    cpu->memory = system_memory;
    object_ref(OBJECT(cpu->memory));
#endif
}

void cpu_exec_realizefn(CPUState *cpu, Error **errp)
{
    CPUClass *cc ATTRIBUTE_UNUSED = CPU_GET_CLASS(cpu);

    cpu_list_add(cpu);

#ifndef CONFIG_USER_ONLY
    if (qdev_get_vmsd(DEVICE(cpu)) == NULL) {
        vmstate_register(NULL, cpu->cpu_index, &vmstate_cpu_common, cpu);
    }
    if (cc->vmsd != NULL) {
        vmstate_register(NULL, cpu->cpu_index, cc->vmsd, cpu);
    }
#endif
}

#if defined(CONFIG_USER_ONLY)
static void breakpoint_invalidate(CPUState *cpu, target_ulong pc)
{
    mmap_lock();
    tb_lock();
    tb_invalidate_phys_page_range(pc, pc + 1, 0);
    tb_unlock();
    mmap_unlock();
}
#else
static void breakpoint_invalidate(CPUState *cpu, target_ulong pc)
{
    MemTxAttrs attrs;
    hwaddr phys = cpu_get_phys_page_attrs_debug(cpu, pc, &attrs);
    int asidx = cpu_asidx_from_attrs(cpu, attrs);
    if (phys != -1) {
        /* Locks grabbed by tb_invalidate_phys_addr */
        tb_invalidate_phys_addr(cpu->cpu_ases[asidx].as,
                                phys | (pc & ~TARGET_PAGE_MASK));
    }
}
#endif

#if defined(CONFIG_USER_ONLY)
void cpu_watchpoint_remove_all(CPUState *cpu, int mask)

{
}

int cpu_watchpoint_remove(CPUState *cpu, vaddr addr, vaddr len,
                          int flags)
{
    return -ENOSYS;
}

void cpu_watchpoint_remove_by_ref(CPUState *cpu, CPUWatchpoint *watchpoint)
{
}

int cpu_watchpoint_insert(CPUState *cpu, vaddr addr, vaddr len,
                          int flags, CPUWatchpoint **watchpoint)
{
    return -ENOSYS;
}
#else


/* Add a watchpoint.  */
int cpu_watchpoint_insert(CPUState *cpu, vaddr addr, vaddr len,
                          int flags, CPUWatchpoint **watchpoint)
{
    CPUWatchpoint *wp;

    /* forbid ranges which are empty or run off the end of the address space */
    if (len == 0 || (addr + len - 1) < addr) {
        error_report("tried to set invalid watchpoint at %"
                     VADDR_PRIx ", len=%" VADDR_PRIu, addr, len);
        return -EINVAL;
    }
    wp = g_malloc(sizeof(*wp));

    wp->virtaddr = addr;
    wp->len = len;
    wp->flags = flags;

    /* keep all GDB-injected watchpoints in front */
    if (flags & BP_GDB) {
        QTAILQ_INSERT_HEAD(&cpu->watchpoints, wp, entry);
    } else {
        QTAILQ_INSERT_TAIL(&cpu->watchpoints, wp, entry);
    }

    tlb_flush_page(cpu, addr);

    if (watchpoint)
        *watchpoint = wp;
    return 0;
}

/* Remove a specific watchpoint.  */
int cpu_watchpoint_remove(CPUState *cpu, vaddr addr, vaddr len,
                          int flags)
{
    CPUWatchpoint *wp;

    QTAILQ_FOREACH(wp, &cpu->watchpoints, entry) {
        if (addr == wp->virtaddr && len == wp->len
                && flags == (wp->flags & ~BP_WATCHPOINT_HIT)) {
            cpu_watchpoint_remove_by_ref(cpu, wp);
            return 0;
        }
    }
    return -ENOENT;
}

/* Remove a specific watchpoint by reference.  */
void cpu_watchpoint_remove_by_ref(CPUState *cpu, CPUWatchpoint *watchpoint)
{
    QTAILQ_REMOVE(&cpu->watchpoints, watchpoint, entry);

    tlb_flush_page(cpu, watchpoint->virtaddr);

    g_free(watchpoint);
}

/* Remove all matching watchpoints.  */
void cpu_watchpoint_remove_all(CPUState *cpu, int mask)
{
    CPUWatchpoint *wp, *next;

    QTAILQ_FOREACH_SAFE(wp, &cpu->watchpoints, entry, next) {
        if (wp->flags & mask) {
            cpu_watchpoint_remove_by_ref(cpu, wp);
        }
    }
}

/* Return true if this watchpoint address matches the specified
 * access (ie the address range covered by the watchpoint overlaps
 * partially or completely with the address range covered by the
 * access).
 */
static inline bool cpu_watchpoint_address_matches(CPUWatchpoint *wp,
                                                  vaddr addr,
                                                  vaddr len)
{
    /* We know the lengths are non-zero, but a little caution is
     * required to avoid errors in the case where the range ends
     * exactly at the top of the address space and so addr + len
     * wraps round to zero.
     */
    vaddr wpend = wp->virtaddr + wp->len - 1;
    vaddr addrend = addr + len - 1;

    return !(addr > wpend || wp->virtaddr > addrend);
}

#endif

/* Add a breakpoint.  */
int cpu_breakpoint_insert(CPUState *cpu, vaddr pc, int flags,
                          CPUBreakpoint **breakpoint)
{
    CPUBreakpoint *bp;

    bp = g_malloc(sizeof(*bp));

    bp->pc = pc;
    bp->rr_instr_count = 0;
    bp->flags = flags;

    /* keep all GDB-injected breakpoints in front */
    if (flags & BP_GDB) {
        QTAILQ_INSERT_HEAD(&cpu->breakpoints, bp, entry);
    } else {
        QTAILQ_INSERT_TAIL(&cpu->breakpoints, bp, entry);
    }

    breakpoint_invalidate(cpu, pc);

    if (breakpoint) {
        *breakpoint = bp;
    }
    return 0;
}

int cpu_rr_breakpoint_insert(CPUState *cpu, uint64_t rr_instr_count, int flags,
                          CPUBreakpoint **breakpoint)
{
    CPUBreakpoint *bp;

    bp = g_malloc(sizeof(*bp));

    bp->pc = 0;
    bp->rr_instr_count = rr_instr_count;
    bp->flags = flags;

    /* keep all GDB-injected breakpoints in front */
    if (flags & BP_GDB) {
        QTAILQ_INSERT_HEAD(&cpu->breakpoints, bp, entry);
    } else {
        QTAILQ_INSERT_TAIL(&cpu->breakpoints, bp, entry);
    }

    //breakpoint_invalidate(cpu, pc);
    tb_flush(cpu);
    
    printf("Inserted bp @ instr count %" PRIu64 "\n", rr_instr_count);

    if (breakpoint) {
        *breakpoint = bp;
    }
    return 0;
}

/* Remove a specific breakpoint.  */
int cpu_breakpoint_remove(CPUState *cpu, vaddr pc, int flags)
{
    CPUBreakpoint *bp;

    QTAILQ_FOREACH(bp, &cpu->breakpoints, entry) {
        if (bp->pc == pc && bp->flags == flags) {
            cpu_breakpoint_remove_by_ref(cpu, bp);
            return 0;
        }
    }
    return -ENOENT;
}

/* Remove a specific breakpoint by rr instr count.  */
int cpu_breakpoint_remove_by_instr(CPUState *cpu, uint64_t rr_instr_count, int flags)
{
    CPUBreakpoint *bp;

    QTAILQ_FOREACH(bp, &cpu->breakpoints, entry) {
        if (bp->rr_instr_count == rr_instr_count && bp->flags == flags) {
            cpu_breakpoint_remove_by_ref(cpu, bp);
            return 0;
        }
    }
    return -ENOENT;
}

/* Remove a specific breakpoint by reference.  */
void cpu_breakpoint_remove_by_ref(CPUState *cpu, CPUBreakpoint *breakpoint)
{
    QTAILQ_REMOVE(&cpu->breakpoints, breakpoint, entry);

    //breakpoint_invalidate(cpu, breakpoint->pc);

    g_free(breakpoint);
}

/* Remove all matching breakpoints. */
void cpu_breakpoint_remove_all(CPUState *cpu, int mask)
{
    CPUBreakpoint *bp, *next;

    QTAILQ_FOREACH_SAFE(bp, &cpu->breakpoints, entry, next) {
        if (bp->flags & mask) {
            cpu_breakpoint_remove_by_ref(cpu, bp);
        }
    }
}

/*
 * rw: Handles reverse-continue logic. Checks whether we are in first or second pass
 * and whether we've finished scanning an entire checkpoint
 */
void cpu_rcont_check_restore(CPUState* cpu, uint64_t rr_instr_count){
    
    if (unlikely(cpu->reverse_flags & GDB_RCONT)) {
        // If we've reached the end of this checkpoint region
        if (rr_instr_count >= cpu->last_gdb_instr-1) {
             int closest_num;
             if ((closest_num = get_closest_checkpoint_num(cpu->last_gdb_instr-1)) < 0) {
                fprintf(stderr, "get_closest_checkpoint_num %d\n", closest_num); 
                abort();
             }

            if (cpu->last_bp_hit_instr == 0) {
                // let's restart from the previous checkpoint

                 if (closest_num == 1) {
                    // No more checkpoints before this one! Insert bp at beginning
                    cpu_rr_breakpoint_insert(cpu, 1, BP_GDB, NULL);
                    cpu->reverse_flags = 0;
                    panda_restore_by_num(1);
                 }

                 Checkpoint* prev_checkpoint;
                 if ((prev_checkpoint = get_checkpoint(closest_num-1)) == NULL) {
                     fprintf(stderr, "gen_intmed_code: get_checkpoint fail\n");
                     abort();
                 }

                 cpu->last_gdb_instr = get_checkpoint(closest_num)->guest_instr_count;
                 tb_flush(cpu);
                 tlb_flush(cpu);
                 panda_restore(prev_checkpoint);
            } else {
                // Re-run from checkpoint to latest breakpoint!
                cpu->reverse_flags = GDB_RCONT_BREAK;
                panda_restore_by_num(closest_num);
            }
        }
    }
}

/* enable or disable single step mode. EXCP_DEBUG is returned by the
   CPU loop after each instruction */
void cpu_single_step(CPUState *cpu, int enabled)
{
    if (cpu->singlestep_enabled != enabled) {
        cpu->singlestep_enabled = enabled;
        if (kvm_enabled()) {
            kvm_update_guest_debug(cpu, 0);
        } else {
            /* must flush all the translated code to avoid inconsistencies */
            /* XXX: only flush what is necessary */
            tb_flush(cpu);
        }
    }
}

void cpu_abort(CPUState *cpu, const char *fmt, ...)
{
    va_list ap;
    va_list ap2;

    va_start(ap, fmt);
    va_copy(ap2, ap);
    fprintf(stderr, "qemu: fatal: ");
    vfprintf(stderr, fmt, ap);
    fprintf(stderr, "\n");
    cpu_dump_state(cpu, stderr, fprintf, CPU_DUMP_FPU | CPU_DUMP_CCOP);
    if (qemu_log_separate()) {
        qemu_log_lock();
        qemu_log("qemu: fatal: ");
        qemu_log_vprintf(fmt, ap2);
        qemu_log("\n");
        log_cpu_state(cpu, CPU_DUMP_FPU | CPU_DUMP_CCOP);
        qemu_log_flush();
        qemu_log_unlock();
        qemu_log_close();
    }
    va_end(ap2);
    va_end(ap);
    replay_finish();
#if defined(CONFIG_USER_ONLY)
    {
        struct sigaction act;
        sigfillset(&act.sa_mask);
        act.sa_handler = SIG_DFL;
        sigaction(SIGABRT, &act, NULL);
    }
#endif
    abort();
}

#if !defined(CONFIG_USER_ONLY)
/* Called from RCU critical section */
static RAMBlock *qemu_get_ram_block(ram_addr_t addr)
{
    RAMBlock *block;

    block = atomic_rcu_read(&ram_list.mru_block);
    if (block && addr - block->offset < block->max_length) {
        return block;
    }
    RAMBLOCK_FOREACH(block) {
        if (addr - block->offset < block->max_length) {
            goto found;
        }
    }

    fprintf(stderr, "Bad ram offset %" PRIx64 "\n", (uint64_t)addr);
    abort();

found:
    /* It is safe to write mru_block outside the iothread lock.  This
     * is what happens:
     *
     *     mru_block = xxx
     *     rcu_read_unlock()
     *                                        xxx removed from list
     *                  rcu_read_lock()
     *                  read mru_block
     *                                        mru_block = NULL;
     *                                        call_rcu(reclaim_ramblock, xxx);
     *                  rcu_read_unlock()
     *
     * atomic_rcu_set is not needed here.  The block was already published
     * when it was placed into the list.  Here we're just making an extra
     * copy of the pointer.
     */
    ram_list.mru_block = block;
    return block;
}

static void tlb_reset_dirty_range_all(ram_addr_t start, ram_addr_t length)
{
    CPUState *cpu;
    ram_addr_t start1;
    RAMBlock *block;
    ram_addr_t end;

    end = TARGET_PAGE_ALIGN(start + length);
    start &= TARGET_PAGE_MASK;

    rcu_read_lock();
    block = qemu_get_ram_block(start);
    assert(block == qemu_get_ram_block(end - 1));
    start1 = (uintptr_t)ramblock_ptr(block, start - block->offset);
    CPU_FOREACH(cpu) {
        tlb_reset_dirty(cpu, start1, length);
    }
    rcu_read_unlock();
}

/* Note: start and end must be within the same ram block.  */
bool cpu_physical_memory_test_and_clear_dirty(ram_addr_t start,
                                              ram_addr_t length,
                                              unsigned client)
{
    DirtyMemoryBlocks *blocks;
    unsigned long end, page;
    bool dirty = false;

    if (length == 0) {
        return false;
    }

    end = TARGET_PAGE_ALIGN(start + length) >> TARGET_PAGE_BITS;
    page = start >> TARGET_PAGE_BITS;

    rcu_read_lock();

    blocks = atomic_rcu_read(&ram_list.dirty_memory[client]);

    while (page < end) {
        unsigned long idx = page / DIRTY_MEMORY_BLOCK_SIZE;
        unsigned long offset = page % DIRTY_MEMORY_BLOCK_SIZE;
        unsigned long num = MIN(end - page, DIRTY_MEMORY_BLOCK_SIZE - offset);

        dirty |= bitmap_test_and_clear_atomic(blocks->blocks[idx],
                                              offset, num);
        page += num;
    }

    rcu_read_unlock();

    if (dirty && tcg_enabled()) {
        tlb_reset_dirty_range_all(start, length);
    }

    return dirty;
}

DirtyBitmapSnapshot *cpu_physical_memory_snapshot_and_clear_dirty
     (ram_addr_t start, ram_addr_t length, unsigned client)
{
    DirtyMemoryBlocks *blocks;
    unsigned long align = 1UL << (TARGET_PAGE_BITS + BITS_PER_LEVEL);
    ram_addr_t first = QEMU_ALIGN_DOWN(start, align);
    ram_addr_t last  = QEMU_ALIGN_UP(start + length, align);
    DirtyBitmapSnapshot *snap;
    unsigned long page, end, dest;

    snap = g_malloc0(sizeof(*snap) +
                     ((last - first) >> (TARGET_PAGE_BITS + 3)));
    snap->start = first;
    snap->end   = last;

    page = first >> TARGET_PAGE_BITS;
    end  = last  >> TARGET_PAGE_BITS;
    dest = 0;

    rcu_read_lock();

    blocks = atomic_rcu_read(&ram_list.dirty_memory[client]);

    while (page < end) {
        unsigned long idx = page / DIRTY_MEMORY_BLOCK_SIZE;
        unsigned long offset = page % DIRTY_MEMORY_BLOCK_SIZE;
        unsigned long num = MIN(end - page, DIRTY_MEMORY_BLOCK_SIZE - offset);

        assert(QEMU_IS_ALIGNED(offset, (1 << BITS_PER_LEVEL)));
        assert(QEMU_IS_ALIGNED(num,    (1 << BITS_PER_LEVEL)));
        offset >>= BITS_PER_LEVEL;

        bitmap_copy_and_clear_atomic(snap->dirty + dest,
                                     blocks->blocks[idx] + offset,
                                     num);
        page += num;
        dest += num >> BITS_PER_LEVEL;
    }

    rcu_read_unlock();

    if (tcg_enabled()) {
        tlb_reset_dirty_range_all(start, length);
    }

    return snap;
}

bool cpu_physical_memory_snapshot_get_dirty(DirtyBitmapSnapshot *snap,
                                            ram_addr_t start,
                                            ram_addr_t length)
{
    unsigned long page, end;

    assert(start >= snap->start);
    assert(start + length <= snap->end);

    end = TARGET_PAGE_ALIGN(start + length - snap->start) >> TARGET_PAGE_BITS;
    page = (start - snap->start) >> TARGET_PAGE_BITS;

    while (page < end) {
        if (test_bit(page, snap->dirty)) {
            return true;
        }
        page++;
    }
    return false;
}

/* Called from RCU critical section */
hwaddr memory_region_section_get_iotlb(CPUState *cpu,
                                       MemoryRegionSection *section,
                                       target_ulong vaddr,
                                       hwaddr paddr, hwaddr xlat,
                                       int prot,
                                       target_ulong *address)
{
    hwaddr iotlb;
    CPUWatchpoint *wp;

    if (memory_region_is_ram(section->mr)) {
        /* Normal RAM.  */
        iotlb = memory_region_get_ram_addr(section->mr) + xlat;
        if (!section->readonly) {
            iotlb |= PHYS_SECTION_NOTDIRTY;
        } else {
            iotlb |= PHYS_SECTION_ROM;
        }
    } else {
        AddressSpaceDispatch *d;

        d = flatview_to_dispatch(section->fv);
        iotlb = section - d->map.sections;
        iotlb += xlat;
    }

    /* Make accesses to pages with watchpoints go via the
       watchpoint trap routines.  */
    QTAILQ_FOREACH(wp, &cpu->watchpoints, entry) {
        if (cpu_watchpoint_address_matches(wp, vaddr, TARGET_PAGE_SIZE)) {
            /* Avoid trapping reads of pages with a write breakpoint. */
            if ((prot & PAGE_WRITE) || (wp->flags & BP_MEM_READ)) {
                iotlb = PHYS_SECTION_WATCH + paddr;
                *address |= TLB_MMIO;
                break;
            }
        }
    }

    return iotlb;
}
#endif /* defined(CONFIG_USER_ONLY) */

#if !defined(CONFIG_USER_ONLY)

static int subpage_register (subpage_t *mmio, uint32_t start, uint32_t end,
                             uint16_t section);
static subpage_t *subpage_init(FlatView *fv, hwaddr base);

static void *(*phys_mem_alloc)(size_t size, uint64_t *align) =
                               qemu_anon_ram_alloc;

/*
 * Set a custom physical guest memory alloator.
 * Accelerators with unusual needs may need this.  Hopefully, we can
 * get rid of it eventually.
 */
void phys_mem_set_alloc(void *(*alloc)(size_t, uint64_t *align))
{
    phys_mem_alloc = alloc;
}

static uint16_t phys_section_add(PhysPageMap *map,
                                 MemoryRegionSection *section)
{
    /* The physical section number is ORed with a page-aligned
     * pointer to produce the iotlb entries.  Thus it should
     * never overflow into the page-aligned value.
     */
    assert(map->sections_nb < TARGET_PAGE_SIZE);

    if (map->sections_nb == map->sections_nb_alloc) {
        map->sections_nb_alloc = MAX(map->sections_nb_alloc * 2, 16);
        map->sections = g_renew(MemoryRegionSection, map->sections,
                                map->sections_nb_alloc);
    }
    map->sections[map->sections_nb] = *section;
    memory_region_ref(section->mr);
    return map->sections_nb++;
}

static void phys_section_destroy(MemoryRegion *mr)
{
    bool have_sub_page = mr->subpage;

    memory_region_unref(mr);

    if (have_sub_page) {
        subpage_t *subpage = container_of(mr, subpage_t, iomem);
        object_unref(OBJECT(&subpage->iomem));
        g_free(subpage);
    }
}

static void phys_sections_free(PhysPageMap *map)
{
    while (map->sections_nb > 0) {
        MemoryRegionSection *section = &map->sections[--map->sections_nb];
        phys_section_destroy(section->mr);
    }
    g_free(map->sections);
    g_free(map->nodes);
}

static void register_subpage(FlatView *fv, MemoryRegionSection *section)
{
    AddressSpaceDispatch *d = flatview_to_dispatch(fv);
    subpage_t *subpage;
    hwaddr base = section->offset_within_address_space
        & TARGET_PAGE_MASK;
    MemoryRegionSection *existing = phys_page_find(d, base);
    MemoryRegionSection subsection = {
        .offset_within_address_space = base,
        .size = int128_make64(TARGET_PAGE_SIZE),
    };
    hwaddr start, end;

    assert(existing->mr->subpage || existing->mr == &io_mem_unassigned);

    if (!(existing->mr->subpage)) {
        subpage = subpage_init(fv, base);
        subsection.fv = fv;
        subsection.mr = &subpage->iomem;
        phys_page_set(d, base >> TARGET_PAGE_BITS, 1,
                      phys_section_add(&d->map, &subsection));
    } else {
        subpage = container_of(existing->mr, subpage_t, iomem);
    }
    start = section->offset_within_address_space & ~TARGET_PAGE_MASK;
    end = start + int128_get64(section->size) - 1;
    subpage_register(subpage, start, end,
                     phys_section_add(&d->map, section));
}


static void register_multipage(FlatView *fv,
                               MemoryRegionSection *section)
{
    AddressSpaceDispatch *d = flatview_to_dispatch(fv);
    hwaddr start_addr = section->offset_within_address_space;
    uint16_t section_index = phys_section_add(&d->map, section);
    uint64_t num_pages = int128_get64(int128_rshift(section->size,
                                                    TARGET_PAGE_BITS));

    assert(num_pages);
    phys_page_set(d, start_addr >> TARGET_PAGE_BITS, num_pages, section_index);
}

void flatview_add_to_dispatch(FlatView *fv, MemoryRegionSection *section)
{
    MemoryRegionSection now = *section, remain = *section;
    Int128 page_size = int128_make64(TARGET_PAGE_SIZE);

    if (now.offset_within_address_space & ~TARGET_PAGE_MASK) {
        uint64_t left = TARGET_PAGE_ALIGN(now.offset_within_address_space)
                       - now.offset_within_address_space;

        now.size = int128_min(int128_make64(left), now.size);
        register_subpage(fv, &now);
    } else {
        now.size = int128_zero();
    }
    while (int128_ne(remain.size, now.size)) {
        remain.size = int128_sub(remain.size, now.size);
        remain.offset_within_address_space += int128_get64(now.size);
        remain.offset_within_region += int128_get64(now.size);
        now = remain;
        if (int128_lt(remain.size, page_size)) {
            register_subpage(fv, &now);
        } else if (remain.offset_within_address_space & ~TARGET_PAGE_MASK) {
            now.size = page_size;
            register_subpage(fv, &now);
        } else {
            now.size = int128_and(now.size, int128_neg(page_size));
            register_multipage(fv, &now);
        }
    }
}

void qemu_flush_coalesced_mmio_buffer(void)
{
    if (kvm_enabled())
        kvm_flush_coalesced_mmio_buffer();
}

void qemu_mutex_lock_ramlist(void)
{
    qemu_mutex_lock(&ram_list.mutex);
}

void qemu_mutex_unlock_ramlist(void)
{
    qemu_mutex_unlock(&ram_list.mutex);
}

void ram_block_dump(Monitor *mon)
{
    RAMBlock *block;
    char *psize;

    rcu_read_lock();
    monitor_printf(mon, "%24s %8s  %18s %18s %18s\n",
                   "Block Name", "PSize", "Offset", "Used", "Total");
    RAMBLOCK_FOREACH(block) {
        psize = size_to_str(block->page_size);
        monitor_printf(mon, "%24s %8s  0x%016" PRIx64 " 0x%016" PRIx64
                       " 0x%016" PRIx64 "\n", block->idstr, psize,
                       (uint64_t)block->offset,
                       (uint64_t)block->used_length,
                       (uint64_t)block->max_length);
        g_free(psize);
    }
    rcu_read_unlock();
}

#ifdef __linux__
/*
 * FIXME TOCTTOU: this iterates over memory backends' mem-path, which
 * may or may not name the same files / on the same filesystem now as
 * when we actually open and map them.  Iterate over the file
 * descriptors instead, and use qemu_fd_getpagesize().
 */
static int find_max_supported_pagesize(Object *obj, void *opaque)
{
    char *mem_path;
    long *hpsize_min = opaque;

    if (object_dynamic_cast(obj, TYPE_MEMORY_BACKEND)) {
        mem_path = object_property_get_str(obj, "mem-path", NULL);
        if (mem_path) {
            long hpsize = qemu_mempath_getpagesize(mem_path);
            if (hpsize < *hpsize_min) {
                *hpsize_min = hpsize;
            }
        } else {
            *hpsize_min = getpagesize();
        }
    }

    return 0;
}

long qemu_getrampagesize(void)
{
    long hpsize = LONG_MAX;
    long mainrampagesize;
    Object *memdev_root;

    if (mem_path) {
        mainrampagesize = qemu_mempath_getpagesize(mem_path);
    } else {
        mainrampagesize = getpagesize();
    }

    /* it's possible we have memory-backend objects with
     * hugepage-backed RAM. these may get mapped into system
     * address space via -numa parameters or memory hotplug
     * hooks. we want to take these into account, but we
     * also want to make sure these supported hugepage
     * sizes are applicable across the entire range of memory
     * we may boot from, so we take the min across all
     * backends, and assume normal pages in cases where a
     * backend isn't backed by hugepages.
     */
    memdev_root = object_resolve_path("/objects", NULL);
    if (memdev_root) {
        object_child_foreach(memdev_root, find_max_supported_pagesize, &hpsize);
    }
    if (hpsize == LONG_MAX) {
        /* No additional memory regions found ==> Report main RAM page size */
        return mainrampagesize;
    }

    /* If NUMA is disabled or the NUMA nodes are not backed with a
     * memory-backend, then there is at least one node using "normal" RAM,
     * so if its page size is smaller we have got to report that size instead.
     */
    if (hpsize > mainrampagesize &&
        (nb_numa_nodes == 0 || numa_info[0].node_memdev == NULL)) {
        static bool warned;
        if (!warned) {
            error_report("Huge page support disabled (n/a for main memory).");
            warned = true;
        }
        return mainrampagesize;
    }

    return hpsize;
}
#else
long qemu_getrampagesize(void)
{
    return getpagesize();
}
#endif

#ifdef __linux__
static int64_t get_file_size(int fd)
{
    int64_t size = lseek(fd, 0, SEEK_END);
    if (size < 0) {
        return -errno;
    }
    return size;
}

static int file_ram_open(const char *path,
                         const char *region_name,
                         bool *created,
                         Error **errp)
{
    char *filename;
    char *sanitized_name;
    char *c;
    int fd = -1;

    *created = false;
    for (;;) {
        fd = open(path, O_RDWR);
        if (fd >= 0) {
            /* @path names an existing file, use it */
            break;
        }
        if (errno == ENOENT) {
            /* @path names a file that doesn't exist, create it */
            fd = open(path, O_RDWR | O_CREAT | O_EXCL, 0644);
            if (fd >= 0) {
                *created = true;
                break;
            }
        } else if (errno == EISDIR) {
            /* @path names a directory, create a file there */
            /* Make name safe to use with mkstemp by replacing '/' with '_'. */
            sanitized_name = g_strdup(region_name);
            for (c = sanitized_name; *c != '\0'; c++) {
                if (*c == '/') {
                    *c = '_';
                }
            }

            filename = g_strdup_printf("%s/qemu_back_mem.%s.XXXXXX", path,
                                       sanitized_name);
            g_free(sanitized_name);

            fd = mkstemp(filename);
            if (fd >= 0) {
                unlink(filename);
                g_free(filename);
                break;
            }
            g_free(filename);
        }
        if (errno != EEXIST && errno != EINTR) {
            error_setg_errno(errp, errno,
                             "can't open backing store %s for guest RAM",
                             path);
            return -1;
        }
        /*
         * Try again on EINTR and EEXIST.  The latter happens when
         * something else creates the file between our two open().
         */
    }

    return fd;
}

static void *file_ram_alloc(RAMBlock *block,
                            ram_addr_t memory,
                            int fd,
                            bool truncate,
                            Error **errp)
{
    void *area;

    block->page_size = qemu_fd_getpagesize(fd);
    block->mr->align = block->page_size;
#if defined(__s390x__)
    if (kvm_enabled()) {
        block->mr->align = MAX(block->mr->align, QEMU_VMALLOC_ALIGN);
    }
#endif

    if (memory < block->page_size) {
        error_setg(errp, "memory size 0x" RAM_ADDR_FMT " must be equal to "
                   "or larger than page size 0x%zx",
                   memory, block->page_size);
        return NULL;
    }

    memory = ROUND_UP(memory, block->page_size);

    /*
     * ftruncate is not supported by hugetlbfs in older
     * hosts, so don't bother bailing out on errors.
     * If anything goes wrong with it under other filesystems,
     * mmap will fail.
     *
     * Do not truncate the non-empty backend file to avoid corrupting
     * the existing data in the file. Disabling shrinking is not
     * enough. For example, the current vNVDIMM implementation stores
     * the guest NVDIMM labels at the end of the backend file. If the
     * backend file is later extended, QEMU will not be able to find
     * those labels. Therefore, extending the non-empty backend file
     * is disabled as well.
     */
    if (truncate && ftruncate(fd, memory)) {
        perror("ftruncate");
    }

    area = qemu_ram_mmap(fd, memory, block->mr->align,
                         block->flags & RAM_SHARED);
    if (area == MAP_FAILED) {
        error_setg_errno(errp, errno,
                         "unable to map backing store for guest RAM");
        return NULL;
    }

    if (mem_prealloc) {
        os_mem_prealloc(fd, area, memory, smp_cpus, errp);
        if (errp && *errp) {
            qemu_ram_munmap(area, memory);
            return NULL;
        }
    }

    block->fd = fd;
    return area;
}
#endif

/* Called with the ramlist lock held.  */
static ram_addr_t find_ram_offset(ram_addr_t size)
{
    RAMBlock *block, *next_block;
    ram_addr_t offset = RAM_ADDR_MAX, mingap = RAM_ADDR_MAX;

    assert(size != 0); /* it would hand out same offset multiple times */

    if (QLIST_EMPTY_RCU(&ram_list.blocks)) {
        return 0;
    }

    RAMBLOCK_FOREACH(block) {
        ram_addr_t end, next = RAM_ADDR_MAX;

        end = block->offset + block->max_length;

        RAMBLOCK_FOREACH(next_block) {
            if (next_block->offset >= end) {
                next = MIN(next, next_block->offset);
            }
        }
        if (next - end >= size && next - end < mingap) {
            offset = end;
            mingap = next - end;
        }
    }

    if (offset == RAM_ADDR_MAX) {
        fprintf(stderr, "Failed to find gap of requested size: %" PRIu64 "\n",
                (uint64_t)size);
        abort();
    }

    return offset;
}

unsigned long last_ram_page(void)
{
    RAMBlock *block;
    ram_addr_t last = 0;

    rcu_read_lock();
    RAMBLOCK_FOREACH(block) {
        last = MAX(last, block->offset + block->max_length);
    }
    rcu_read_unlock();
    return last >> TARGET_PAGE_BITS;
}

static void qemu_ram_setup_dump(void *addr, ram_addr_t size)
{
    int ret;

    /* Use MADV_DONTDUMP, if user doesn't want the guest memory in the core */
    if (!machine_dump_guest_core(current_machine)) {
        ret = qemu_madvise(addr, size, QEMU_MADV_DONTDUMP);
        if (ret) {
            perror("qemu_madvise");
            fprintf(stderr, "madvise doesn't support MADV_DONTDUMP, "
                            "but dump_guest_core=off specified\n");
        }
    }
}

const char *qemu_ram_get_idstr(RAMBlock *rb)
{
    return rb->idstr;
}

bool qemu_ram_is_shared(RAMBlock *rb)
{
    return rb->flags & RAM_SHARED;
}

/* Called with iothread lock held.  */
void qemu_ram_set_idstr(RAMBlock *new_block, const char *name, DeviceState *dev)
{
    RAMBlock *block;

    assert(new_block);
    assert(!new_block->idstr[0]);

    if (dev) {
        char *id = qdev_get_dev_path(dev);
        if (id) {
            snprintf(new_block->idstr, sizeof(new_block->idstr), "%s/", id);
            g_free(id);
        }
    }
    pstrcat(new_block->idstr, sizeof(new_block->idstr), name);

    rcu_read_lock();
    RAMBLOCK_FOREACH(block) {
        if (block != new_block &&
            !strcmp(block->idstr, new_block->idstr)) {
            fprintf(stderr, "RAMBlock \"%s\" already registered, abort!\n",
                    new_block->idstr);
            abort();
        }
    }
    rcu_read_unlock();
}

/* Called with iothread lock held.  */
void qemu_ram_unset_idstr(RAMBlock *block)
{
    /* FIXME: arch_init.c assumes that this is not called throughout
     * migration.  Ignore the problem since hot-unplug during migration
     * does not work anyway.
     */
    if (block) {
        memset(block->idstr, 0, sizeof(block->idstr));
    }
}

size_t qemu_ram_pagesize(RAMBlock *rb)
{
    return rb->page_size;
}

/* Returns the largest size of page in use */
size_t qemu_ram_pagesize_largest(void)
{
    RAMBlock *block;
    size_t largest = 0;

    RAMBLOCK_FOREACH(block) {
        largest = MAX(largest, qemu_ram_pagesize(block));
    }

    return largest;
}

static int memory_try_enable_merging(void *addr, size_t len)
{
    if (!machine_mem_merge(current_machine)) {
        /* disabled by the user */
        return 0;
    }

    return qemu_madvise(addr, len, QEMU_MADV_MERGEABLE);
}

/* Only legal before guest might have detected the memory size: e.g. on
 * incoming migration, or right after reset.
 *
 * As memory core doesn't know how is memory accessed, it is up to
 * resize callback to update device state and/or add assertions to detect
 * misuse, if necessary.
 */
int qemu_ram_resize(RAMBlock *block, ram_addr_t newsize, Error **errp)
{
    assert(block);

    newsize = HOST_PAGE_ALIGN(newsize);

    if (block->used_length == newsize) {
        return 0;
    }

    if (!(block->flags & RAM_RESIZEABLE)) {
        error_setg_errno(errp, EINVAL,
                         "Length mismatch: %s: 0x" RAM_ADDR_FMT
                         " in != 0x" RAM_ADDR_FMT, block->idstr,
                         newsize, block->used_length);
        return -EINVAL;
    }

    if (block->max_length < newsize) {
        error_setg_errno(errp, EINVAL,
                         "Length too large: %s: 0x" RAM_ADDR_FMT
                         " > 0x" RAM_ADDR_FMT, block->idstr,
                         newsize, block->max_length);
        return -EINVAL;
    }

    cpu_physical_memory_clear_dirty_range(block->offset, block->used_length);
    block->used_length = newsize;
    cpu_physical_memory_set_dirty_range(block->offset, block->used_length,
                                        DIRTY_CLIENTS_ALL);
    memory_region_set_size(block->mr, newsize);
    if (block->resized) {
        block->resized(block->idstr, newsize, block->host);
    }
    return 0;
}

/* Called with ram_list.mutex held */
static void dirty_memory_extend(ram_addr_t old_ram_size,
                                ram_addr_t new_ram_size)
{
    ram_addr_t old_num_blocks = DIV_ROUND_UP(old_ram_size,
                                             DIRTY_MEMORY_BLOCK_SIZE);
    ram_addr_t new_num_blocks = DIV_ROUND_UP(new_ram_size,
                                             DIRTY_MEMORY_BLOCK_SIZE);
    int i;

    /* Only need to extend if block count increased */
    if (new_num_blocks <= old_num_blocks) {
        return;
    }

    for (i = 0; i < DIRTY_MEMORY_NUM; i++) {
        DirtyMemoryBlocks *old_blocks;
        DirtyMemoryBlocks *new_blocks;
        int j;

        old_blocks = atomic_rcu_read(&ram_list.dirty_memory[i]);
        new_blocks = g_malloc(sizeof(*new_blocks) +
                              sizeof(new_blocks->blocks[0]) * new_num_blocks);

        if (old_num_blocks) {
            memcpy(new_blocks->blocks, old_blocks->blocks,
                   old_num_blocks * sizeof(old_blocks->blocks[0]));
        }

        for (j = old_num_blocks; j < new_num_blocks; j++) {
            new_blocks->blocks[j] = bitmap_new(DIRTY_MEMORY_BLOCK_SIZE);
        }

        atomic_rcu_set(&ram_list.dirty_memory[i], new_blocks);

        if (old_blocks) {
            g_free_rcu(old_blocks, rcu);
        }
    }
}

static void ram_block_add(RAMBlock *new_block, Error **errp)
{
    RAMBlock *block;
    RAMBlock *last_block = NULL;
    ram_addr_t old_ram_size, new_ram_size;
    Error *err = NULL;

    old_ram_size = last_ram_page();

    qemu_mutex_lock_ramlist();
    new_block->offset = find_ram_offset(new_block->max_length);

    if (!new_block->host) {
        if (xen_enabled()) {
            xen_ram_alloc(new_block->offset, new_block->max_length,
                          new_block->mr, &err);
            if (err) {
                error_propagate(errp, err);
                qemu_mutex_unlock_ramlist();
                return;
            }
        } else {
            new_block->host = phys_mem_alloc(new_block->max_length,
                                             &new_block->mr->align);
            if (!new_block->host) {
                error_setg_errno(errp, errno,
                                 "cannot set up guest memory '%s'",
                                 memory_region_name(new_block->mr));
                qemu_mutex_unlock_ramlist();
                return;
            }
            memory_try_enable_merging(new_block->host, new_block->max_length);
        }
    }

    new_ram_size = MAX(old_ram_size,
              (new_block->offset + new_block->max_length) >> TARGET_PAGE_BITS);
    if (new_ram_size > old_ram_size) {
        dirty_memory_extend(old_ram_size, new_ram_size);
    }
    /* Keep the list sorted from biggest to smallest block.  Unlike QTAILQ,
     * QLIST (which has an RCU-friendly variant) does not have insertion at
     * tail, so save the last element in last_block.
     */
    RAMBLOCK_FOREACH(block) {
        last_block = block;
        if (block->max_length < new_block->max_length) {
            break;
        }
    }
    if (block) {
        QLIST_INSERT_BEFORE_RCU(block, new_block, next);
    } else if (last_block) {
        QLIST_INSERT_AFTER_RCU(last_block, new_block, next);
    } else { /* list is empty */
        QLIST_INSERT_HEAD_RCU(&ram_list.blocks, new_block, next);
    }
    ram_list.mru_block = NULL;

    /* Write list before version */
    smp_wmb();
    ram_list.version++;
    qemu_mutex_unlock_ramlist();

    cpu_physical_memory_set_dirty_range(new_block->offset,
                                        new_block->used_length,
                                        DIRTY_CLIENTS_ALL);

    if (new_block->host) {
        qemu_ram_setup_dump(new_block->host, new_block->max_length);
        qemu_madvise(new_block->host, new_block->max_length, QEMU_MADV_HUGEPAGE);
        /* MADV_DONTFORK is also needed by KVM in absence of synchronous MMU */
        qemu_madvise(new_block->host, new_block->max_length, QEMU_MADV_DONTFORK);
        ram_block_notify_add(new_block->host, new_block->max_length);
    }
}

#ifdef __linux__
RAMBlock *qemu_ram_alloc_from_fd(ram_addr_t size, MemoryRegion *mr,
                                 bool share, int fd,
                                 Error **errp)
{
    RAMBlock *new_block;
    Error *local_err = NULL;
    int64_t file_size;

    if (xen_enabled()) {
        error_setg(errp, "-mem-path not supported with Xen");
        return NULL;
    }

    if (kvm_enabled() && !kvm_has_sync_mmu()) {
        error_setg(errp,
                   "host lacks kvm mmu notifiers, -mem-path unsupported");
        return NULL;
    }

    if (phys_mem_alloc != qemu_anon_ram_alloc) {
        /*
         * file_ram_alloc() needs to allocate just like
         * phys_mem_alloc, but we haven't bothered to provide
         * a hook there.
         */
        error_setg(errp,
                   "-mem-path not supported with this accelerator");
        return NULL;
    }

    size = HOST_PAGE_ALIGN(size);
    file_size = get_file_size(fd);
    if (file_size > 0 && file_size < size) {
        error_setg(errp, "backing store %s size 0x%" PRIx64
                   " does not match 'size' option 0x" RAM_ADDR_FMT,
                   mem_path, file_size, size);
        return NULL;
    }

    new_block = g_malloc0(sizeof(*new_block));
    new_block->mr = mr;
    new_block->used_length = size;
    new_block->max_length = size;
    new_block->flags = share ? RAM_SHARED : 0;
    new_block->host = file_ram_alloc(new_block, size, fd, !file_size, errp);
    if (!new_block->host) {
        g_free(new_block);
        return NULL;
    }

    ram_block_add(new_block, &local_err);
    if (local_err) {
        g_free(new_block);
        error_propagate(errp, local_err);
        return NULL;
    }
    return new_block;

}


RAMBlock *qemu_ram_alloc_from_file(ram_addr_t size, MemoryRegion *mr,
                                   bool share, const char *mem_path,
                                   Error **errp)
{
    int fd;
    bool created;
    RAMBlock *block;

    fd = file_ram_open(mem_path, memory_region_name(mr), &created, errp);
    if (fd < 0) {
        return NULL;
    }

    block = qemu_ram_alloc_from_fd(size, mr, share, fd, errp);
    if (!block) {
        if (created) {
            unlink(mem_path);
        }
        close(fd);
        return NULL;
    }

    return block;
}
#endif

static
RAMBlock *qemu_ram_alloc_internal(ram_addr_t size, ram_addr_t max_size,
                                  void (*resized)(const char*,
                                                  uint64_t length,
                                                  void *host),
                                  void *host, bool resizeable,
                                  MemoryRegion *mr, Error **errp)
{
    RAMBlock *new_block;
    Error *local_err = NULL;

    size = HOST_PAGE_ALIGN(size);
    max_size = HOST_PAGE_ALIGN(max_size);
    new_block = g_malloc0(sizeof(*new_block));
    new_block->mr = mr;
    new_block->resized = resized;
    new_block->used_length = size;
    new_block->max_length = max_size;
    assert(max_size >= size);
    new_block->fd = -1;
    new_block->page_size = getpagesize();
    new_block->host = host;
    if (host) {
        new_block->flags |= RAM_PREALLOC;
    }
    if (resizeable) {
        new_block->flags |= RAM_RESIZEABLE;
    }
    ram_block_add(new_block, &local_err);
    if (local_err) {
        g_free(new_block);
        error_propagate(errp, local_err);
        return NULL;
    }
    return new_block;
}

RAMBlock *qemu_ram_alloc_from_ptr(ram_addr_t size, void *host,
                                   MemoryRegion *mr, Error **errp)
{
    return qemu_ram_alloc_internal(size, size, NULL, host, false, mr, errp);
}

RAMBlock *qemu_ram_alloc(ram_addr_t size, MemoryRegion *mr, Error **errp)
{
    return qemu_ram_alloc_internal(size, size, NULL, NULL, false, mr, errp);
}

RAMBlock *qemu_ram_alloc_resizeable(ram_addr_t size, ram_addr_t maxsz,
                                     void (*resized)(const char*,
                                                     uint64_t length,
                                                     void *host),
                                     MemoryRegion *mr, Error **errp)
{
    return qemu_ram_alloc_internal(size, maxsz, resized, NULL, true, mr, errp);
}

static void reclaim_ramblock(RAMBlock *block)
{
    if (block->flags & RAM_PREALLOC) {
        ;
    } else if (xen_enabled()) {
        xen_invalidate_map_cache_entry(block->host);
#ifndef _WIN32
    } else if (block->fd >= 0) {
        qemu_ram_munmap(block->host, block->max_length);
        close(block->fd);
#endif
    } else {
        qemu_anon_ram_free(block->host, block->max_length);
    }
    g_free(block);
}

void qemu_ram_free(RAMBlock *block)
{
    if (!block) {
        return;
    }

    if (block->host) {
        ram_block_notify_remove(block->host, block->max_length);
    }

    qemu_mutex_lock_ramlist();
    QLIST_REMOVE_RCU(block, next);
    ram_list.mru_block = NULL;
    /* Write list before version */
    smp_wmb();
    ram_list.version++;
    call_rcu(block, reclaim_ramblock, rcu);
    qemu_mutex_unlock_ramlist();
}

#ifndef _WIN32
void qemu_ram_remap(ram_addr_t addr, ram_addr_t length)
{
    RAMBlock *block;
    ram_addr_t offset;
    int flags;
    void *area, *vaddr;

    RAMBLOCK_FOREACH(block) {
        offset = addr - block->offset;
        if (offset < block->max_length) {
            vaddr = ramblock_ptr(block, offset);
            if (block->flags & RAM_PREALLOC) {
                ;
            } else if (xen_enabled()) {
                abort();
            } else {
                flags = MAP_FIXED;
                if (block->fd >= 0) {
                    flags |= (block->flags & RAM_SHARED ?
                              MAP_SHARED : MAP_PRIVATE);
                    area = mmap(vaddr, length, PROT_READ | PROT_WRITE,
                                flags, block->fd, offset);
                } else {
                    /*
                     * Remap needs to match alloc.  Accelerators that
                     * set phys_mem_alloc never remap.  If they did,
                     * we'd need a remap hook here.
                     */
                    assert(phys_mem_alloc == qemu_anon_ram_alloc);

                    flags |= MAP_PRIVATE | MAP_ANONYMOUS;
                    area = mmap(vaddr, length, PROT_READ | PROT_WRITE,
                                flags, -1, 0);
                }
                if (area != vaddr) {
                    fprintf(stderr, "Could not remap addr: "
                            RAM_ADDR_FMT "@" RAM_ADDR_FMT "\n",
                            length, addr);
                    exit(1);
                }
                memory_try_enable_merging(vaddr, length);
                qemu_ram_setup_dump(vaddr, length);
            }
        }
    }
}
#endif /* !_WIN32 */

/* Return a host pointer to ram allocated with qemu_ram_alloc.
 * This should not be used for general purpose DMA.  Use address_space_map
 * or address_space_rw instead. For local memory (e.g. video ram) that the
 * device owns, use memory_region_get_ram_ptr.
 *
 * Called within RCU critical section.
 */
void *qemu_map_ram_ptr(RAMBlock *ram_block, ram_addr_t addr)
{
    RAMBlock *block = ram_block;

    if (block == NULL) {
        block = qemu_get_ram_block(addr);
        addr -= block->offset;
    }

    if (xen_enabled() && block->host == NULL) {
        /* We need to check if the requested address is in the RAM
         * because we don't want to map the entire memory in QEMU.
         * In that case just map until the end of the page.
         */
        if (block->offset == 0) {
            return xen_map_cache(addr, 0, 0, false);
        }

        block->host = xen_map_cache(block->offset, block->max_length, 1, false);
    }
    return ramblock_ptr(block, addr);
}

/* Return a host pointer to guest's ram. Similar to qemu_map_ram_ptr
 * but takes a size argument.
 *
 * Called within RCU critical section.
 */
static void *qemu_ram_ptr_length(RAMBlock *ram_block, ram_addr_t addr,
                                 hwaddr *size, bool lock)
{
    RAMBlock *block = ram_block;
    if (*size == 0) {
        return NULL;
    }

    if (block == NULL) {
        block = qemu_get_ram_block(addr);
        addr -= block->offset;
    }
    *size = MIN(*size, block->max_length - addr);

    if (xen_enabled() && block->host == NULL) {
        /* We need to check if the requested address is in the RAM
         * because we don't want to map the entire memory in QEMU.
         * In that case just map the requested area.
         */
        if (block->offset == 0) {
            return xen_map_cache(addr, *size, lock, lock);
        }

        block->host = xen_map_cache(block->offset, block->max_length, 1, lock);
    }

    return ramblock_ptr(block, addr);
}

/*
 * Translates a host ptr back to a RAMBlock, a ram_addr and an offset
 * in that RAMBlock.
 *
 * ptr: Host pointer to look up
 * round_offset: If true round the result offset down to a page boundary
 * *ram_addr: set to result ram_addr
 * *offset: set to result offset within the RAMBlock
 *
 * Returns: RAMBlock (or NULL if not found)
 *
 * By the time this function returns, the returned pointer is not protected
 * by RCU anymore.  If the caller is not within an RCU critical section and
 * does not hold the iothread lock, it must have other means of protecting the
 * pointer, such as a reference to the region that includes the incoming
 * ram_addr_t.
 */
RAMBlock *qemu_ram_block_from_host(void *ptr, bool round_offset,
                                   ram_addr_t *offset)
{
    RAMBlock *block;
    uint8_t *host = ptr;

    if (xen_enabled()) {
        ram_addr_t ram_addr;
        rcu_read_lock();
        ram_addr = xen_ram_addr_from_mapcache(ptr);
        block = qemu_get_ram_block(ram_addr);
        if (block) {
            *offset = ram_addr - block->offset;
        }
        rcu_read_unlock();
        return block;
    }

    rcu_read_lock();
    block = atomic_rcu_read(&ram_list.mru_block);
    if (block && block->host && host - block->host < block->max_length) {
        goto found;
    }

    RAMBLOCK_FOREACH(block) {
        /* This case append when the block is not mapped. */
        if (block->host == NULL) {
            continue;
        }
        if (host - block->host < block->max_length) {
            goto found;
        }
    }

    rcu_read_unlock();
    return NULL;

found:
    *offset = (host - block->host);
    if (round_offset) {
        *offset &= TARGET_PAGE_MASK;
    }
    rcu_read_unlock();
    return block;
}

/*
 * Finds the named RAMBlock
 *
 * name: The name of RAMBlock to find
 *
 * Returns: RAMBlock (or NULL if not found)
 */
RAMBlock *qemu_ram_block_by_name(const char *name)
{
    RAMBlock *block;

    RAMBLOCK_FOREACH(block) {
        if (!strcmp(name, block->idstr)) {
            return block;
        }
    }

    return NULL;
}

/* Some of the softmmu routines need to translate from a host pointer
   (typically a TLB entry) back to a ram offset.  */
ram_addr_t qemu_ram_addr_from_host(void *ptr)
{
    RAMBlock *block;
    ram_addr_t offset;

    block = qemu_ram_block_from_host(ptr, false, &offset);
    if (!block) {
        return RAM_ADDR_INVALID;
    }

    return block->offset + offset;
}

/* Called within RCU critical section.  */
static void notdirty_mem_write(void *opaque, hwaddr ram_addr,
                               uint64_t val, unsigned size)
{
    bool locked = false;

    assert(tcg_enabled());
    if (!cpu_physical_memory_get_dirty_flag(ram_addr, DIRTY_MEMORY_CODE)) {
        locked = true;
        tb_lock();
        tb_invalidate_phys_page_fast(ram_addr, size);
    }
    switch (size) {
    case 1:
        stb_p(qemu_map_ram_ptr(NULL, ram_addr), val);
        break;
    case 2:
        stw_p(qemu_map_ram_ptr(NULL, ram_addr), val);
        break;
    case 4:
        stl_p(qemu_map_ram_ptr(NULL, ram_addr), val);
        break;
    default:
        abort();
    }

    if (locked) {
        tb_unlock();
    }

    /* Set both VGA and migration bits for simplicity and to remove
     * the notdirty callback faster.
     */
    cpu_physical_memory_set_dirty_range(ram_addr, size,
                                        DIRTY_CLIENTS_NOCODE);
    /* we remove the notdirty callback only if the code has been
       flushed */
    if (!cpu_physical_memory_is_clean(ram_addr)) {
        tlb_set_dirty(current_cpu, current_cpu->mem_io_vaddr);
    }
}

static bool notdirty_mem_accepts(void *opaque, hwaddr addr,
                                 unsigned size, bool is_write)
{
    return is_write;
}

static const MemoryRegionOps notdirty_mem_ops = {
    .write = notdirty_mem_write,
    .valid.accepts = notdirty_mem_accepts,
    .endianness = DEVICE_NATIVE_ENDIAN,
};

/* Generate a debug exception if a watchpoint has been hit.  */
static void check_watchpoint(int offset, int len, MemTxAttrs attrs, int flags)
{
    CPUState *cpu = current_cpu;
    CPUClass *cc = CPU_GET_CLASS(cpu);
    CPUArchState *env = cpu->env_ptr;
    target_ulong pc, cs_base;
    target_ulong vaddr;
    CPUWatchpoint *wp;
    uint32_t cpu_flags;

<<<<<<< HEAD
    uint64_t rr_instr_count = rr_get_guest_instr_count();

    // If we disabled watchpoints in gdbstub for a step or continue, reenable
    if (cpu->watchpoints_disabled){
        cpu->watchpoints_disabled = false;
        return;
    }

    // Handle reverse-continue action and possibly restore checkpoint
    cpu_rcont_check_restore(cpu, rr_instr_count);

=======
    assert(tcg_enabled());
>>>>>>> ba87166e
    if (cpu->watchpoint_hit) {
        /* We re-entered the check after replacing the TB. Now raise
         * the debug interrupt so that is will trigger after the
         * current instruction. */
        cpu_interrupt(cpu, CPU_INTERRUPT_DEBUG);
        return;
    }

    vaddr = (cpu->mem_io_vaddr & TARGET_PAGE_MASK) + offset;
    vaddr = cc->adjust_watchpoint_address(cpu, vaddr, len);
    
    QTAILQ_FOREACH(wp, &cpu->watchpoints, entry) {
        if (cpu_watchpoint_address_matches(wp, vaddr, len)
            && (wp->flags & flags)) {
            if (flags == BP_MEM_READ) {
                wp->flags |= BP_WATCHPOINT_HIT_READ;
            } else {
                wp->flags |= BP_WATCHPOINT_HIT_WRITE;
            }
            wp->hitaddr = vaddr;
            wp->hitattrs = attrs;

            if (unlikely(cpu->reverse_flags & GDB_RCONT)) {
                // first pass of reverse-continue
                // skip this watchpoint and record it
                cpu->last_bp_hit_instr = rr_instr_count;
                return;
            }  else if (cpu->reverse_flags & GDB_RCONT_BREAK) {
                // We are doing second pass of reverse-continue
                // break on latest breakpoint/watchpoint 
                if (rr_instr_count > cpu->last_bp_hit_instr) {
                    fprintf(stderr, "GDB_RCONT_BREAK went too far");
                    abort();
                }

                if  (!(rr_instr_count == cpu->last_bp_hit_instr)) {
                    // if we're reverse-continuing to a certain point, ignore all other bps except the last one
                    return;
                }
            }

            if (!cpu->watchpoint_hit) {
                if (wp->flags & BP_CPU &&
                    !cc->debug_check_watchpoint(cpu, wp)) {
                    wp->flags &= ~BP_WATCHPOINT_HIT;
                    continue;
                }
                cpu->watchpoint_hit = wp;

                /* The tb_lock will be reset when cpu_loop_exit or
                 * cpu_loop_exit_noexc longjmp back into the cpu_exec
                 * main loop.
                 */
                tb_lock();
                tb_check_watchpoint(cpu);

                // We're done with reverse-continue, clear the flag
                cpu->reverse_flags = 0;

                // rw: Let's just break before access if we're in RR replay
                if (wp->flags & BP_STOP_BEFORE_ACCESS || rr_in_replay()) {
                    cpu->exception_index = EXCP_DEBUG;
                    cpu->rr_guest_instr_count -= 1;
                    cpu_loop_exit(cpu);
                } else {
                    cpu_get_tb_cpu_state(env, &pc, &cs_base, &cpu_flags);
                    tb_gen_code(cpu, pc, cs_base, cpu_flags, 1);
                    cpu_loop_exit_noexc(cpu);
                }
            }
        } else {
            wp->flags &= ~BP_WATCHPOINT_HIT;
        }
    }
}

/* Watchpoint access routines.  Watchpoints are inserted using TLB tricks,
   so these check for a hit then pass through to the normal out-of-line
   phys routines.  */
static MemTxResult watch_mem_read(void *opaque, hwaddr addr, uint64_t *pdata,
                                  unsigned size, MemTxAttrs attrs)
{
    MemTxResult res;
    uint64_t data;
    int asidx = cpu_asidx_from_attrs(current_cpu, attrs);
    AddressSpace *as = current_cpu->cpu_ases[asidx].as;

    check_watchpoint(addr & ~TARGET_PAGE_MASK, size, attrs, BP_MEM_READ);
    switch (size) {
    case 1:
        data = address_space_ldub(as, addr, attrs, &res);
        break;
    case 2:
        data = address_space_lduw(as, addr, attrs, &res);
        break;
    case 4:
        data = address_space_ldl(as, addr, attrs, &res);
        break;
    default: abort();
    }
    *pdata = data;
    return res;
}

static MemTxResult watch_mem_write(void *opaque, hwaddr addr,
                                   uint64_t val, unsigned size,
                                   MemTxAttrs attrs)
{
    MemTxResult res;
    int asidx = cpu_asidx_from_attrs(current_cpu, attrs);
    AddressSpace *as = current_cpu->cpu_ases[asidx].as;

    check_watchpoint(addr & ~TARGET_PAGE_MASK, size, attrs, BP_MEM_WRITE);
    switch (size) {
    case 1:
        address_space_stb(as, addr, val, attrs, &res);
        break;
    case 2:
        address_space_stw(as, addr, val, attrs, &res);
        break;
    case 4:
        address_space_stl(as, addr, val, attrs, &res);
        break;
    default: abort();
    }
    return res;
}

static const MemoryRegionOps watch_mem_ops = {
    .read_with_attrs = watch_mem_read,
    .write_with_attrs = watch_mem_write,
    .endianness = DEVICE_NATIVE_ENDIAN,
};

static MemTxResult flatview_write(FlatView *fv, hwaddr addr, MemTxAttrs attrs,
                                  const uint8_t *buf, int len);
static bool flatview_access_valid(FlatView *fv, hwaddr addr, int len,
                                  bool is_write);

static MemTxResult subpage_read(void *opaque, hwaddr addr, uint64_t *data,
                                unsigned len, MemTxAttrs attrs)
{
    subpage_t *subpage = opaque;
    uint8_t buf[8];
    MemTxResult res;

#if defined(DEBUG_SUBPAGE)
    printf("%s: subpage %p len %u addr " TARGET_FMT_plx "\n", __func__,
           subpage, len, addr);
#endif
    res = flatview_read(subpage->fv, addr + subpage->base, attrs, buf, len);
    if (res) {
        return res;
    }
    switch (len) {
    case 1:
        *data = ldub_p(buf);
        return MEMTX_OK;
    case 2:
        *data = lduw_p(buf);
        return MEMTX_OK;
    case 4:
        *data = ldl_p(buf);
        return MEMTX_OK;
    case 8:
        *data = ldq_p(buf);
        return MEMTX_OK;
    default:
        abort();
    }
}

static MemTxResult subpage_write(void *opaque, hwaddr addr,
                                 uint64_t value, unsigned len, MemTxAttrs attrs)
{
    subpage_t *subpage = opaque;
    uint8_t buf[8];

#if defined(DEBUG_SUBPAGE)
    printf("%s: subpage %p len %u addr " TARGET_FMT_plx
           " value %"PRIx64"\n",
           __func__, subpage, len, addr, value);
#endif
    switch (len) {
    case 1:
        stb_p(buf, value);
        break;
    case 2:
        stw_p(buf, value);
        break;
    case 4:
        stl_p(buf, value);
        break;
    case 8:
        stq_p(buf, value);
        break;
    default:
        abort();
    }
    return flatview_write(subpage->fv, addr + subpage->base, attrs, buf, len);
}

static bool subpage_accepts(void *opaque, hwaddr addr,
                            unsigned len, bool is_write)
{
    subpage_t *subpage = opaque;
#if defined(DEBUG_SUBPAGE)
    printf("%s: subpage %p %c len %u addr " TARGET_FMT_plx "\n",
           __func__, subpage, is_write ? 'w' : 'r', len, addr);
#endif

    return flatview_access_valid(subpage->fv, addr + subpage->base,
                                 len, is_write);
}

static const MemoryRegionOps subpage_ops = {
    .read_with_attrs = subpage_read,
    .write_with_attrs = subpage_write,
    .impl.min_access_size = 1,
    .impl.max_access_size = 8,
    .valid.min_access_size = 1,
    .valid.max_access_size = 8,
    .valid.accepts = subpage_accepts,
    .endianness = DEVICE_NATIVE_ENDIAN,
};

static int subpage_register (subpage_t *mmio, uint32_t start, uint32_t end,
                             uint16_t section)
{
    int idx, eidx;

    if (start >= TARGET_PAGE_SIZE || end >= TARGET_PAGE_SIZE)
        return -1;
    idx = SUBPAGE_IDX(start);
    eidx = SUBPAGE_IDX(end);
#if defined(DEBUG_SUBPAGE)
    printf("%s: %p start %08x end %08x idx %08x eidx %08x section %d\n",
           __func__, mmio, start, end, idx, eidx, section);
#endif
    for (; idx <= eidx; idx++) {
        mmio->sub_section[idx] = section;
    }

    return 0;
}

static subpage_t *subpage_init(FlatView *fv, hwaddr base)
{
    subpage_t *mmio;

    mmio = g_malloc0(sizeof(subpage_t) + TARGET_PAGE_SIZE * sizeof(uint16_t));
    mmio->fv = fv;
    mmio->base = base;
    memory_region_init_io(&mmio->iomem, NULL, &subpage_ops, mmio,
                          NULL, TARGET_PAGE_SIZE);
    mmio->iomem.subpage = true;
#if defined(DEBUG_SUBPAGE)
    printf("%s: %p base " TARGET_FMT_plx " len %08x\n", __func__,
           mmio, base, TARGET_PAGE_SIZE);
#endif
    subpage_register(mmio, 0, TARGET_PAGE_SIZE-1, PHYS_SECTION_UNASSIGNED);

    return mmio;
}

static uint16_t dummy_section(PhysPageMap *map, FlatView *fv, MemoryRegion *mr)
{
    assert(fv);
    MemoryRegionSection section = {
        .fv = fv,
        .mr = mr,
        .offset_within_address_space = 0,
        .offset_within_region = 0,
        .size = int128_2_64(),
    };

    return phys_section_add(map, &section);
}

MemoryRegion *iotlb_to_region(CPUState *cpu, hwaddr index, MemTxAttrs attrs)
{
    int asidx = cpu_asidx_from_attrs(cpu, attrs);
    CPUAddressSpace *cpuas = &cpu->cpu_ases[asidx];
    AddressSpaceDispatch *d = atomic_rcu_read(&cpuas->memory_dispatch);
    MemoryRegionSection *sections = d->map.sections;

    return sections[index & ~TARGET_PAGE_MASK].mr;
}

static void io_mem_init(void)
{
    memory_region_init_io(&io_mem_rom, NULL, &unassigned_mem_ops, NULL, "rom", UINT64_MAX);
    memory_region_init_io(&io_mem_unassigned, NULL, &unassigned_mem_ops, NULL,
                          "unassigned", UINT64_MAX);
    memory_region_init_io(&io_mem_notdirty, NULL, &notdirty_mem_ops, NULL,
                          "notdirty", UINT64_MAX);
    memory_region_init_io(&io_mem_watch, NULL, &watch_mem_ops, NULL,
                          "watch", UINT64_MAX);
}

AddressSpaceDispatch *address_space_dispatch_new(FlatView *fv)
{
    AddressSpaceDispatch *d = g_new0(AddressSpaceDispatch, 1);
    uint16_t n;

    n = dummy_section(&d->map, fv, &io_mem_unassigned);
    assert(n == PHYS_SECTION_UNASSIGNED);
    n = dummy_section(&d->map, fv, &io_mem_notdirty);
    assert(n == PHYS_SECTION_NOTDIRTY);
    n = dummy_section(&d->map, fv, &io_mem_rom);
    assert(n == PHYS_SECTION_ROM);
    n = dummy_section(&d->map, fv, &io_mem_watch);
    assert(n == PHYS_SECTION_WATCH);

    d->phys_map  = (PhysPageEntry) { .ptr = PHYS_MAP_NODE_NIL, .skip = 1 };

    return d;
}

void address_space_dispatch_free(AddressSpaceDispatch *d)
{
    phys_sections_free(&d->map);
    g_free(d);
}

static void tcg_commit(MemoryListener *listener)
{
    CPUAddressSpace *cpuas;
    AddressSpaceDispatch *d;

    /* since each CPU stores ram addresses in its TLB cache, we must
       reset the modified entries */
    cpuas = container_of(listener, CPUAddressSpace, tcg_as_listener);
    cpu_reloading_memory_map();
    /* The CPU and TLB are protected by the iothread lock.
     * We reload the dispatch pointer now because cpu_reloading_memory_map()
     * may have split the RCU critical section.
     */
    d = address_space_to_dispatch(cpuas->as);
    atomic_rcu_set(&cpuas->memory_dispatch, d);
    tlb_flush(cpuas->cpu);
}

static void memory_map_init(void)
{
    system_memory = g_malloc(sizeof(*system_memory));

    memory_region_init(system_memory, NULL, "system", UINT64_MAX);
    address_space_init(&address_space_memory, system_memory, "memory");

    system_io = g_malloc(sizeof(*system_io));
    memory_region_init_io(system_io, NULL, &unassigned_io_ops, NULL, "io",
                          65536);
    address_space_init(&address_space_io, system_io, "I/O");
}

MemoryRegion *get_system_memory(void)
{
    return system_memory;
}

MemoryRegion *get_system_io(void)
{
    return system_io;
}

#endif /* !defined(CONFIG_USER_ONLY) */

/* physical memory access (slow version, mainly for debug) */
#if defined(CONFIG_USER_ONLY)
int cpu_memory_rw_debug(CPUState *cpu, target_ulong addr,
                        uint8_t *buf, int len, int is_write)
{
    int l, flags;
    target_ulong page;
    void * p;

    while (len > 0) {
        page = addr & TARGET_PAGE_MASK;
        l = (page + TARGET_PAGE_SIZE) - addr;
        if (l > len)
            l = len;
        flags = page_get_flags(page);
        if (!(flags & PAGE_VALID))
            return -1;
        if (is_write) {
            if (!(flags & PAGE_WRITE))
                return -1;
            /* XXX: this code should not depend on lock_user */
            if (!(p = lock_user(VERIFY_WRITE, addr, l, 0)))
                return -1;
            memcpy(p, buf, l);
            unlock_user(p, addr, l);
        } else {
            if (!(flags & PAGE_READ))
                return -1;
            /* XXX: this code should not depend on lock_user */
            if (!(p = lock_user(VERIFY_READ, addr, l, 1)))
                return -1;
            memcpy(buf, p, l);
            unlock_user(p, addr, 0);
        }
        len -= l;
        buf += l;
        addr += l;
    }
    return 0;
}

#else

static void invalidate_and_set_dirty(MemoryRegion *mr, hwaddr addr,
                                     hwaddr length)
{
    uint8_t dirty_log_mask = memory_region_get_dirty_log_mask(mr);
    addr += memory_region_get_ram_addr(mr);

    /* No early return if dirty_log_mask is or becomes 0, because
     * cpu_physical_memory_set_dirty_range will still call
     * xen_modified_memory.
     */
    if (dirty_log_mask) {
        dirty_log_mask =
            cpu_physical_memory_range_includes_clean(addr, length, dirty_log_mask);
    }
    if (dirty_log_mask & (1 << DIRTY_MEMORY_CODE)) {
        assert(tcg_enabled());
        tb_lock();
        tb_invalidate_phys_range(addr, addr + length);
        tb_unlock();
        dirty_log_mask &= ~(1 << DIRTY_MEMORY_CODE);
    }
    cpu_physical_memory_set_dirty_range(addr, length, dirty_log_mask);
}

static int memory_access_size(MemoryRegion *mr, unsigned l, hwaddr addr)
{
    unsigned access_size_max = mr->ops->valid.max_access_size;

    /* Regions are assumed to support 1-4 byte accesses unless
       otherwise specified.  */
    if (access_size_max == 0) {
        access_size_max = 4;
    }

    /* Bound the maximum access by the alignment of the address.  */
    if (!mr->ops->impl.unaligned) {
        unsigned align_size_max = addr & -addr;
        if (align_size_max != 0 && align_size_max < access_size_max) {
            access_size_max = align_size_max;
        }
    }

    /* Don't attempt accesses larger than the maximum.  */
    if (l > access_size_max) {
        l = access_size_max;
    }
    l = pow2floor(l);

    return l;
}

static bool prepare_mmio_access(MemoryRegion *mr)
{
    bool unlocked = !qemu_mutex_iothread_locked();
    bool release_lock = false;

    if (unlocked && mr->global_locking) {
        qemu_mutex_lock_iothread();
        unlocked = false;
        release_lock = true;
    }
    if (mr->flush_coalesced_mmio) {
        if (unlocked) {
            qemu_mutex_lock_iothread();
        }
        qemu_flush_coalesced_mmio_buffer();
        if (unlocked) {
            qemu_mutex_unlock_iothread();
        }
    }

    return release_lock;
}


/* Called within RCU critical section.  */
static MemTxResult flatview_write_continue(FlatView *fv, hwaddr addr,
                                           MemTxAttrs attrs,
                                           const uint8_t *buf,
                                           int len, hwaddr addr1,
                                           hwaddr l, MemoryRegion *mr)
{
    uint8_t *ptr;
    uint64_t val;
    MemTxResult result = MEMTX_OK;
    bool release_lock = false;

    for (;;) {
        if (!memory_access_is_direct(mr, true)) {
            release_lock |= prepare_mmio_access(mr);
            l = memory_access_size(mr, l, addr1);
            /* XXX: could force current_cpu to NULL to avoid
               potential bugs */
            /* Maybe we want to record the value of result in this switch statement */
            switch (l) {
            case 8:
                /* 64 bit write access */
                val = ldq_p(buf);
                RR_DO_RECORD_OR_REPLAY(
                /*action=*/
                result |= memory_region_dispatch_write(mr, addr1, val, 8,
                                                       attrs),
                /*record=*/RR_NO_ACTION,
                /*replay=*/RR_NO_ACTION,
                /*location=*/RR_CALLSITE_WRITE_8);
                break;
            case 4:
                /* 32 bit write access */
                val = (uint32_t)ldl_p(buf);
                RR_DO_RECORD_OR_REPLAY(
                /*action=*/
                result |= memory_region_dispatch_write(mr, addr1, val, 4,
                                                       attrs),
                /*record=*/RR_NO_ACTION,
                /*replay=*/RR_NO_ACTION,
                /*location=*/RR_CALLSITE_WRITE_4);
                break;
            case 2:
                /* 16 bit write access */
                val = lduw_p(buf);
                RR_DO_RECORD_OR_REPLAY(
                /*action=*/
                result |= memory_region_dispatch_write(mr, addr1, val, 2,
                                                       attrs),
                /*record=*/RR_NO_ACTION,
                /*replay=*/RR_NO_ACTION,
                /*location=*/RR_CALLSITE_WRITE_2);
                break;
            case 1:
                /* 8 bit write access */
                val = ldub_p(buf);
                RR_DO_RECORD_OR_REPLAY(
                /*action=*/
                result |= memory_region_dispatch_write(mr, addr1, val, 1,
                                                       attrs),
                /*record=*/RR_NO_ACTION,
                /*replay=*/RR_NO_ACTION,
                /*location=*/RR_CALLSITE_WRITE_1);
                break;
            default:
                abort();
            }
        } else {
            /* RAM case */
            ptr = qemu_ram_ptr_length(mr->ram_block, addr1, &l, false);
<<<<<<< HEAD
            if (rr_in_record() && (rr_record_in_progress || rr_record_in_main_loop_wait)) {
                // We should record the memory address relative to the address space, not physical memory.
                // During replay, this address will be translated into the physical address.
                rr_device_mem_rw_call_record(addr, buf, l, /*is_write*/1);
            }
            panda_callbacks_replay_before_dma(first_cpu, buf, addr1, l, true);
=======
>>>>>>> ba87166e
            memcpy(ptr, buf, l);
            panda_callbacks_replay_after_dma(first_cpu, buf, addr1, l, true);
            invalidate_and_set_dirty(mr, addr1, l);
        }

        if (release_lock) {
            qemu_mutex_unlock_iothread();
            release_lock = false;
        }

        len -= l;
        buf += l;
        addr += l;

        if (!len) {
            break;
        }

        l = len;
        mr = flatview_translate(fv, addr, &addr1, &l, true);
    }

    return result;
}

static MemTxResult flatview_write(FlatView *fv, hwaddr addr, MemTxAttrs attrs,
                                  const uint8_t *buf, int len)
{
    hwaddr l;
    hwaddr addr1;
    MemoryRegion *mr;
    MemTxResult result = MEMTX_OK;

    if (len > 0) {
        rcu_read_lock();
        l = len;
        mr = flatview_translate(fv, addr, &addr1, &l, true);
        result = flatview_write_continue(fv, addr, attrs, buf, len,
                                         addr1, l, mr);
        rcu_read_unlock();
    }

    return result;
}

MemTxResult address_space_write(AddressSpace *as, hwaddr addr,
                                              MemTxAttrs attrs,
                                              const uint8_t *buf, int len)
{
    return flatview_write(address_space_to_flatview(as), addr, attrs, buf, len);
}

/* Called within RCU critical section.  */
MemTxResult flatview_read_continue(FlatView *fv, hwaddr addr,
                                   MemTxAttrs attrs, uint8_t *buf,
                                   int len, hwaddr addr1, hwaddr l,
                                   MemoryRegion *mr)
{
    uint8_t *ptr;
    uint64_t val;
    MemTxResult result = MEMTX_OK;
    bool release_lock = false;
    _Static_assert(sizeof(MemTxResult) == 4, "Unexpected size of MemTxResult (does not match rr_input_4)");
    for (;;) {
        if (!memory_access_is_direct(mr, false)) {
            /* I/O case */
            release_lock |= prepare_mmio_access(mr);
            l = memory_access_size(mr, l, addr1);
            switch (l) {
            case 8:
                /* 64 bit read access */
                RR_DO_RECORD_OR_REPLAY(
                /*action=*/result |= memory_region_dispatch_read(mr, addr1, &val, 8,
                                                      attrs),
                /*record=*/rr_input_4(&result); rr_input_8(&val),
                /*replay=*/rr_input_4(&result); rr_input_8(&val),
                /*location=*/RR_CALLSITE_READ_8);
                stq_p(buf, val);
                break;
            case 4:
                /* 32 bit read access */
                RR_DO_RECORD_OR_REPLAY(
                /*action=*/result |= memory_region_dispatch_read(mr, addr1, &val, 4,
                                                      attrs),
                /*record=*/rr_input_4(&result); rr_input_8(&val),
                /*replay=*/rr_input_4(&result); rr_input_8(&val),
                /*location=*/RR_CALLSITE_READ_4);
                stl_p(buf, val);
                break;
            case 2:
                /* 16 bit read access */
                RR_DO_RECORD_OR_REPLAY(
                /*action=*/result |= memory_region_dispatch_read(mr, addr1, &val, 2,
                                                      attrs),
                /*record=*/rr_input_4(&result); rr_input_8(&val),
                /*replay=*/rr_input_4(&result); rr_input_8(&val),
                /*location=*/RR_CALLSITE_READ_2);
                stw_p(buf, val);
                break;
            case 1:
                /* 8 bit read access */
                RR_DO_RECORD_OR_REPLAY(
                /*action=*/result |= memory_region_dispatch_read(mr, addr1, &val, 1,
                                                      attrs),
                /*record=*/rr_input_4(&result); rr_input_8(&val),
                /*replay=*/rr_input_4(&result); rr_input_8(&val),
                /*location=*/RR_CALLSITE_READ_1);
                stb_p(buf, val);
                break;
            default:
                abort();
            }
        } else {
            /* RAM case */
            ptr = qemu_ram_ptr_length(mr->ram_block, addr1, &l, false);
<<<<<<< HEAD
            panda_callbacks_replay_before_dma(first_cpu, buf, addr1, l, false);
=======
>>>>>>> ba87166e
            memcpy(buf, ptr, l);
            panda_callbacks_replay_after_dma(first_cpu, buf, addr1, l, false);
        }

        if (release_lock) {
            qemu_mutex_unlock_iothread();
            release_lock = false;
        }

        len -= l;
        buf += l;
        addr += l;

        if (!len) {
            break;
        }

        l = len;
        mr = flatview_translate(fv, addr, &addr1, &l, false);
    }

    return result;
}

MemTxResult flatview_read_full(FlatView *fv, hwaddr addr,
                               MemTxAttrs attrs, uint8_t *buf, int len)
{
    hwaddr l;
    hwaddr addr1;
    MemoryRegion *mr;
    MemTxResult result = MEMTX_OK;

    if (len > 0) {
        rcu_read_lock();
        l = len;
        mr = flatview_translate(fv, addr, &addr1, &l, false);
        result = flatview_read_continue(fv, addr, attrs, buf, len,
                                        addr1, l, mr);
        rcu_read_unlock();
    }

    return result;
}

static MemTxResult flatview_rw(FlatView *fv, hwaddr addr, MemTxAttrs attrs,
                               uint8_t *buf, int len, bool is_write)
{
    if (is_write) {
        return flatview_write(fv, addr, attrs, (uint8_t *)buf, len);
    } else {
        return flatview_read(fv, addr, attrs, (uint8_t *)buf, len);
    }
}

<<<<<<< HEAD
=======
MemTxResult address_space_rw(AddressSpace *as, hwaddr addr,
                             MemTxAttrs attrs, uint8_t *buf,
                             int len, bool is_write)
{
    return flatview_rw(address_space_to_flatview(as),
                       addr, attrs, buf, len, is_write);
}
>>>>>>> ba87166e

void cpu_physical_memory_rw(hwaddr addr, uint8_t *buf,
                            int len, int is_write)
{
    address_space_rw(&address_space_memory, addr, MEMTXATTRS_UNSPECIFIED,
                            buf, len, is_write);

}

// if safe == true that means we want this to fail for IO mem
MemTxResult cpu_physical_memory_rw_ex(hwaddr addr, uint8_t *buf,
                                     int len, int is_write, bool safe) {
    hwaddr l = len;
    hwaddr addr1;
    MemoryRegion *mr = address_space_translate(&address_space_memory, addr, &addr1, &l, is_write);
    if (safe && !memory_access_is_direct(mr, is_write)) {
        return MEMTX_ERROR;
    }
    return address_space_rw(&address_space_memory, addr, MEMTXATTRS_UNSPECIFIED,
                            buf, len, is_write);
}


enum write_rom_type {
    WRITE_DATA,
    FLUSH_CACHE,
};

static inline void cpu_physical_memory_write_rom_internal(AddressSpace *as,
    hwaddr addr, const uint8_t *buf, int len, enum write_rom_type type)
{
    hwaddr l;
    uint8_t *ptr;
    hwaddr addr1;
    MemoryRegion *mr;

    rcu_read_lock();
    while (len > 0) {
        l = len;
        mr = address_space_translate(as, addr, &addr1, &l, true);

        if (!(memory_region_is_ram(mr) ||
              memory_region_is_romd(mr))) {
            l = memory_access_size(mr, l, addr1);
        } else {
            /* ROM/RAM case */
            ptr = qemu_map_ram_ptr(mr->ram_block, addr1);
            switch (type) {
            case WRITE_DATA:
                if (rr_in_record() && (rr_record_in_progress || rr_record_in_main_loop_wait)) {
                    rr_device_mem_rw_call_record(addr1, buf, l, 1);
                }
                memcpy(ptr, buf, l);
                invalidate_and_set_dirty(mr, addr1, l);
                break;
            case FLUSH_CACHE:
                flush_icache_range((uintptr_t)ptr, (uintptr_t)ptr + l);
                break;
            }
        }
        len -= l;
        buf += l;
        addr += l;
    }
    rcu_read_unlock();
}

/* used for ROM loading : can write in RAM and ROM */
void cpu_physical_memory_write_rom(AddressSpace *as, hwaddr addr,
                                   const uint8_t *buf, int len)
{
    cpu_physical_memory_write_rom_internal(as, addr, buf, len, WRITE_DATA);
}

void cpu_flush_icache_range(hwaddr start, int len)
{
    /*
     * This function should do the same thing as an icache flush that was
     * triggered from within the guest. For TCG we are always cache coherent,
     * so there is no need to flush anything. For KVM / Xen we need to flush
     * the host's instruction cache at least.
     */
    if (tcg_enabled()) {
        return;
    }

    cpu_physical_memory_write_rom_internal(&address_space_memory,
                                           start, NULL, len, FLUSH_CACHE);
}

typedef struct {
    MemoryRegion *mr;
    void *buffer;
    hwaddr addr;
    hwaddr len;
    bool in_use;
} BounceBuffer;

static BounceBuffer bounce;

typedef struct MapClient {
    QEMUBH *bh;
    QLIST_ENTRY(MapClient) link;
} MapClient;

QemuMutex map_client_list_lock;
static QLIST_HEAD(map_client_list, MapClient) map_client_list
    = QLIST_HEAD_INITIALIZER(map_client_list);

static void cpu_unregister_map_client_do(MapClient *client)
{
    QLIST_REMOVE(client, link);
    g_free(client);
}

static void cpu_notify_map_clients_locked(void)
{
    MapClient *client;

    while (!QLIST_EMPTY(&map_client_list)) {
        client = QLIST_FIRST(&map_client_list);
        qemu_bh_schedule(client->bh);
        cpu_unregister_map_client_do(client);
    }
}

void cpu_register_map_client(QEMUBH *bh)
{
    MapClient *client = g_malloc(sizeof(*client));

    qemu_mutex_lock(&map_client_list_lock);
    client->bh = bh;
    QLIST_INSERT_HEAD(&map_client_list, client, link);
    if (!atomic_read(&bounce.in_use)) {
        cpu_notify_map_clients_locked();
    }
    qemu_mutex_unlock(&map_client_list_lock);
}

void cpu_exec_init_all(void)
{
    qemu_mutex_init(&ram_list.mutex);
    /* The data structures we set up here depend on knowing the page size,
     * so no more changes can be made after this point.
     * In an ideal world, nothing we did before we had finished the
     * machine setup would care about the target page size, and we could
     * do this much later, rather than requiring board models to state
     * up front what their requirements are.
     */
    finalize_target_page_bits();
    io_mem_init();
    memory_map_init();
    qemu_mutex_init(&map_client_list_lock);
}

void cpu_unregister_map_client(QEMUBH *bh)
{
    MapClient *client;

    qemu_mutex_lock(&map_client_list_lock);
    QLIST_FOREACH(client, &map_client_list, link) {
        if (client->bh == bh) {
            cpu_unregister_map_client_do(client);
            break;
        }
    }
    qemu_mutex_unlock(&map_client_list_lock);
}

static void cpu_notify_map_clients(void)
{
    qemu_mutex_lock(&map_client_list_lock);
    cpu_notify_map_clients_locked();
    qemu_mutex_unlock(&map_client_list_lock);
}

static bool flatview_access_valid(FlatView *fv, hwaddr addr, int len,
                                  bool is_write)
{
    MemoryRegion *mr;
    hwaddr l, xlat;

    rcu_read_lock();
    while (len > 0) {
        l = len;
        mr = flatview_translate(fv, addr, &xlat, &l, is_write);
        if (!memory_access_is_direct(mr, is_write)) {
            l = memory_access_size(mr, l, addr);
            if (!memory_region_access_valid(mr, xlat, l, is_write)) {
                rcu_read_unlock();
                return false;
            }
        }

        len -= l;
        addr += l;
    }
    rcu_read_unlock();
    return true;
}

bool address_space_access_valid(AddressSpace *as, hwaddr addr,
                                int len, bool is_write)
{
    return flatview_access_valid(address_space_to_flatview(as),
                                 addr, len, is_write);
}

static hwaddr
flatview_extend_translation(FlatView *fv, hwaddr addr,
                                 hwaddr target_len,
                                 MemoryRegion *mr, hwaddr base, hwaddr len,
                                 bool is_write)
{
    hwaddr done = 0;
    hwaddr xlat;
    MemoryRegion *this_mr;

    for (;;) {
        target_len -= len;
        addr += len;
        done += len;
        if (target_len == 0) {
            return done;
        }

        len = target_len;
        this_mr = flatview_translate(fv, addr, &xlat,
                                                   &len, is_write);
        if (this_mr != mr || xlat != base + done) {
            return done;
        }
    }
}

QLIST_HEAD(rr_map_list, RR_MapList) rr_map_list
    = QLIST_HEAD_INITIALIZER(rr_map_list);

/* Map a physical memory region into a host virtual address.
 * May map a subset of the requested range, given by and returned in *plen.
 * May return NULL if resources needed to perform the mapping are exhausted.
 * Use only for reads OR writes - not for read-modify-write operations.
 * Use cpu_register_map_client() to know when retrying the map operation is
 * likely to succeed.
 */
void *address_space_map(AddressSpace *as,
                        hwaddr addr,
                        hwaddr *plen,
                        bool is_write)
{
    hwaddr len = *plen;
    hwaddr l, xlat;
    MemoryRegion *mr;
    void *ptr;
    FlatView *fv = address_space_to_flatview(as);

    if (len == 0) {
        return NULL;
    }

    l = len;
    rcu_read_lock();
    mr = flatview_translate(fv, addr, &xlat, &l, is_write);

    if (!memory_access_is_direct(mr, is_write)) {
        if (atomic_xchg(&bounce.in_use, true)) {
            rcu_read_unlock();
            return NULL;
        }
        /* Avoid unbounded allocations */
        l = MIN(l, TARGET_PAGE_SIZE);
        bounce.buffer = qemu_memalign(TARGET_PAGE_SIZE, l);
        bounce.addr = addr;
        bounce.len = l;

        memory_region_ref(mr);
        bounce.mr = mr;
        if (!is_write) {
            flatview_read(fv, addr, MEMTXATTRS_UNSPECIFIED,
                               bounce.buffer, l);
        }

        rcu_read_unlock();
        *plen = l;
        return bounce.buffer;
    }


    memory_region_ref(mr);
<<<<<<< HEAD
    *plen = address_space_extend_translation(as, addr, len, mr, xlat, l, is_write);
=======
    *plen = flatview_extend_translation(fv, addr, len, mr, xlat,
                                             l, is_write);
>>>>>>> ba87166e
    ptr = qemu_ram_ptr_length(mr->ram_block, xlat, plen, true);
    rcu_read_unlock();

    if (!rr_in_replay()) {
        // Keep a list of these so we can find out when they change
        RR_MapList *region = g_malloc(sizeof(*region));
        region->addr = addr;
        region->len = *plen; // can't use len because it was modified
        region->ptr = ptr;
        region->crc = crc32(crc32(0, Z_NULL, 0), region->ptr, region->len);
        QLIST_INSERT_HEAD(&rr_map_list, region, link);
    }

    return ptr;
}

/* Unmaps a memory region previously mapped by address_space_map().
 * Will also mark the memory as dirty if is_write == 1.  access_len gives
 * the amount of memory that was actually read or written by the caller.
 */
void address_space_unmap(AddressSpace *as, void *buffer, hwaddr len,
                         int is_write, hwaddr access_len)
{
    if (buffer != bounce.buffer) {
        MemoryRegion *mr;
        ram_addr_t addr1;

        mr = memory_region_from_host(buffer, &addr1);
        assert(mr != NULL);
        if (is_write) {
            //bdg Save addr1,access_len,buffer contents
            if (rr_in_record()) {
                rr_device_mem_unmap_call_record(addr1, buffer, access_len, is_write);
            }
            invalidate_and_set_dirty(mr, addr1, access_len);
        }
        if (xen_enabled()) {
            xen_invalidate_map_cache_entry(buffer);
        }
        memory_region_unref(mr);

        // Remove it from the tracked map regions for rec/replay
        if (!rr_in_replay()) {
            RR_MapList *region;
            bool found = false;
            QLIST_FOREACH(region, &rr_map_list, link) {
                if (region->ptr == buffer && region->len == len) {
                    found = true;
                    break;
                }
            }
            if (found) {
                QLIST_REMOVE(region, link);
                g_free(region);
            }
        }

        return;
    }
    if (is_write) {
        address_space_write(as, bounce.addr, MEMTXATTRS_UNSPECIFIED,
                            bounce.buffer, access_len);
    }
    qemu_vfree(bounce.buffer);
    bounce.buffer = NULL;
    memory_region_unref(bounce.mr);
    atomic_mb_set(&bounce.in_use, false);
    cpu_notify_map_clients();
}

void *cpu_physical_memory_map(hwaddr addr,
                              hwaddr *plen,
                              int is_write)
{
    return address_space_map(&address_space_memory, addr, plen, is_write);
}

void cpu_physical_memory_unmap(void *buffer, hwaddr len,
                               int is_write, hwaddr access_len)
{
    return address_space_unmap(&address_space_memory, buffer, len, is_write, access_len);
}

#define ARG1_DECL                AddressSpace *as
#define ARG1                     as
#define SUFFIX
#define TRANSLATE(...)           address_space_translate(as, __VA_ARGS__)
#define IS_DIRECT(mr, is_write)  memory_access_is_direct(mr, is_write)
#define MAP_RAM(mr, ofs)         qemu_map_ram_ptr((mr)->ram_block, ofs)
#define INVALIDATE(mr, ofs, len) invalidate_and_set_dirty(mr, ofs, len)
#define RCU_READ_LOCK(...)       rcu_read_lock()
#define RCU_READ_UNLOCK(...)     rcu_read_unlock()
#include "memory_ldst.inc.c"

int64_t address_space_cache_init(MemoryRegionCache *cache,
                                 AddressSpace *as,
                                 hwaddr addr,
                                 hwaddr len,
                                 bool is_write)
{
    cache->len = len;
    cache->as = as;
    cache->xlat = addr;
    return len;
}

void address_space_cache_invalidate(MemoryRegionCache *cache,
                                    hwaddr addr,
                                    hwaddr access_len)
{
}

void address_space_cache_destroy(MemoryRegionCache *cache)
{
    cache->as = NULL;
}

#define ARG1_DECL                MemoryRegionCache *cache
#define ARG1                     cache
#define SUFFIX                   _cached
#define TRANSLATE(addr, ...)     \
    address_space_translate(cache->as, cache->xlat + (addr), __VA_ARGS__)
#define IS_DIRECT(mr, is_write)  true
#define MAP_RAM(mr, ofs)         qemu_map_ram_ptr((mr)->ram_block, ofs)
#define INVALIDATE(mr, ofs, len) invalidate_and_set_dirty(mr, ofs, len)
#define RCU_READ_LOCK()          rcu_read_lock()
#define RCU_READ_UNLOCK()        rcu_read_unlock()
#include "memory_ldst.inc.c"

/* virtual memory access for debug (includes writing to ROM) */
int cpu_memory_rw_debug(CPUState *cpu, target_ulong addr,
                        uint8_t *buf, int len, int is_write)
{
    int l;
    hwaddr phys_addr;
    target_ulong page;

    cpu_synchronize_state(cpu);
    while (len > 0) {
        int asidx;
        MemTxAttrs attrs;

        page = addr & TARGET_PAGE_MASK;
        phys_addr = cpu_get_phys_page_attrs_debug(cpu, page, &attrs);
        asidx = cpu_asidx_from_attrs(cpu, attrs);
        /* if no physical page mapped, return an error */
        if (phys_addr == -1)
            return -1;
        l = (page + TARGET_PAGE_SIZE) - addr;
        if (l > len)
            l = len;
        phys_addr += (addr & ~TARGET_PAGE_MASK);
        if (is_write) {
            cpu_physical_memory_write_rom(cpu->cpu_ases[asidx].as,
                                          phys_addr, buf, l);
        } else {
            address_space_rw(cpu->cpu_ases[asidx].as, phys_addr,
                             MEMTXATTRS_UNSPECIFIED,
                             buf, l, 0);
        }
        len -= l;
        buf += l;
        addr += l;
    }
    return 0;
}

/*
 * Allows code that needs to deal with migration bitmaps etc to still be built
 * target independent.
 */
size_t qemu_target_page_size(void)
{
    return TARGET_PAGE_SIZE;
}

int qemu_target_page_bits(void)
{
    return TARGET_PAGE_BITS;
}

int qemu_target_page_bits_min(void)
{
    return TARGET_PAGE_BITS_MIN;
}
#endif

/*
 * A helper function for the _utterly broken_ virtio device model to find out if
 * it's running on a big endian machine. Don't do this at home kids!
 */
bool target_words_bigendian(void);
bool target_words_bigendian(void)
{
#if defined(TARGET_WORDS_BIGENDIAN)
    return true;
#else
    return false;
#endif
}

#ifndef CONFIG_USER_ONLY
bool cpu_physical_memory_is_io(hwaddr phys_addr)
{
    MemoryRegion*mr;
    hwaddr l = 1;
    bool res;

    rcu_read_lock();
    mr = address_space_translate(&address_space_memory,
                                 phys_addr, &phys_addr, &l, false);

    res = !(memory_region_is_ram(mr) || memory_region_is_romd(mr));
    rcu_read_unlock();
    return res;
}

int qemu_ram_foreach_block(RAMBlockIterFunc func, void *opaque)
{
    RAMBlock *block;
    int ret = 0;

    rcu_read_lock();
    RAMBLOCK_FOREACH(block) {
        ret = func(block->idstr, block->host, block->offset,
                   block->used_length, opaque);
        if (ret) {
            break;
        }
    }
    rcu_read_unlock();
    return ret;
}

/*
 * Unmap pages of memory from start to start+length such that
 * they a) read as 0, b) Trigger whatever fault mechanism
 * the OS provides for postcopy.
 * The pages must be unmapped by the end of the function.
 * Returns: 0 on success, none-0 on failure
 *
 */
int ram_block_discard_range(RAMBlock *rb, uint64_t start, size_t length)
{
    int ret = -1;

    uint8_t *host_startaddr = rb->host + start;

    if ((uintptr_t)host_startaddr & (rb->page_size - 1)) {
        error_report("ram_block_discard_range: Unaligned start address: %p",
                     host_startaddr);
        goto err;
    }

    if ((start + length) <= rb->used_length) {
        uint8_t *host_endaddr = host_startaddr + length;
        if ((uintptr_t)host_endaddr & (rb->page_size - 1)) {
            error_report("ram_block_discard_range: Unaligned end address: %p",
                         host_endaddr);
            goto err;
        }

        errno = ENOTSUP; /* If we are missing MADVISE etc */

        if (rb->page_size == qemu_host_page_size) {
#if defined(CONFIG_MADVISE)
            /* Note: We need the madvise MADV_DONTNEED behaviour of definitely
             * freeing the page.
             */
            ret = madvise(host_startaddr, length, MADV_DONTNEED);
#endif
        } else {
            /* Huge page case  - unfortunately it can't do DONTNEED, but
             * it can do the equivalent by FALLOC_FL_PUNCH_HOLE in the
             * huge page file.
             */
#ifdef CONFIG_FALLOCATE_PUNCH_HOLE
            ret = fallocate(rb->fd, FALLOC_FL_PUNCH_HOLE | FALLOC_FL_KEEP_SIZE,
                            start, length);
#endif
        }
        if (ret) {
            ret = -errno;
            error_report("ram_block_discard_range: Failed to discard range "
                         "%s:%" PRIx64 " +%zx (%d)",
                         rb->idstr, start, length, ret);
        }
    } else {
        error_report("ram_block_discard_range: Overrun block '%s' (%" PRIu64
                     "/%zx/" RAM_ADDR_FMT")",
                     rb->idstr, start, length, rb->used_length);
    }

err:
    return ret;
}

#endif

void page_size_init(void)
{
    /* NOTE: we can always suppose that qemu_host_page_size >=
       TARGET_PAGE_SIZE */
    qemu_real_host_page_size = getpagesize();
    qemu_real_host_page_mask = -(intptr_t)qemu_real_host_page_size;
    if (qemu_host_page_size == 0) {
        qemu_host_page_size = qemu_real_host_page_size;
    }
    if (qemu_host_page_size < TARGET_PAGE_SIZE) {
        qemu_host_page_size = TARGET_PAGE_SIZE;
    }
    qemu_host_page_mask = -(intptr_t)qemu_host_page_size;
}<|MERGE_RESOLUTION|>--- conflicted
+++ resolved
@@ -75,13 +75,10 @@
 #include "qemu/mmap-alloc.h"
 #endif
 
-<<<<<<< HEAD
 #include <zlib.h>
 #include "panda/callbacks/cb-support.h"
 #include "panda/checkpoint.h"
-=======
 #include "monitor/monitor.h"
->>>>>>> ba87166e
 
 //#define DEBUG_SUBPAGE
 
@@ -2553,7 +2550,6 @@
     CPUWatchpoint *wp;
     uint32_t cpu_flags;
 
-<<<<<<< HEAD
     uint64_t rr_instr_count = rr_get_guest_instr_count();
 
     // If we disabled watchpoints in gdbstub for a step or continue, reenable
@@ -2565,9 +2561,7 @@
     // Handle reverse-continue action and possibly restore checkpoint
     cpu_rcont_check_restore(cpu, rr_instr_count);
 
-=======
     assert(tcg_enabled());
->>>>>>> ba87166e
     if (cpu->watchpoint_hit) {
         /* We re-entered the check after replacing the TB. Now raise
          * the debug interrupt so that is will trigger after the
@@ -3124,15 +3118,12 @@
         } else {
             /* RAM case */
             ptr = qemu_ram_ptr_length(mr->ram_block, addr1, &l, false);
-<<<<<<< HEAD
             if (rr_in_record() && (rr_record_in_progress || rr_record_in_main_loop_wait)) {
                 // We should record the memory address relative to the address space, not physical memory.
                 // During replay, this address will be translated into the physical address.
                 rr_device_mem_rw_call_record(addr, buf, l, /*is_write*/1);
             }
             panda_callbacks_replay_before_dma(first_cpu, buf, addr1, l, true);
-=======
->>>>>>> ba87166e
             memcpy(ptr, buf, l);
             panda_callbacks_replay_after_dma(first_cpu, buf, addr1, l, true);
             invalidate_and_set_dirty(mr, addr1, l);
@@ -3248,10 +3239,7 @@
         } else {
             /* RAM case */
             ptr = qemu_ram_ptr_length(mr->ram_block, addr1, &l, false);
-<<<<<<< HEAD
             panda_callbacks_replay_before_dma(first_cpu, buf, addr1, l, false);
-=======
->>>>>>> ba87166e
             memcpy(buf, ptr, l);
             panda_callbacks_replay_after_dma(first_cpu, buf, addr1, l, false);
         }
@@ -3306,8 +3294,6 @@
     }
 }
 
-<<<<<<< HEAD
-=======
 MemTxResult address_space_rw(AddressSpace *as, hwaddr addr,
                              MemTxAttrs attrs, uint8_t *buf,
                              int len, bool is_write)
@@ -3315,7 +3301,6 @@
     return flatview_rw(address_space_to_flatview(as),
                        addr, attrs, buf, len, is_write);
 }
->>>>>>> ba87166e
 
 void cpu_physical_memory_rw(hwaddr addr, uint8_t *buf,
                             int len, int is_write)
@@ -3605,12 +3590,8 @@
 
 
     memory_region_ref(mr);
-<<<<<<< HEAD
-    *plen = address_space_extend_translation(as, addr, len, mr, xlat, l, is_write);
-=======
     *plen = flatview_extend_translation(fv, addr, len, mr, xlat,
                                              l, is_write);
->>>>>>> ba87166e
     ptr = qemu_ram_ptr_length(mr->ram_block, xlat, plen, true);
     rcu_read_unlock();
 
