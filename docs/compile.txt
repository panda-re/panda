In order to build PANDA, we have a build.sh script in the QEMU directory with
some default options, but first, the prerequisites need to be taken care of.  We
recommend building LLVM and QEMU with the same compiler.  In order to build some
of the PANDA plugins inside of the QEMU directory, a compiler that supports
C++11 is required.

5/2013 TRL

<<<<<<< HEAD
PANDA is known to build on debian jessie with the following steps.
=======
PANDA is known to build on debian wheezy and jessie with the following steps.

>>>>>>> d594723f

1. Install some prereqs.

apt-get install build-essential 
apt-get build-dep qemu
apt-get install nasm
apt-get install libssl-dev
apt-get install autoconf libtool

2. Download LLVM 3.3.  Also, download Clang 3.3 and extract it in the LLVM tools
<<<<<<< HEAD
directory.

$ cd panda
$ svn checkout http://llvm.org/svn/llvm-project/llvm/tags/RELEASE_33/final/ llvm
$ cd llvm/tools
$ svn checkout http://llvm.org/svn/llvm-project/cfe/tags/RELEASE_33/final/ clang
$ cd -
$ cd llvm/tools/clang/tools
$ svn checkout http://llvm.org/svn/llvm-project/clang-tools-extra/tags/RELEASE_33/final/ extra
$ cd -

Compile - If building a debug build, use the following command (note: the debug build is REALLY slow):

$ cd llvm
$ CC=gcc-4.8 CXX=g++-4.8 ./configure --disable-optimized --enable-assertions --enable-debug-symbols --enable-debug-runtime --enable-targets=x86 && REQUIRES_RTTI=1 make -j $(nproc)
=======
directory.  Make sure the resulting directory is named "clang".

$ cd panda
$ svn checkout http://llvm.org/svn/llvm-project/llvm/tags/RELEASE_33/final/ llvm
$ cd llvm/tools
$ svn checkout http://llvm.org/svn/llvm-project/cfe/tags/RELEASE_33/final/ clang
$ cd -
$ cd llvm/tools/clang/tools
$ svn checkout http://llvm.org/svn/llvm-project/clang-tools-extra/tags/RELEASE_33/final/ extra
$ cd -

Compile - If building a debug build, use the following command (note: the debug build is REALLY slow):

$ cd llvm
$ CC=gcc-4.7 CXX=g++-4.7 ./configure --disable-optimized --enable-assertions --enable-debug-symbols --enable-debug-runtime --enable-targets=x86 && REQUIRES_RTTI=1 make -j $(nproc)
>>>>>>> d594723f
$ cd -

If building a release build, use the following command:

$ cd llvm
<<<<<<< HEAD
$ CC=gcc-4.8 CXX=g++-4.8 ./configure --enable-optimized --disable-assertions --enable-targets=x86 && REQUIRES_RTTI=1 make -j $(nproc)
=======
$ CC=gcc-4.7 CXX=g++-4.7 ./configure --enable-optimized --disable-assertions --enable-targets=x86 && REQUIRES_RTTI=1 make -j $(nproc)
>>>>>>> d594723f
$ cd -

3. Compile & install distorm

Get distorm via SVN:
  svn checkout http://distorm.googlecode.com/svn/trunk/ distorm

$ cd distorm/make/linux
$ make
$ sudo make install
$ cd -
$ cd distorm/include
$ sudo cp * /usr/local/include
$ cd -
<<<<<<< HEAD

4. Get and compile libiscsi 1.4. Some APIs have changed since then and the
version bundled with jessie is not compatible with PANDA.

$ git clone -b 1.4 https://github.com/sahlberg/libiscsi.git
$ cd libiscsi
$ ./autogen.sh
$ ./configure
$ make
$ sudo make install
$ cd -

5. Compile the QEMU part.  Note that if you want to use LLVM, you may need to
=======

4. Compile the QEMU part.  Note that if you want to use LLVM, you may need to
>>>>>>> d594723f
specify the location where your LLVM build is located at the '--with-llvm'
option in qemu/build.sh.

$ cd qemu
$ sh ./build.sh
<|MERGE_RESOLUTION|>--- conflicted
+++ resolved
@@ -6,12 +6,8 @@
 
 5/2013 TRL
 
-<<<<<<< HEAD
-PANDA is known to build on debian jessie with the following steps.
-=======
 PANDA is known to build on debian wheezy and jessie with the following steps.
 
->>>>>>> d594723f
 
 1. Install some prereqs.
 
@@ -19,26 +15,8 @@
 apt-get build-dep qemu
 apt-get install nasm
 apt-get install libssl-dev
-apt-get install autoconf libtool
 
 2. Download LLVM 3.3.  Also, download Clang 3.3 and extract it in the LLVM tools
-<<<<<<< HEAD
-directory.
-
-$ cd panda
-$ svn checkout http://llvm.org/svn/llvm-project/llvm/tags/RELEASE_33/final/ llvm
-$ cd llvm/tools
-$ svn checkout http://llvm.org/svn/llvm-project/cfe/tags/RELEASE_33/final/ clang
-$ cd -
-$ cd llvm/tools/clang/tools
-$ svn checkout http://llvm.org/svn/llvm-project/clang-tools-extra/tags/RELEASE_33/final/ extra
-$ cd -
-
-Compile - If building a debug build, use the following command (note: the debug build is REALLY slow):
-
-$ cd llvm
-$ CC=gcc-4.8 CXX=g++-4.8 ./configure --disable-optimized --enable-assertions --enable-debug-symbols --enable-debug-runtime --enable-targets=x86 && REQUIRES_RTTI=1 make -j $(nproc)
-=======
 directory.  Make sure the resulting directory is named "clang".
 
 $ cd panda
@@ -54,17 +32,12 @@
 
 $ cd llvm
 $ CC=gcc-4.7 CXX=g++-4.7 ./configure --disable-optimized --enable-assertions --enable-debug-symbols --enable-debug-runtime --enable-targets=x86 && REQUIRES_RTTI=1 make -j $(nproc)
->>>>>>> d594723f
 $ cd -
 
 If building a release build, use the following command:
 
 $ cd llvm
-<<<<<<< HEAD
-$ CC=gcc-4.8 CXX=g++-4.8 ./configure --enable-optimized --disable-assertions --enable-targets=x86 && REQUIRES_RTTI=1 make -j $(nproc)
-=======
 $ CC=gcc-4.7 CXX=g++-4.7 ./configure --enable-optimized --disable-assertions --enable-targets=x86 && REQUIRES_RTTI=1 make -j $(nproc)
->>>>>>> d594723f
 $ cd -
 
 3. Compile & install distorm
@@ -79,24 +52,8 @@
 $ cd distorm/include
 $ sudo cp * /usr/local/include
 $ cd -
-<<<<<<< HEAD
-
-4. Get and compile libiscsi 1.4. Some APIs have changed since then and the
-version bundled with jessie is not compatible with PANDA.
-
-$ git clone -b 1.4 https://github.com/sahlberg/libiscsi.git
-$ cd libiscsi
-$ ./autogen.sh
-$ ./configure
-$ make
-$ sudo make install
-$ cd -
-
-5. Compile the QEMU part.  Note that if you want to use LLVM, you may need to
-=======
 
 4. Compile the QEMU part.  Note that if you want to use LLVM, you may need to
->>>>>>> d594723f
 specify the location where your LLVM build is located at the '--with-llvm'
 option in qemu/build.sh.
 
