--- conflicted
+++ resolved
@@ -17,13 +17,7 @@
 apt-get install autoconf libtool
 
 2. Download LLVM 3.3.  Also, download Clang 3.3 and extract it in the LLVM tools
-<<<<<<< HEAD
-directory.
-=======
-directory; make sure the resulting directory is named "clang".  Compile - If
-building a debug build, use the following command (note: the debug build is
-REALLY slow):
->>>>>>> baba8c5c
+directory.  Make sure the resulting directory is named "clang".
 
 $ cd panda
 $ svn checkout http://llvm.org/svn/llvm-project/llvm/tags/RELEASE_33/final/ llvm
