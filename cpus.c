--- conflicted
+++ resolved
@@ -1467,12 +1467,7 @@
 
 void qemu_cpu_kick(CPUState *cpu)
 {
-<<<<<<< HEAD
 //    printf ("qemu_cpu_kick\n");
-
-=======
-    printf ("qemu_cpu_kick\n");
->>>>>>> 3c23bf6a
     qemu_cond_broadcast(cpu->halt_cond);
     if (tcg_enabled()) {
         cpu_exit(cpu);
