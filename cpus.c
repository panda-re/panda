/*
 * QEMU System Emulator
 *
 * Copyright (c) 2003-2008 Fabrice Bellard
 *
 * Permission is hereby granted, free of charge, to any person obtaining a copy
 * of this software and associated documentation files (the "Software"), to deal
 * in the Software without restriction, including without limitation the rights
 * to use, copy, modify, merge, publish, distribute, sublicense, and/or sell
 * copies of the Software, and to permit persons to whom the Software is
 * furnished to do so, subject to the following conditions:
 *
 * The above copyright notice and this permission notice shall be included in
 * all copies or substantial portions of the Software.
 *
 * THE SOFTWARE IS PROVIDED "AS IS", WITHOUT WARRANTY OF ANY KIND, EXPRESS OR
 * IMPLIED, INCLUDING BUT NOT LIMITED TO THE WARRANTIES OF MERCHANTABILITY,
 * FITNESS FOR A PARTICULAR PURPOSE AND NONINFRINGEMENT. IN NO EVENT SHALL
 * THE AUTHORS OR COPYRIGHT HOLDERS BE LIABLE FOR ANY CLAIM, DAMAGES OR OTHER
 * LIABILITY, WHETHER IN AN ACTION OF CONTRACT, TORT OR OTHERWISE, ARISING FROM,
 * OUT OF OR IN CONNECTION WITH THE SOFTWARE OR THE USE OR OTHER DEALINGS IN
 * THE SOFTWARE.
 */

/* Needed early for CONFIG_BSD etc. */
#include "qemu/osdep.h"
#include "qemu-common.h"
#include "qemu/config-file.h"
#include "cpu.h"
#include "monitor/monitor.h"
#include "qapi/qmp/qerror.h"
#include "qemu/error-report.h"
#include "sysemu/sysemu.h"
#include "sysemu/block-backend.h"
#include "exec/gdbstub.h"
#include "sysemu/dma.h"
#include "sysemu/hw_accel.h"
#include "sysemu/kvm.h"
#include "sysemu/hax.h"
#include "qmp-commands.h"
#include "exec/exec-all.h"

#include "qemu/thread.h"
#include "sysemu/cpus.h"
#include "sysemu/qtest.h"
#include "qemu/main-loop.h"
#include "qemu/bitmap.h"
#include "qemu/seqlock.h"
#include "tcg.h"
#include "qapi-event.h"
#include "hw/nmi.h"
#include "sysemu/replay.h"

<<<<<<< HEAD
#include "panda/rr/rr_log.h"

#ifndef _WIN32
#include "qemu/compatfd.h"
#endif

=======
>>>>>>> e330c118
#ifdef CONFIG_LINUX

#include <sys/prctl.h>

#ifndef PR_MCE_KILL
#define PR_MCE_KILL 33
#endif

#ifndef PR_MCE_KILL_SET
#define PR_MCE_KILL_SET 1
#endif

#ifndef PR_MCE_KILL_EARLY
#define PR_MCE_KILL_EARLY 1
#endif

#endif /* CONFIG_LINUX */

int64_t max_delay;
int64_t max_advance;

/* vcpu throttling controls */
static QEMUTimer *throttle_timer;
static unsigned int throttle_percentage;

#define CPU_THROTTLE_PCT_MIN 1
#define CPU_THROTTLE_PCT_MAX 99
#define CPU_THROTTLE_TIMESLICE_NS 10000000

extern void panda_callbacks_top_loop(void);

extern bool rr_replay_complete;
extern bool panda_exit_loop;

bool cpu_is_stopped(CPUState *cpu)
{
    return cpu->stopped || !runstate_is_running();
}

static bool cpu_thread_is_idle(CPUState *cpu)
{
    if (cpu->stop || cpu->queued_work_first) {
        return false;
    }
    if (cpu_is_stopped(cpu)) {
        return true;
    }
    if (!cpu->halted || cpu_has_work(cpu) ||
        kvm_halt_in_kernel()) {
        return false;
    }
    return true;
}

static bool all_cpu_threads_idle(void)
{
    CPUState *cpu;

    CPU_FOREACH(cpu) {
        if (!cpu_thread_is_idle(cpu)) {
            return false;
        }
    }
    return true;
}

/***********************************************************/
/* guest cycle counter */

/* Protected by TimersState seqlock */

static bool icount_sleep = true;
static int64_t vm_clock_warp_start = -1;
/* Conversion factor from emulated instructions to virtual clock ticks.  */
static int icount_time_shift;
/* Arbitrarily pick 1MIPS as the minimum allowable speed.  */
#define MAX_ICOUNT_SHIFT 10

static QEMUTimer *icount_rt_timer;
static QEMUTimer *icount_vm_timer;
static QEMUTimer *icount_warp_timer;

typedef struct TimersState {
    /* Protected by BQL.  */
    int64_t cpu_ticks_prev;
    int64_t cpu_ticks_offset;

    /* cpu_clock_offset can be read out of BQL, so protect it with
     * this lock.
     */
    QemuSeqLock vm_clock_seqlock;
    int64_t cpu_clock_offset;
    int32_t cpu_ticks_enabled;
    int64_t dummy;

    /* Compensate for varying guest execution speed.  */
    int64_t qemu_icount_bias;
    /* Only written by TCG thread */
    int64_t qemu_icount;
} TimersState;

static TimersState timers_state;
bool mttcg_enabled;

/*
 * We default to false if we know other options have been enabled
 * which are currently incompatible with MTTCG. Otherwise when each
 * guest (target) has been updated to support:
 *   - atomic instructions
 *   - memory ordering primitives (barriers)
 * they can set the appropriate CONFIG flags in ${target}-softmmu.mak
 *
 * Once a guest architecture has been converted to the new primitives
 * there are two remaining limitations to check.
 *
 * - The guest can't be oversized (e.g. 64 bit guest on 32 bit host)
 * - The host must have a stronger memory order than the guest
 *
 * It may be possible in future to support strong guests on weak hosts
 * but that will require tagging all load/stores in a guest with their
 * implicit memory order requirements which would likely slow things
 * down a lot.
 */

static bool check_tcg_memory_orders_compatible(void)
{
#if defined(TCG_GUEST_DEFAULT_MO) && defined(TCG_TARGET_DEFAULT_MO)
    return (TCG_GUEST_DEFAULT_MO & ~TCG_TARGET_DEFAULT_MO) == 0;
#else
    return false;
#endif
}

static bool default_mttcg_enabled(void)
{
    if (use_icount || TCG_OVERSIZED_GUEST) {
        return false;
    } else {
#ifdef TARGET_SUPPORTS_MTTCG
        return check_tcg_memory_orders_compatible();
#else
        return false;
#endif
    }
}

void qemu_tcg_configure(QemuOpts *opts, Error **errp)
{
    const char *t = qemu_opt_get(opts, "thread");
    if (t) {
        if (strcmp(t, "multi") == 0) {
            if (TCG_OVERSIZED_GUEST) {
                error_setg(errp, "No MTTCG when guest word size > hosts");
            } else if (use_icount) {
                error_setg(errp, "No MTTCG when icount is enabled");
            } else {
#ifndef TARGET_SUPPORT_MTTCG
                error_report("Guest not yet converted to MTTCG - "
                             "you may get unexpected results");
#endif
                if (!check_tcg_memory_orders_compatible()) {
                    error_report("Guest expects a stronger memory ordering "
                                 "than the host provides");
                    error_printf("This may cause strange/hard to debug errors");
                }
                mttcg_enabled = true;
            }
        } else if (strcmp(t, "single") == 0) {
            mttcg_enabled = false;
        } else {
            error_setg(errp, "Invalid 'thread' setting %s", t);
        }
    } else {
        mttcg_enabled = default_mttcg_enabled();
    }
}

int64_t cpu_get_icount_raw(void)
{
    int64_t icount;
    CPUState *cpu = current_cpu;

    icount = timers_state.qemu_icount;
    if (cpu) {
        if (!cpu->can_do_io) {
            fprintf(stderr, "Bad icount read\n");
            exit(1);
        }
        icount -= (cpu->icount_decr.u16.low + cpu->icount_extra);
    }
    return icount;
}

/* Return the virtual CPU time, based on the instruction counter.  */
static int64_t cpu_get_icount_locked(void)
{
    int64_t icount = cpu_get_icount_raw();
    return timers_state.qemu_icount_bias + cpu_icount_to_ns(icount);
}

int64_t cpu_get_icount(void)
{
    int64_t icount;
    unsigned start;

    do {
        start = seqlock_read_begin(&timers_state.vm_clock_seqlock);
        icount = cpu_get_icount_locked();
    } while (seqlock_read_retry(&timers_state.vm_clock_seqlock, start));

    return icount;
}

int64_t cpu_icount_to_ns(int64_t icount)
{
    return icount << icount_time_shift;
}

/* return the time elapsed in VM between vm_start and vm_stop.  Unless
 * icount is active, cpu_get_ticks() uses units of the host CPU cycle
 * counter.
 *
 * Caller must hold the BQL
 */
int64_t cpu_get_ticks(void)
{
    int64_t ticks;

    if (use_icount) {
        return cpu_get_icount();
    }

    ticks = timers_state.cpu_ticks_offset;
    if (timers_state.cpu_ticks_enabled) {
        ticks += cpu_get_host_ticks();
    }

    if (timers_state.cpu_ticks_prev > ticks) {
        /* Note: non increasing ticks may happen if the host uses
           software suspend */
        timers_state.cpu_ticks_offset += timers_state.cpu_ticks_prev - ticks;
        ticks = timers_state.cpu_ticks_prev;
    }

    timers_state.cpu_ticks_prev = ticks;
    return ticks;
}

static int64_t cpu_get_clock_locked(void)
{
    int64_t time;

    time = timers_state.cpu_clock_offset;
    if (timers_state.cpu_ticks_enabled) {
        time += get_clock();
    }

    return time;
}

/* Return the monotonic time elapsed in VM, i.e.,
 * the time between vm_start and vm_stop
 */
int64_t cpu_get_clock(void)
{
    int64_t ti;
    unsigned start;

    do {
        start = seqlock_read_begin(&timers_state.vm_clock_seqlock);
        ti = cpu_get_clock_locked();
    } while (seqlock_read_retry(&timers_state.vm_clock_seqlock, start));

    return ti;
}

/* enable cpu_get_ticks()
 * Caller must hold BQL which serves as mutex for vm_clock_seqlock.
 */
void cpu_enable_ticks(void)
{
    /* Here, the really thing protected by seqlock is cpu_clock_offset. */
    seqlock_write_begin(&timers_state.vm_clock_seqlock);
    if (!timers_state.cpu_ticks_enabled) {
        timers_state.cpu_ticks_offset -= cpu_get_host_ticks();
        timers_state.cpu_clock_offset -= get_clock();
        timers_state.cpu_ticks_enabled = 1;
    }
    seqlock_write_end(&timers_state.vm_clock_seqlock);
}

/* disable cpu_get_ticks() : the clock is stopped. You must not call
 * cpu_get_ticks() after that.
 * Caller must hold BQL which serves as mutex for vm_clock_seqlock.
 */
void cpu_disable_ticks(void)
{
    /* Here, the really thing protected by seqlock is cpu_clock_offset. */
    seqlock_write_begin(&timers_state.vm_clock_seqlock);
    if (timers_state.cpu_ticks_enabled) {
        timers_state.cpu_ticks_offset += cpu_get_host_ticks();
        timers_state.cpu_clock_offset = cpu_get_clock_locked();
        timers_state.cpu_ticks_enabled = 0;
    }
    seqlock_write_end(&timers_state.vm_clock_seqlock);
}

/* Correlation between real and virtual time is always going to be
   fairly approximate, so ignore small variation.
   When the guest is idle real and virtual time will be aligned in
   the IO wait loop.  */
#define ICOUNT_WOBBLE (NANOSECONDS_PER_SECOND / 10)

static void icount_adjust(void)
{
    int64_t cur_time;
    int64_t cur_icount;
    int64_t delta;

    /* Protected by TimersState mutex.  */
    static int64_t last_delta;

    /* If the VM is not running, then do nothing.  */
    if (!runstate_is_running()) {
        return;
    }

    seqlock_write_begin(&timers_state.vm_clock_seqlock);
    cur_time = cpu_get_clock_locked();
    cur_icount = cpu_get_icount_locked();

    delta = cur_icount - cur_time;
    /* FIXME: This is a very crude algorithm, somewhat prone to oscillation.  */
    if (delta > 0
        && last_delta + ICOUNT_WOBBLE < delta * 2
        && icount_time_shift > 0) {
        /* The guest is getting too far ahead.  Slow time down.  */
        icount_time_shift--;
    }
    if (delta < 0
        && last_delta - ICOUNT_WOBBLE > delta * 2
        && icount_time_shift < MAX_ICOUNT_SHIFT) {
        /* The guest is getting too far behind.  Speed time up.  */
        icount_time_shift++;
    }
    last_delta = delta;
    timers_state.qemu_icount_bias = cur_icount
                              - (timers_state.qemu_icount << icount_time_shift);
    seqlock_write_end(&timers_state.vm_clock_seqlock);
}

static void icount_adjust_rt(void *opaque)
{
    timer_mod(icount_rt_timer,
              qemu_clock_get_ms(QEMU_CLOCK_VIRTUAL_RT) + 1000);
    icount_adjust();
}

static void icount_adjust_vm(void *opaque)
{
    timer_mod(icount_vm_timer,
                   qemu_clock_get_ns(QEMU_CLOCK_VIRTUAL) +
                   NANOSECONDS_PER_SECOND / 10);
    icount_adjust();
}

static int64_t qemu_icount_round(int64_t count)
{
    return (count + (1 << icount_time_shift) - 1) >> icount_time_shift;
}

static void icount_warp_rt(void)
{
    unsigned seq;
    int64_t warp_start;

    /* The icount_warp_timer is rescheduled soon after vm_clock_warp_start
     * changes from -1 to another value, so the race here is okay.
     */
    do {
        seq = seqlock_read_begin(&timers_state.vm_clock_seqlock);
        warp_start = vm_clock_warp_start;
    } while (seqlock_read_retry(&timers_state.vm_clock_seqlock, seq));

    if (warp_start == -1) {
        return;
    }

    seqlock_write_begin(&timers_state.vm_clock_seqlock);
    if (runstate_is_running()) {
        int64_t clock = REPLAY_CLOCK(REPLAY_CLOCK_VIRTUAL_RT,
                                     cpu_get_clock_locked());
        int64_t warp_delta;

        warp_delta = clock - vm_clock_warp_start;
        if (use_icount == 2) {
            /*
             * In adaptive mode, do not let QEMU_CLOCK_VIRTUAL run too
             * far ahead of real time.
             */
            int64_t cur_icount = cpu_get_icount_locked();
            int64_t delta = clock - cur_icount;
            warp_delta = MIN(warp_delta, delta);
        }
        timers_state.qemu_icount_bias += warp_delta;
    }
    vm_clock_warp_start = -1;
    seqlock_write_end(&timers_state.vm_clock_seqlock);

    if (qemu_clock_expired(QEMU_CLOCK_VIRTUAL)) {
        qemu_clock_notify(QEMU_CLOCK_VIRTUAL);
    }
}

static void icount_timer_cb(void *opaque)
{
    /* No need for a checkpoint because the timer already synchronizes
     * with CHECKPOINT_CLOCK_VIRTUAL_RT.
     */
    icount_warp_rt();
}

void qtest_clock_warp(int64_t dest)
{
    int64_t clock = qemu_clock_get_ns(QEMU_CLOCK_VIRTUAL);
    AioContext *aio_context;
    assert(qtest_enabled());
    aio_context = qemu_get_aio_context();
    while (clock < dest) {
        int64_t deadline = qemu_clock_deadline_ns_all(QEMU_CLOCK_VIRTUAL);
        int64_t warp = qemu_soonest_timeout(dest - clock, deadline);

        seqlock_write_begin(&timers_state.vm_clock_seqlock);
        timers_state.qemu_icount_bias += warp;
        seqlock_write_end(&timers_state.vm_clock_seqlock);

        qemu_clock_run_timers(QEMU_CLOCK_VIRTUAL);
        timerlist_run_timers(aio_context->tlg.tl[QEMU_CLOCK_VIRTUAL]);
        clock = qemu_clock_get_ns(QEMU_CLOCK_VIRTUAL);
    }
    qemu_clock_notify(QEMU_CLOCK_VIRTUAL);
}

void qemu_start_warp_timer(void)
{
    int64_t clock;
    int64_t deadline;

    if (!use_icount) {
        return;
    }

    /* Nothing to do if the VM is stopped: QEMU_CLOCK_VIRTUAL timers
     * do not fire, so computing the deadline does not make sense.
     */
    if (!runstate_is_running()) {
        return;
    }

    /* warp clock deterministically in record/replay mode */
    if (!replay_checkpoint(CHECKPOINT_CLOCK_WARP_START)) {
        return;
    }

    if (!all_cpu_threads_idle()) {
        return;
    }

    if (qtest_enabled()) {
        /* When testing, qtest commands advance icount.  */
        return;
    }

    /* We want to use the earliest deadline from ALL vm_clocks */
    clock = qemu_clock_get_ns(QEMU_CLOCK_VIRTUAL_RT);
    deadline = qemu_clock_deadline_ns_all(QEMU_CLOCK_VIRTUAL);
    if (deadline < 0) {
        static bool notified;
        if (!icount_sleep && !notified) {
            error_report("WARNING: icount sleep disabled and no active timers");
            notified = true;
        }
        return;
    }

    if (deadline > 0) {
        /*
         * Ensure QEMU_CLOCK_VIRTUAL proceeds even when the virtual CPU goes to
         * sleep.  Otherwise, the CPU might be waiting for a future timer
         * interrupt to wake it up, but the interrupt never comes because
         * the vCPU isn't running any insns and thus doesn't advance the
         * QEMU_CLOCK_VIRTUAL.
         */
        if (!icount_sleep) {
            /*
             * We never let VCPUs sleep in no sleep icount mode.
             * If there is a pending QEMU_CLOCK_VIRTUAL timer we just advance
             * to the next QEMU_CLOCK_VIRTUAL event and notify it.
             * It is useful when we want a deterministic execution time,
             * isolated from host latencies.
             */
            seqlock_write_begin(&timers_state.vm_clock_seqlock);
            timers_state.qemu_icount_bias += deadline;
            seqlock_write_end(&timers_state.vm_clock_seqlock);
            qemu_clock_notify(QEMU_CLOCK_VIRTUAL);
        } else {
            /*
             * We do stop VCPUs and only advance QEMU_CLOCK_VIRTUAL after some
             * "real" time, (related to the time left until the next event) has
             * passed. The QEMU_CLOCK_VIRTUAL_RT clock will do this.
             * This avoids that the warps are visible externally; for example,
             * you will not be sending network packets continuously instead of
             * every 100ms.
             */
            seqlock_write_begin(&timers_state.vm_clock_seqlock);
            if (vm_clock_warp_start == -1 || vm_clock_warp_start > clock) {
                vm_clock_warp_start = clock;
            }
            seqlock_write_end(&timers_state.vm_clock_seqlock);
            timer_mod_anticipate(icount_warp_timer, clock + deadline);
        }
    } else if (deadline == 0) {
        qemu_clock_notify(QEMU_CLOCK_VIRTUAL);
    }
}

static void qemu_account_warp_timer(void)
{
    if (!use_icount || !icount_sleep) {
        return;
    }

    /* Nothing to do if the VM is stopped: QEMU_CLOCK_VIRTUAL timers
     * do not fire, so computing the deadline does not make sense.
     */
    if (!runstate_is_running()) {
        return;
    }

    /* warp clock deterministically in record/replay mode */
    if (!replay_checkpoint(CHECKPOINT_CLOCK_WARP_ACCOUNT)) {
        return;
    }

    timer_del(icount_warp_timer);
    icount_warp_rt();
}

static bool icount_state_needed(void *opaque)
{
    return use_icount;
}

/*
 * This is a subsection for icount migration.
 */
static const VMStateDescription icount_vmstate_timers = {
    .name = "timer/icount",
    .version_id = 1,
    .minimum_version_id = 1,
    .needed = icount_state_needed,
    .fields = (VMStateField[]) {
        VMSTATE_INT64(qemu_icount_bias, TimersState),
        VMSTATE_INT64(qemu_icount, TimersState),
        VMSTATE_END_OF_LIST()
    }
};

static const VMStateDescription vmstate_timers = {
    .name = "timer",
    .version_id = 2,
    .minimum_version_id = 1,
    .fields = (VMStateField[]) {
        VMSTATE_INT64(cpu_ticks_offset, TimersState),
        VMSTATE_INT64(dummy, TimersState),
        VMSTATE_INT64_V(cpu_clock_offset, TimersState, 2),
        VMSTATE_END_OF_LIST()
    },
    .subsections = (const VMStateDescription*[]) {
        &icount_vmstate_timers,
        NULL
    }
};

static void cpu_throttle_thread(CPUState *cpu, run_on_cpu_data opaque)
{
    double pct;
    double throttle_ratio;
    long sleeptime_ns;

    if (!cpu_throttle_get_percentage()) {
        return;
    }

    pct = (double)cpu_throttle_get_percentage()/100;
    throttle_ratio = pct / (1 - pct);
    sleeptime_ns = (long)(throttle_ratio * CPU_THROTTLE_TIMESLICE_NS);

    qemu_mutex_unlock_iothread();
    atomic_set(&cpu->throttle_thread_scheduled, 0);
    g_usleep(sleeptime_ns / 1000); /* Convert ns to us for usleep call */
    qemu_mutex_lock_iothread();
}

static void cpu_throttle_timer_tick(void *opaque)
{
    CPUState *cpu;
    double pct;

    /* Stop the timer if needed */
    if (!cpu_throttle_get_percentage()) {
        return;
    }
    CPU_FOREACH(cpu) {
        if (!atomic_xchg(&cpu->throttle_thread_scheduled, 1)) {
            async_run_on_cpu(cpu, cpu_throttle_thread,
                             RUN_ON_CPU_NULL);
        }
    }

    pct = (double)cpu_throttle_get_percentage()/100;
    timer_mod(throttle_timer, qemu_clock_get_ns(QEMU_CLOCK_VIRTUAL_RT) +
                                   CPU_THROTTLE_TIMESLICE_NS / (1-pct));
}

void cpu_throttle_set(int new_throttle_pct)
{
    /* Ensure throttle percentage is within valid range */
    new_throttle_pct = MIN(new_throttle_pct, CPU_THROTTLE_PCT_MAX);
    new_throttle_pct = MAX(new_throttle_pct, CPU_THROTTLE_PCT_MIN);

    atomic_set(&throttle_percentage, new_throttle_pct);

    timer_mod(throttle_timer, qemu_clock_get_ns(QEMU_CLOCK_VIRTUAL_RT) +
                                       CPU_THROTTLE_TIMESLICE_NS);
}

void cpu_throttle_stop(void)
{
    atomic_set(&throttle_percentage, 0);
}

bool cpu_throttle_active(void)
{
    return (cpu_throttle_get_percentage() != 0);
}

int cpu_throttle_get_percentage(void)
{
    return atomic_read(&throttle_percentage);
}

void cpu_ticks_init(void)
{
    seqlock_init(&timers_state.vm_clock_seqlock);
    vmstate_register(NULL, 0, &vmstate_timers, &timers_state);
    throttle_timer = timer_new_ns(QEMU_CLOCK_VIRTUAL_RT,
                                           cpu_throttle_timer_tick, NULL);
}

void configure_icount(QemuOpts *opts, Error **errp)
{
    const char *option;
    char *rem_str = NULL;

    option = qemu_opt_get(opts, "shift");
    if (!option) {
        if (qemu_opt_get(opts, "align") != NULL) {
            error_setg(errp, "Please specify shift option when using align");
        }
        return;
    }

    icount_sleep = qemu_opt_get_bool(opts, "sleep", true);
    if (icount_sleep) {
        icount_warp_timer = timer_new_ns(QEMU_CLOCK_VIRTUAL_RT,
                                         icount_timer_cb, NULL);
    }

    icount_align_option = qemu_opt_get_bool(opts, "align", false);

    if (icount_align_option && !icount_sleep) {
        error_setg(errp, "align=on and sleep=off are incompatible");
    }
    if (strcmp(option, "auto") != 0) {
        errno = 0;
        icount_time_shift = strtol(option, &rem_str, 0);
        if (errno != 0 || *rem_str != '\0' || !strlen(option)) {
            error_setg(errp, "icount: Invalid shift value");
        }
        use_icount = 1;
        return;
    } else if (icount_align_option) {
        error_setg(errp, "shift=auto and align=on are incompatible");
    } else if (!icount_sleep) {
        error_setg(errp, "shift=auto and sleep=off are incompatible");
    }

    use_icount = 2;

    /* 125MIPS seems a reasonable initial guess at the guest speed.
       It will be corrected fairly quickly anyway.  */
    icount_time_shift = 3;

    /* Have both realtime and virtual time triggers for speed adjustment.
       The realtime trigger catches emulated time passing too slowly,
       the virtual time trigger catches emulated time passing too fast.
       Realtime triggers occur even when idle, so use them less frequently
       than VM triggers.  */
    icount_rt_timer = timer_new_ms(QEMU_CLOCK_VIRTUAL_RT,
                                   icount_adjust_rt, NULL);
    timer_mod(icount_rt_timer,
                   qemu_clock_get_ms(QEMU_CLOCK_VIRTUAL_RT) + 1000);
    icount_vm_timer = timer_new_ns(QEMU_CLOCK_VIRTUAL,
                                        icount_adjust_vm, NULL);
    timer_mod(icount_vm_timer,
                   qemu_clock_get_ns(QEMU_CLOCK_VIRTUAL) +
                   NANOSECONDS_PER_SECOND / 10);
}

/***********************************************************/
/* TCG vCPU kick timer
 *
 * The kick timer is responsible for moving single threaded vCPU
 * emulation on to the next vCPU. If more than one vCPU is running a
 * timer event with force a cpu->exit so the next vCPU can get
 * scheduled.
 *
 * The timer is removed if all vCPUs are idle and restarted again once
 * idleness is complete.
 */

static QEMUTimer *tcg_kick_vcpu_timer;
static CPUState *tcg_current_rr_cpu;

#define TCG_KICK_PERIOD (NANOSECONDS_PER_SECOND / 10)

static inline int64_t qemu_tcg_next_kick(void)
{
    return qemu_clock_get_ns(QEMU_CLOCK_VIRTUAL) + TCG_KICK_PERIOD;
}

/* Kick the currently round-robin scheduled vCPU */
static void qemu_cpu_kick_rr_cpu(void)
{
    CPUState *cpu;
    do {
        cpu = atomic_mb_read(&tcg_current_rr_cpu);
        if (cpu) {
            cpu_exit(cpu);
        }
    } while (cpu != atomic_mb_read(&tcg_current_rr_cpu));
}

void qemu_timer_notify_cb(void *opaque, QEMUClockType type)
{
    qemu_notify_event();
}

static void kick_tcg_thread(void *opaque)
{
    timer_mod(tcg_kick_vcpu_timer, qemu_tcg_next_kick());
    qemu_cpu_kick_rr_cpu();
}

static void start_tcg_kick_timer(void)
{
    if (!tcg_kick_vcpu_timer && CPU_NEXT(first_cpu)) {
        tcg_kick_vcpu_timer = timer_new_ns(QEMU_CLOCK_VIRTUAL,
                                           kick_tcg_thread, NULL);
        timer_mod(tcg_kick_vcpu_timer, qemu_tcg_next_kick());
    }
}

static void stop_tcg_kick_timer(void)
{
    if (tcg_kick_vcpu_timer) {
        timer_del(tcg_kick_vcpu_timer);
        tcg_kick_vcpu_timer = NULL;
    }
}

/***********************************************************/
void hw_error(const char *fmt, ...)
{
    va_list ap;
    CPUState *cpu;

    va_start(ap, fmt);
    fprintf(stderr, "qemu: hardware error: ");
    vfprintf(stderr, fmt, ap);
    fprintf(stderr, "\n");
    CPU_FOREACH(cpu) {
        fprintf(stderr, "CPU #%d:\n", cpu->cpu_index);
        cpu_dump_state(cpu, stderr, fprintf, CPU_DUMP_FPU);
    }
    va_end(ap);
    abort();
}

void cpu_synchronize_all_states(void)
{
    CPUState *cpu;

    CPU_FOREACH(cpu) {
        cpu_synchronize_state(cpu);
    }
}

void cpu_synchronize_all_post_reset(void)
{
    CPUState *cpu;

    CPU_FOREACH(cpu) {
        cpu_synchronize_post_reset(cpu);
    }
}

void cpu_synchronize_all_post_init(void)
{
    CPUState *cpu;

    CPU_FOREACH(cpu) {
        cpu_synchronize_post_init(cpu);
    }
}

static int do_vm_stop(RunState state)
{
    int ret = 0;

    if (runstate_is_running()) {
        cpu_disable_ticks();
        pause_all_vcpus();
        runstate_set(state);
        vm_state_notify(0, state);
        qapi_event_send_stop(&error_abort);
    }

    bdrv_drain_all();
    replay_disable_events();
    ret = bdrv_flush_all();

    return ret;
}

static bool cpu_can_run(CPUState *cpu)
{
    if (cpu->stop) {
        return false;
    }
    if (cpu_is_stopped(cpu)) {
        return false;
    }
    return true;
}

static void cpu_handle_guest_debug(CPUState *cpu)
{
    gdb_set_stop_cpu(cpu);
    qemu_system_debug_request();
    cpu->stopped = true;
}

#ifdef CONFIG_LINUX
static void sigbus_reraise(void)
{
    sigset_t set;
    struct sigaction action;

    memset(&action, 0, sizeof(action));
    action.sa_handler = SIG_DFL;
    if (!sigaction(SIGBUS, &action, NULL)) {
        raise(SIGBUS);
        sigemptyset(&set);
        sigaddset(&set, SIGBUS);
        pthread_sigmask(SIG_UNBLOCK, &set, NULL);
    }
    perror("Failed to re-raise SIGBUS!\n");
    abort();
}

static void sigbus_handler(int n, siginfo_t *siginfo, void *ctx)
{
    if (siginfo->si_code != BUS_MCEERR_AO && siginfo->si_code != BUS_MCEERR_AR) {
        sigbus_reraise();
    }

    if (current_cpu) {
        /* Called asynchronously in VCPU thread.  */
        if (kvm_on_sigbus_vcpu(current_cpu, siginfo->si_code, siginfo->si_addr)) {
            sigbus_reraise();
        }
    } else {
        /* Called synchronously (via signalfd) in main thread.  */
        if (kvm_on_sigbus(siginfo->si_code, siginfo->si_addr)) {
            sigbus_reraise();
        }
    }
}

static void qemu_init_sigbus(void)
{
    struct sigaction action;

    memset(&action, 0, sizeof(action));
    action.sa_flags = SA_SIGINFO;
    action.sa_sigaction = sigbus_handler;
    sigaction(SIGBUS, &action, NULL);

    prctl(PR_MCE_KILL, PR_MCE_KILL_SET, PR_MCE_KILL_EARLY, 0, 0);
}
#else /* !CONFIG_LINUX */
static void qemu_init_sigbus(void)
{
}
#endif /* !CONFIG_LINUX */

static QemuMutex qemu_global_mutex;
static QemuCond qemu_io_proceeded_cond;
static unsigned iothread_requesting_mutex;

static QemuThread io_thread;

/* cpu creation */
static QemuCond qemu_cpu_cond;
/* system init */
static QemuCond qemu_pause_cond;

void qemu_init_cpu_loop(void)
{
    qemu_init_sigbus();
    qemu_cond_init(&qemu_cpu_cond);
    qemu_cond_init(&qemu_pause_cond);
    qemu_cond_init(&qemu_io_proceeded_cond);
    qemu_mutex_init(&qemu_global_mutex);

    qemu_thread_get_self(&io_thread);
}

void run_on_cpu(CPUState *cpu, run_on_cpu_func func, run_on_cpu_data data)
{
    do_run_on_cpu(cpu, func, data, &qemu_global_mutex);
}

static void qemu_kvm_destroy_vcpu(CPUState *cpu)
{
    if (kvm_destroy_vcpu(cpu) < 0) {
        error_report("kvm_destroy_vcpu failed");
        exit(EXIT_FAILURE);
    }
}

static void qemu_tcg_destroy_vcpu(CPUState *cpu)
{
}

static void qemu_wait_io_event_common(CPUState *cpu)
{
    if (cpu->stop) {
        cpu->stop = false;
        cpu->stopped = true;
        qemu_cond_broadcast(&qemu_pause_cond);
    }
    process_queued_cpu_work(cpu);
    cpu->thread_kicked = false;
}

static void qemu_tcg_wait_io_event(CPUState *cpu)
{
    while (all_cpu_threads_idle()) {
        // We're in replay, so replay the interrupt!
        // Otherwise e.g. if the CPU has HLTd it will just sit here forever.
        if (rr_in_replay() && rr_num_instr_before_next_interrupt() == 0) break;

        stop_tcg_kick_timer();
        qemu_cond_wait(cpu->halt_cond, &qemu_global_mutex);
    }

    start_tcg_kick_timer();

    while (iothread_requesting_mutex) {
        qemu_cond_wait(&qemu_io_proceeded_cond, &qemu_global_mutex);
    }

    CPU_FOREACH(cpu) {
        qemu_wait_io_event_common(cpu);
    }
}

static void qemu_kvm_wait_io_event(CPUState *cpu)
{
    while (cpu_thread_is_idle(cpu)) {
        qemu_cond_wait(cpu->halt_cond, &qemu_global_mutex);
    }

    qemu_wait_io_event_common(cpu);
}

static void *qemu_kvm_cpu_thread_fn(void *arg)
{
    CPUState *cpu = arg;
    int r;

    rcu_register_thread();

    qemu_mutex_lock_iothread();
    qemu_thread_get_self(cpu->thread);
    cpu->thread_id = qemu_get_thread_id();
    cpu->can_do_io = 1;
    current_cpu = cpu;

    r = kvm_init_vcpu(cpu);
    if (r < 0) {
        fprintf(stderr, "kvm_init_vcpu failed: %s\n", strerror(-r));
        exit(1);
    }

    kvm_init_cpu_signals(cpu);

    /* signal CPU creation */
    cpu->created = true;
    qemu_cond_signal(&qemu_cpu_cond);

    do {
        if (cpu_can_run(cpu)) {
            r = kvm_cpu_exec(cpu);
            if (r == EXCP_DEBUG) {
                cpu_handle_guest_debug(cpu);
            }
        }
        qemu_kvm_wait_io_event(cpu);
    } while (!cpu->unplug || cpu_can_run(cpu));

    qemu_kvm_destroy_vcpu(cpu);
    cpu->created = false;
    qemu_cond_signal(&qemu_cpu_cond);
    qemu_mutex_unlock_iothread();
    return NULL;
}

static void *qemu_dummy_cpu_thread_fn(void *arg)
{
#ifdef _WIN32
    fprintf(stderr, "qtest is not supported under Windows\n");
    exit(1);
#else
    CPUState *cpu = arg;
    sigset_t waitset;
    int r;

    rcu_register_thread();

    qemu_mutex_lock_iothread();
    qemu_thread_get_self(cpu->thread);
    cpu->thread_id = qemu_get_thread_id();
    cpu->can_do_io = 1;

    sigemptyset(&waitset);
    sigaddset(&waitset, SIG_IPI);

    /* signal CPU creation */
    cpu->created = true;
    qemu_cond_signal(&qemu_cpu_cond);

    current_cpu = cpu;
    while (1) {
        current_cpu = NULL;
        qemu_mutex_unlock_iothread();
        do {
            int sig;
            r = sigwait(&waitset, &sig);
        } while (r == -1 && (errno == EAGAIN || errno == EINTR));
        if (r == -1) {
            perror("sigwait");
            exit(1);
        }
        qemu_mutex_lock_iothread();
        current_cpu = cpu;
        qemu_wait_io_event_common(cpu);
    }

    return NULL;
#endif
}

static int64_t tcg_get_icount_limit(void)
{
    int64_t deadline;

    if (replay_mode != REPLAY_MODE_PLAY) {
        deadline = qemu_clock_deadline_ns_all(QEMU_CLOCK_VIRTUAL);

        /* Maintain prior (possibly buggy) behaviour where if no deadline
         * was set (as there is no QEMU_CLOCK_VIRTUAL timer) or it is more than
         * INT32_MAX nanoseconds ahead, we still use INT32_MAX
         * nanoseconds.
         */
        if ((deadline < 0) || (deadline > INT32_MAX)) {
            deadline = INT32_MAX;
        }

        return qemu_icount_round(deadline);
    } else {
        return replay_get_instructions();
    }
}

static void handle_icount_deadline(void)
{
    if (use_icount) {
        int64_t deadline =
            qemu_clock_deadline_ns_all(QEMU_CLOCK_VIRTUAL);

        if (deadline == 0) {
            qemu_clock_notify(QEMU_CLOCK_VIRTUAL);
        }
    }
}

static int tcg_cpu_exec(CPUState *cpu)
{
    int ret;
#ifdef CONFIG_PROFILER
    int64_t ti;
#endif

#ifdef CONFIG_PROFILER
    ti = profile_getclock();
#endif
    if (use_icount) {
        int64_t count;
        int decr;
        timers_state.qemu_icount -= (cpu->icount_decr.u16.low
                                    + cpu->icount_extra);
        cpu->icount_decr.u16.low = 0;
        cpu->icount_extra = 0;
        count = tcg_get_icount_limit();
        timers_state.qemu_icount += count;
        decr = (count > 0xffff) ? 0xffff : count;
        count -= decr;
        cpu->icount_decr.u16.low = decr;
        cpu->icount_extra = count;
    }
    cpu_exec_start(cpu);
    ret = cpu_exec(cpu);
    cpu_exec_end(cpu);
#ifdef CONFIG_PROFILER
    tcg_time += profile_getclock() - ti;
#endif
    if (use_icount) {
        /* Fold pending instructions back into the
           instruction counter, and clear the interrupt flag.  */
        timers_state.qemu_icount -= (cpu->icount_decr.u16.low
                        + cpu->icount_extra);
        cpu->icount_decr.u32 = 0;
        cpu->icount_extra = 0;
        replay_account_executed_instructions();
    }
    return ret;
}

/* Destroy any remaining vCPUs which have been unplugged and have
 * finished running
 */
static void deal_with_unplugged_cpus(void)
{
    CPUState *cpu;

    CPU_FOREACH(cpu) {
        if (cpu->unplug && !cpu_can_run(cpu)) {
            qemu_tcg_destroy_vcpu(cpu);
            cpu->created = false;
            qemu_cond_signal(&qemu_cpu_cond);
            break;
        }
    }
}

/* Single-threaded TCG
 *
 * In the single-threaded case each vCPU is simulated in turn. If
 * there is more than a single vCPU we create a simple timer to kick
 * the vCPU and ensure we don't get stuck in a tight loop in one vCPU.
 * This is done explicitly rather than relying on side-effects
 * elsewhere.
 */

static void *qemu_tcg_cpu_thread_fn(void *arg)
{
    CPUState *cpu = arg;

    rcu_register_thread();

    qemu_mutex_lock_iothread();
    qemu_thread_get_self(cpu->thread);

    CPU_FOREACH(cpu) {
        cpu->thread_id = qemu_get_thread_id();
        cpu->created = true;
        cpu->can_do_io = 1;
    }
    qemu_cond_signal(&qemu_cpu_cond);

    /* wait for initial kick-off after machine start */
    while (first_cpu->stopped) {
        qemu_cond_wait(first_cpu->halt_cond, &qemu_global_mutex);

        /* process any pending work */
        CPU_FOREACH(cpu) {
            qemu_wait_io_event_common(cpu);
        }
    }

    start_tcg_kick_timer();

    cpu = first_cpu;

    /* process any pending work */
    cpu->exit_request = 1;

    while (1) {

        if (!rr_replay_complete) {
            panda_callbacks_top_loop();
        }

        /* Account partial waits to QEMU_CLOCK_VIRTUAL.  */
        qemu_account_warp_timer();

        if (!cpu) {
            cpu = first_cpu;
        }

        while (cpu && !cpu->queued_work_first && !cpu->exit_request) {

            atomic_mb_set(&tcg_current_rr_cpu, cpu);

            qemu_clock_enable(QEMU_CLOCK_VIRTUAL,
                              (cpu->singlestep_enabled & SSTEP_NOTIMER) == 0);

            if (cpu_can_run(cpu)) {
                int r;
                r = tcg_cpu_exec(cpu);
                if (r == EXCP_DEBUG) {
                    cpu_handle_guest_debug(cpu);
                    break;
                }
            } else if (cpu->stop || cpu->stopped) {
                if (cpu->unplug) {
                    cpu = CPU_NEXT(cpu);
                }
                break;
            }

            cpu = CPU_NEXT(cpu);

            if (panda_exit_loop) {
                panda_exit_loop = false;
                break;
            }

        } /* while (cpu && !cpu->exit_request).. */

        /* Does not need atomic_mb_set because a spurious wakeup is okay.  */
        atomic_set(&tcg_current_rr_cpu, NULL);

        if (cpu && cpu->exit_request) {
            atomic_mb_set(&cpu->exit_request, 0);
        }

        handle_icount_deadline();

        qemu_tcg_wait_io_event(QTAILQ_FIRST(&cpus));
        deal_with_unplugged_cpus();

    }

    return NULL;
}

static void *qemu_hax_cpu_thread_fn(void *arg)
{
    CPUState *cpu = arg;
    int r;
    qemu_thread_get_self(cpu->thread);
    qemu_mutex_lock(&qemu_global_mutex);

    cpu->thread_id = qemu_get_thread_id();
    cpu->created = true;
    cpu->halted = 0;
    current_cpu = cpu;

    hax_init_vcpu(cpu);
    qemu_cond_signal(&qemu_cpu_cond);

    while (1) {
        if (cpu_can_run(cpu)) {
            r = hax_smp_cpu_exec(cpu);
            if (r == EXCP_DEBUG) {
                cpu_handle_guest_debug(cpu);
            }
        }

        while (cpu_thread_is_idle(cpu)) {
            qemu_cond_wait(cpu->halt_cond, &qemu_global_mutex);
        }
#ifdef _WIN32
        SleepEx(0, TRUE);
#endif
        qemu_wait_io_event_common(cpu);
    }
    return NULL;
}

#ifdef _WIN32
static void CALLBACK dummy_apc_func(ULONG_PTR unused)
{
}
#endif

static void qemu_cpu_kick_thread(CPUState *cpu)
{
#ifndef _WIN32
    int err;

    if (cpu->thread_kicked) {
        return;
    }
    cpu->thread_kicked = true;
    err = pthread_kill(cpu->thread->thread, SIG_IPI);
    if (err) {
        fprintf(stderr, "qemu:%s: %s", __func__, strerror(err));
        exit(1);
    }
#else /* _WIN32 */
    if (!qemu_cpu_is_self(cpu)) {
        if (!QueueUserAPC(dummy_apc_func, cpu->hThread, 0)) {
            fprintf(stderr, "%s: QueueUserAPC failed with error %lu\n",
                    __func__, GetLastError());
            exit(1);
        }
    }
#endif
}

void qemu_cpu_kick(CPUState *cpu)
{
    qemu_cond_broadcast(cpu->halt_cond);
    if (tcg_enabled()) {
        cpu_exit(cpu);
        /* Also ensure current RR cpu is kicked */
        qemu_cpu_kick_rr_cpu();
    } else {
        if (hax_enabled()) {
            /*
             * FIXME: race condition with the exit_request check in
             * hax_vcpu_hax_exec
             */
            cpu->exit_request = 1;
        }
        qemu_cpu_kick_thread(cpu);
    }
}

void qemu_cpu_kick_self(void)
{
    assert(current_cpu);
    qemu_cpu_kick_thread(current_cpu);
}

bool qemu_cpu_is_self(CPUState *cpu)
{
    return qemu_thread_is_self(cpu->thread);
}

bool qemu_in_vcpu_thread(void)
{
    return current_cpu && qemu_cpu_is_self(current_cpu);
}

static __thread bool iothread_locked = false;

bool qemu_mutex_iothread_locked(void)
{
    return iothread_locked;
}

void qemu_mutex_lock_iothread(void)
{
    atomic_inc(&iothread_requesting_mutex);
    /* In the simple case there is no need to bump the VCPU thread out of
     * TCG code execution.
     */
    if (!tcg_enabled() || qemu_in_vcpu_thread() ||
        !first_cpu || !first_cpu->created) {
        qemu_mutex_lock(&qemu_global_mutex);
        atomic_dec(&iothread_requesting_mutex);
    } else {
        if (qemu_mutex_trylock(&qemu_global_mutex)) {
            qemu_cpu_kick_rr_cpu();
            qemu_mutex_lock(&qemu_global_mutex);
        }
        atomic_dec(&iothread_requesting_mutex);
        qemu_cond_broadcast(&qemu_io_proceeded_cond);
    }
    iothread_locked = true;
}

void qemu_mutex_unlock_iothread(void)
{
    iothread_locked = false;
    qemu_mutex_unlock(&qemu_global_mutex);
}

static bool all_vcpus_paused(void)
{
    CPUState *cpu;

    CPU_FOREACH(cpu) {
        if (!cpu->stopped) {
            return false;
        }
    }

    return true;
}

void pause_all_vcpus(void)
{
    CPUState *cpu;

    qemu_clock_enable(QEMU_CLOCK_VIRTUAL, false);
    CPU_FOREACH(cpu) {
        cpu->stop = true;
        qemu_cpu_kick(cpu);
    }

    if (qemu_in_vcpu_thread()) {
        cpu_stop_current();
        if (!kvm_enabled()) {
            CPU_FOREACH(cpu) {
                cpu->stop = false;
                cpu->stopped = true;
            }
            return;
        }
    }

    while (!all_vcpus_paused()) {
        qemu_cond_wait(&qemu_pause_cond, &qemu_global_mutex);
        CPU_FOREACH(cpu) {
            qemu_cpu_kick(cpu);
        }
    }
}

void cpu_resume(CPUState *cpu)
{
    cpu->stop = false;
    cpu->stopped = false;
    qemu_cpu_kick(cpu);
}

void resume_all_vcpus(void)
{
    CPUState *cpu;

    qemu_clock_enable(QEMU_CLOCK_VIRTUAL, true);
    CPU_FOREACH(cpu) {
        cpu_resume(cpu);
    }
}

void cpu_remove(CPUState *cpu)
{
    cpu->stop = true;
    cpu->unplug = true;
    qemu_cpu_kick(cpu);
}

void cpu_remove_sync(CPUState *cpu)
{
    cpu_remove(cpu);
    while (cpu->created) {
        qemu_cond_wait(&qemu_cpu_cond, &qemu_global_mutex);
    }
}

/* For temporary buffers for forming a name */
#define VCPU_THREAD_NAME_SIZE 16

static void qemu_tcg_init_vcpu(CPUState *cpu)
{
    char thread_name[VCPU_THREAD_NAME_SIZE];
    static QemuCond *tcg_halt_cond;
    static QemuThread *tcg_cpu_thread;

    /* share a single thread for all cpus with TCG */
    if (!tcg_cpu_thread) {
        cpu->thread = g_malloc0(sizeof(QemuThread));
        cpu->halt_cond = g_malloc0(sizeof(QemuCond));
        qemu_cond_init(cpu->halt_cond);
        tcg_halt_cond = cpu->halt_cond;
        snprintf(thread_name, VCPU_THREAD_NAME_SIZE, "CPU %d/TCG",
                 cpu->cpu_index);
        qemu_thread_create(cpu->thread, thread_name, qemu_tcg_cpu_thread_fn,
                           cpu, QEMU_THREAD_JOINABLE);
#ifdef _WIN32
        cpu->hThread = qemu_thread_get_handle(cpu->thread);
#endif
        while (!cpu->created) {
            qemu_cond_wait(&qemu_cpu_cond, &qemu_global_mutex);
        }
        tcg_cpu_thread = cpu->thread;
    } else {
        cpu->thread = tcg_cpu_thread;
        cpu->halt_cond = tcg_halt_cond;
    }
}

static void qemu_hax_start_vcpu(CPUState *cpu)
{
    char thread_name[VCPU_THREAD_NAME_SIZE];

    cpu->thread = g_malloc0(sizeof(QemuThread));
    cpu->halt_cond = g_malloc0(sizeof(QemuCond));
    qemu_cond_init(cpu->halt_cond);

    snprintf(thread_name, VCPU_THREAD_NAME_SIZE, "CPU %d/HAX",
             cpu->cpu_index);
    qemu_thread_create(cpu->thread, thread_name, qemu_hax_cpu_thread_fn,
                       cpu, QEMU_THREAD_JOINABLE);
#ifdef _WIN32
    cpu->hThread = qemu_thread_get_handle(cpu->thread);
#endif
    while (!cpu->created) {
        qemu_cond_wait(&qemu_cpu_cond, &qemu_global_mutex);
    }
}

static void qemu_kvm_start_vcpu(CPUState *cpu)
{
    char thread_name[VCPU_THREAD_NAME_SIZE];

    cpu->thread = g_malloc0(sizeof(QemuThread));
    cpu->halt_cond = g_malloc0(sizeof(QemuCond));
    qemu_cond_init(cpu->halt_cond);
    snprintf(thread_name, VCPU_THREAD_NAME_SIZE, "CPU %d/KVM",
             cpu->cpu_index);
    qemu_thread_create(cpu->thread, thread_name, qemu_kvm_cpu_thread_fn,
                       cpu, QEMU_THREAD_JOINABLE);
    while (!cpu->created) {
        qemu_cond_wait(&qemu_cpu_cond, &qemu_global_mutex);
    }
}

static void qemu_dummy_start_vcpu(CPUState *cpu)
{
    char thread_name[VCPU_THREAD_NAME_SIZE];

    cpu->thread = g_malloc0(sizeof(QemuThread));
    cpu->halt_cond = g_malloc0(sizeof(QemuCond));
    qemu_cond_init(cpu->halt_cond);
    snprintf(thread_name, VCPU_THREAD_NAME_SIZE, "CPU %d/DUMMY",
             cpu->cpu_index);
    qemu_thread_create(cpu->thread, thread_name, qemu_dummy_cpu_thread_fn, cpu,
                       QEMU_THREAD_JOINABLE);
    while (!cpu->created) {
        qemu_cond_wait(&qemu_cpu_cond, &qemu_global_mutex);
    }
}

void qemu_init_vcpu(CPUState *cpu)
{
    cpu->nr_cores = smp_cores;
    cpu->nr_threads = smp_threads;
    cpu->stopped = true;

    if (!cpu->as) {
        /* If the target cpu hasn't set up any address spaces itself,
         * give it the default one.
         */
        AddressSpace *as = address_space_init_shareable(cpu->memory,
                                                        "cpu-memory");
        cpu->num_ases = 1;
        cpu_address_space_init(cpu, as, 0);
    }

    if (kvm_enabled()) {
        qemu_kvm_start_vcpu(cpu);
    } else if (hax_enabled()) {
        qemu_hax_start_vcpu(cpu);
    } else if (tcg_enabled()) {
        qemu_tcg_init_vcpu(cpu);
    } else {
        qemu_dummy_start_vcpu(cpu);
    }
}

void cpu_stop_current(void)
{
    if (current_cpu) {
        current_cpu->stop = false;
        current_cpu->stopped = true;
        cpu_exit(current_cpu);
        qemu_cond_broadcast(&qemu_pause_cond);
    }
}

int vm_stop(RunState state)
{
    if (qemu_in_vcpu_thread()) {
        qemu_system_vmstop_request_prepare();
        qemu_system_vmstop_request(state);
        /*
         * FIXME: should not return to device code in case
         * vm_stop() has been requested.
         */
        cpu_stop_current();
        return 0;
    }

    return do_vm_stop(state);
}

/**
 * Prepare for (re)starting the VM.
 * Returns -1 if the vCPUs are not to be restarted (e.g. if they are already
 * running or in case of an error condition), 0 otherwise.
 */
int vm_prepare_start(void)
{
    RunState requested;
    int res = 0;

    qemu_vmstop_requested(&requested);
    if (runstate_is_running() && requested == RUN_STATE__MAX) {
        return -1;
    }

    /* Ensure that a STOP/RESUME pair of events is emitted if a
     * vmstop request was pending.  The BLOCK_IO_ERROR event, for
     * example, according to documentation is always followed by
     * the STOP event.
     */
    if (runstate_is_running()) {
        qapi_event_send_stop(&error_abort);
        res = -1;
    } else {
        replay_enable_events();
        cpu_enable_ticks();
        runstate_set(RUN_STATE_RUNNING);
        vm_state_notify(1, RUN_STATE_RUNNING);
    }

    /* We are sending this now, but the CPUs will be resumed shortly later */
    qapi_event_send_resume(&error_abort);
    return res;
}

void vm_start(void)
{
    if (!vm_prepare_start()) {
        resume_all_vcpus();
    }
}

/* does a state transition even if the VM is already stopped,
   current state is forgotten forever */
int vm_stop_force_state(RunState state)
{
    if (runstate_is_running()) {
        return vm_stop(state);
    } else {
        runstate_set(state);

        bdrv_drain_all();
        /* Make sure to return an error if the flush in a previous vm_stop()
         * failed. */
        return bdrv_flush_all();
    }
}

void list_cpus(FILE *f, fprintf_function cpu_fprintf, const char *optarg)
{
    /* XXX: implement xxx_cpu_list for targets that still miss it */
#if defined(cpu_list)
    cpu_list(f, cpu_fprintf);
#endif
}

CpuInfoList *qmp_query_cpus(Error **errp)
{
    CpuInfoList *head = NULL, *cur_item = NULL;
    CPUState *cpu;

    CPU_FOREACH(cpu) {
        CpuInfoList *info;
#if defined(TARGET_I386)
        X86CPU *x86_cpu = X86_CPU(cpu);
        CPUX86State *env = &x86_cpu->env;
#elif defined(TARGET_PPC)
        PowerPCCPU *ppc_cpu = POWERPC_CPU(cpu);
        CPUPPCState *env = &ppc_cpu->env;
#elif defined(TARGET_SPARC)
        SPARCCPU *sparc_cpu = SPARC_CPU(cpu);
        CPUSPARCState *env = &sparc_cpu->env;
#elif defined(TARGET_MIPS)
        MIPSCPU *mips_cpu = MIPS_CPU(cpu);
        CPUMIPSState *env = &mips_cpu->env;
#elif defined(TARGET_TRICORE)
        TriCoreCPU *tricore_cpu = TRICORE_CPU(cpu);
        CPUTriCoreState *env = &tricore_cpu->env;
#endif

        cpu_synchronize_state(cpu);

        info = g_malloc0(sizeof(*info));
        info->value = g_malloc0(sizeof(*info->value));
        info->value->CPU = cpu->cpu_index;
        info->value->current = (cpu == first_cpu);
        info->value->halted = cpu->halted;
        info->value->qom_path = object_get_canonical_path(OBJECT(cpu));
        info->value->thread_id = cpu->thread_id;
#if defined(TARGET_I386)
        info->value->arch = CPU_INFO_ARCH_X86;
        info->value->u.x86.pc = env->eip + env->segs[R_CS].base;
#elif defined(TARGET_PPC)
        info->value->arch = CPU_INFO_ARCH_PPC;
        info->value->u.ppc.nip = env->nip;
#elif defined(TARGET_SPARC)
        info->value->arch = CPU_INFO_ARCH_SPARC;
        info->value->u.q_sparc.pc = env->pc;
        info->value->u.q_sparc.npc = env->npc;
#elif defined(TARGET_MIPS)
        info->value->arch = CPU_INFO_ARCH_MIPS;
        info->value->u.q_mips.PC = env->active_tc.PC;
#elif defined(TARGET_TRICORE)
        info->value->arch = CPU_INFO_ARCH_TRICORE;
        info->value->u.tricore.PC = env->PC;
#else
        info->value->arch = CPU_INFO_ARCH_OTHER;
#endif

        /* XXX: waiting for the qapi to support GSList */
        if (!cur_item) {
            head = cur_item = info;
        } else {
            cur_item->next = info;
            cur_item = info;
        }
    }

    return head;
}

void qmp_memsave(int64_t addr, int64_t size, const char *filename,
                 bool has_cpu, int64_t cpu_index, Error **errp)
{
    FILE *f;
    uint32_t l;
    CPUState *cpu;
    uint8_t buf[1024];
    int64_t orig_addr = addr, orig_size = size;

    if (!has_cpu) {
        cpu_index = 0;
    }

    cpu = qemu_get_cpu(cpu_index);
    if (cpu == NULL) {
        error_setg(errp, QERR_INVALID_PARAMETER_VALUE, "cpu-index",
                   "a CPU number");
        return;
    }

    f = fopen(filename, "wb");
    if (!f) {
        error_setg_file_open(errp, errno, filename);
        return;
    }

    while (size != 0) {
        l = sizeof(buf);
        if (l > size)
            l = size;
        if (cpu_memory_rw_debug(cpu, addr, buf, l, 0) != 0) {
            error_setg(errp, "Invalid addr 0x%016" PRIx64 "/size %" PRId64
                             " specified", orig_addr, orig_size);
            goto exit;
        }
        if (fwrite(buf, 1, l, f) != l) {
            error_setg(errp, QERR_IO_ERROR);
            goto exit;
        }
        addr += l;
        size -= l;
    }

exit:
    fclose(f);
}

void qmp_pmemsave(int64_t addr, int64_t size, const char *filename,
                  Error **errp)
{
    FILE *f;
    uint32_t l;
    uint8_t buf[1024];

    f = fopen(filename, "wb");
    if (!f) {
        error_setg_file_open(errp, errno, filename);
        return;
    }

    while (size != 0) {
        l = sizeof(buf);
        if (l > size)
            l = size;
        cpu_physical_memory_read(addr, buf, l);
        if (fwrite(buf, 1, l, f) != l) {
            error_setg(errp, QERR_IO_ERROR);
            goto exit;
        }
        addr += l;
        size -= l;
    }

exit:
    fclose(f);
}

void qmp_inject_nmi(Error **errp)
{
    nmi_monitor_handle(monitor_get_cpu_index(), errp);
}

void dump_drift_info(FILE *f, fprintf_function cpu_fprintf)
{
    if (!use_icount) {
        return;
    }

    cpu_fprintf(f, "Host - Guest clock  %"PRIi64" ms\n",
                (cpu_get_clock() - cpu_get_icount())/SCALE_MS);
    if (icount_align_option) {
        cpu_fprintf(f, "Max guest delay     %"PRIi64" ms\n", -max_delay/SCALE_MS);
        cpu_fprintf(f, "Max guest advance   %"PRIi64" ms\n", max_advance/SCALE_MS);
    } else {
        cpu_fprintf(f, "Max guest delay     NA\n");
        cpu_fprintf(f, "Max guest advance   NA\n");
    }
}<|MERGE_RESOLUTION|>--- conflicted
+++ resolved
@@ -51,15 +51,8 @@
 #include "hw/nmi.h"
 #include "sysemu/replay.h"
 
-<<<<<<< HEAD
 #include "panda/rr/rr_log.h"
 
-#ifndef _WIN32
-#include "qemu/compatfd.h"
-#endif
-
-=======
->>>>>>> e330c118
 #ifdef CONFIG_LINUX
 
 #include <sys/prctl.h>
