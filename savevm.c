/*
 * QEMU System Emulator
 *
 * Copyright (c) 2003-2008 Fabrice Bellard
 *
 * Permission is hereby granted, free of charge, to any person obtaining a copy
 * of this software and associated documentation files (the "Software"), to deal
 * in the Software without restriction, including without limitation the rights
 * to use, copy, modify, merge, publish, distribute, sublicense, and/or sell
 * copies of the Software, and to permit persons to whom the Software is
 * furnished to do so, subject to the following conditions:
 *
 * The above copyright notice and this permission notice shall be included in
 * all copies or substantial portions of the Software.
 *
 * THE SOFTWARE IS PROVIDED "AS IS", WITHOUT WARRANTY OF ANY KIND, EXPRESS OR
 * IMPLIED, INCLUDING BUT NOT LIMITED TO THE WARRANTIES OF MERCHANTABILITY,
 * FITNESS FOR A PARTICULAR PURPOSE AND NONINFRINGEMENT. IN NO EVENT SHALL
 * THE AUTHORS OR COPYRIGHT HOLDERS BE LIABLE FOR ANY CLAIM, DAMAGES OR OTHER
 * LIABILITY, WHETHER IN AN ACTION OF CONTRACT, TORT OR OTHERWISE, ARISING FROM,
 * OUT OF OR IN CONNECTION WITH THE SOFTWARE OR THE USE OR OTHER DEALINGS IN
 * THE SOFTWARE.
 */

#include "config-host.h"
#include "qemu-common.h"
#include "hw/hw.h"
#include "hw/qdev.h"
#include "net/net.h"
#include "monitor/monitor.h"
#include "sysemu/sysemu.h"
#include "qemu/timer.h"
#include "audio/audio.h"
#include "migration/migration.h"
#include "qemu/sockets.h"
#include "qemu/queue.h"
#include "sysemu/cpus.h"
#include "exec/memory.h"
#include "qmp-commands.h"
#include "trace.h"
#include "qemu/bitops.h"
#include "qemu/iov.h"

#define SELF_ANNOUNCE_ROUNDS 5

#ifndef ETH_P_RARP
#define ETH_P_RARP 0x8035
#endif
#define ARP_HTYPE_ETH 0x0001
#define ARP_PTYPE_IP 0x0800
#define ARP_OP_REQUEST_REV 0x3

static int announce_self_create(uint8_t *buf,
				uint8_t *mac_addr)
{
    /* Ethernet header. */
    memset(buf, 0xff, 6);         /* destination MAC addr */
    memcpy(buf + 6, mac_addr, 6); /* source MAC addr */
    *(uint16_t *)(buf + 12) = htons(ETH_P_RARP); /* ethertype */

    /* RARP header. */
    *(uint16_t *)(buf + 14) = htons(ARP_HTYPE_ETH); /* hardware addr space */
    *(uint16_t *)(buf + 16) = htons(ARP_PTYPE_IP); /* protocol addr space */
    *(buf + 18) = 6; /* hardware addr length (ethernet) */
    *(buf + 19) = 4; /* protocol addr length (IPv4) */
    *(uint16_t *)(buf + 20) = htons(ARP_OP_REQUEST_REV); /* opcode */
    memcpy(buf + 22, mac_addr, 6); /* source hw addr */
    memset(buf + 28, 0x00, 4);     /* source protocol addr */
    memcpy(buf + 32, mac_addr, 6); /* target hw addr */
    memset(buf + 38, 0x00, 4);     /* target protocol addr */

    /* Padding to get up to 60 bytes (ethernet min packet size, minus FCS). */
    memset(buf + 42, 0x00, 18);

    return 60; /* len (FCS will be added by hardware) */
}

static void qemu_announce_self_iter(NICState *nic, void *opaque)
{
    uint8_t buf[60];
    int len;

    len = announce_self_create(buf, nic->conf->macaddr.a);

    qemu_send_packet_raw(qemu_get_queue(nic), buf, len);
}


static void qemu_announce_self_once(void *opaque)
{
    static int count = SELF_ANNOUNCE_ROUNDS;
    QEMUTimer *timer = *(QEMUTimer **)opaque;

    qemu_foreach_nic(qemu_announce_self_iter, NULL);

    if (--count) {
        /* delay 50ms, 150ms, 250ms, ... */
        qemu_mod_timer(timer, qemu_get_clock_ms(rt_clock) +
                       50 + (SELF_ANNOUNCE_ROUNDS - count - 1) * 100);
    } else {
	    qemu_del_timer(timer);
	    qemu_free_timer(timer);
    }
}

void qemu_announce_self(void)
{
	static QEMUTimer *timer;
	timer = qemu_new_timer_ms(rt_clock, qemu_announce_self_once, &timer);
	qemu_announce_self_once(&timer);
}

/***********************************************************/
/* savevm/loadvm support */

#define IO_BUF_SIZE 32768
#define MAX_IOV_SIZE MIN(IOV_MAX, 64)

struct QEMUFile {
    const QEMUFileOps *ops;
    void *opaque;

    int64_t bytes_xfer;
    int64_t xfer_limit;

    int64_t pos; /* start of buffer when writing, end of buffer
                    when reading */
    int buf_index;
    int buf_size; /* 0 when writing */
    uint8_t buf[IO_BUF_SIZE];

    struct iovec iov[MAX_IOV_SIZE];
    unsigned int iovcnt;

    int last_error;
};

typedef struct QEMUFileStdio
{
    FILE *stdio_file;
    QEMUFile *file;
} QEMUFileStdio;

typedef struct QEMUFileSocket
{
    int fd;
    QEMUFile *file;
} QEMUFileSocket;

typedef struct {
    Coroutine *co;
    int fd;
} FDYieldUntilData;

static void fd_coroutine_enter(void *opaque)
{
    FDYieldUntilData *data = opaque;
    qemu_set_fd_handler(data->fd, NULL, NULL, NULL);
    qemu_coroutine_enter(data->co, NULL);
}

/**
 * Yield until a file descriptor becomes readable
 *
 * Note that this function clobbers the handlers for the file descriptor.
 */
static void coroutine_fn yield_until_fd_readable(int fd)
{
    FDYieldUntilData data;

    assert(qemu_in_coroutine());
    data.co = qemu_coroutine_self();
    data.fd = fd;
    qemu_set_fd_handler(fd, fd_coroutine_enter, NULL, &data);
    qemu_coroutine_yield();
}

static ssize_t socket_writev_buffer(void *opaque, struct iovec *iov, int iovcnt,
                                    int64_t pos)
{
    QEMUFileSocket *s = opaque;
    ssize_t len;
    ssize_t size = iov_size(iov, iovcnt);

    len = iov_send(s->fd, iov, iovcnt, 0, size);
    if (len < size) {
        len = -socket_error();
    }
    return len;
}

static int socket_get_fd(void *opaque)
{
    QEMUFileSocket *s = opaque;

    return s->fd;
}

static int socket_get_buffer(void *opaque, uint8_t *buf, int64_t pos, int size)
{
    QEMUFileSocket *s = opaque;
    ssize_t len;

    for (;;) {
        len = qemu_recv(s->fd, buf, size, 0);
        if (len != -1) {
            break;
        }
        if (socket_error() == EAGAIN) {
            yield_until_fd_readable(s->fd);
        } else if (socket_error() != EINTR) {
            break;
        }
    }

    if (len == -1) {
        len = -socket_error();
    }
    return len;
}

static int socket_put_buffer(void *opaque, const uint8_t *buf, int64_t pos, int size)
{
    QEMUFileSocket *s = opaque;
    ssize_t len;

    len = qemu_send_full(s->fd, buf, size, 0);
    if (len < size) {
        len = -socket_error();
    }
    return len;
}

static int socket_close(void *opaque)
{
    QEMUFileSocket *s = opaque;
    closesocket(s->fd);
    g_free(s);
    return 0;
}

static int stdio_get_fd(void *opaque)
{
    QEMUFileStdio *s = opaque;

    return fileno(s->stdio_file);
}

static int stdio_put_buffer(void *opaque, const uint8_t *buf, int64_t pos, int size)
{
    QEMUFileStdio *s = opaque;
    return fwrite(buf, 1, size, s->stdio_file);
}

static int stdio_get_buffer(void *opaque, uint8_t *buf, int64_t pos, int size)
{
    QEMUFileStdio *s = opaque;
    FILE *fp = s->stdio_file;
    int bytes;

    for (;;) {
        clearerr(fp);
        bytes = fread(buf, 1, size, fp);
        if (bytes != 0 || !ferror(fp)) {
            break;
        }
        if (errno == EAGAIN) {
            yield_until_fd_readable(fileno(fp));
        } else if (errno != EINTR) {
            break;
        }
    }
    return bytes;
}

static int stdio_pclose(void *opaque)
{
    QEMUFileStdio *s = opaque;
    int ret;
    ret = pclose(s->stdio_file);
    if (ret == -1) {
        ret = -errno;
    } else if (!WIFEXITED(ret) || WEXITSTATUS(ret) != 0) {
        /* close succeeded, but non-zero exit code: */
        ret = -EIO; /* fake errno value */
    }
    g_free(s);
    return ret;
}

static int stdio_fclose(void *opaque)
{
    QEMUFileStdio *s = opaque;
    int ret = 0;

    if (s->file->ops->put_buffer || s->file->ops->writev_buffer) {
        int fd = fileno(s->stdio_file);
        struct stat st;

        ret = fstat(fd, &st);
        if (ret == 0 && S_ISREG(st.st_mode)) {
            /*
             * If the file handle is a regular file make sure the
             * data is flushed to disk before signaling success.
             */
            ret = fsync(fd);
            if (ret != 0) {
                ret = -errno;
                return ret;
            }
        }
    }
    if (fclose(s->stdio_file) == EOF) {
        ret = -errno;
    }
    g_free(s);
    return ret;
}

static const QEMUFileOps stdio_pipe_read_ops = {
    .get_fd =     stdio_get_fd,
    .get_buffer = stdio_get_buffer,
    .close =      stdio_pclose
};

static const QEMUFileOps stdio_pipe_write_ops = {
    .get_fd =     stdio_get_fd,
    .put_buffer = stdio_put_buffer,
    .close =      stdio_pclose
};

QEMUFile *qemu_popen_cmd(const char *command, const char *mode)
{
    FILE *stdio_file;
    QEMUFileStdio *s;

    stdio_file = popen(command, mode);
    if (stdio_file == NULL) {
        return NULL;
    }

    if (mode == NULL || (mode[0] != 'r' && mode[0] != 'w') || mode[1] != 0) {
        fprintf(stderr, "qemu_popen: Argument validity check failed\n");
        return NULL;
    }

    s = g_malloc0(sizeof(QEMUFileStdio));

    s->stdio_file = stdio_file;

    if(mode[0] == 'r') {
        s->file = qemu_fopen_ops(s, &stdio_pipe_read_ops);
    } else {
        s->file = qemu_fopen_ops(s, &stdio_pipe_write_ops);
    }
    return s->file;
}

static const QEMUFileOps stdio_file_read_ops = {
    .get_fd =     stdio_get_fd,
    .get_buffer = stdio_get_buffer,
    .close =      stdio_fclose
};

static const QEMUFileOps stdio_file_write_ops = {
    .get_fd =     stdio_get_fd,
    .put_buffer = stdio_put_buffer,
    .close =      stdio_fclose
};

QEMUFile *qemu_fdopen(int fd, const char *mode)
{
    QEMUFileStdio *s;

    if (mode == NULL ||
	(mode[0] != 'r' && mode[0] != 'w') ||
	mode[1] != 'b' || mode[2] != 0) {
        fprintf(stderr, "qemu_fdopen: Argument validity check failed\n");
        return NULL;
    }

    s = g_malloc0(sizeof(QEMUFileStdio));
    s->stdio_file = fdopen(fd, mode);
    if (!s->stdio_file)
        goto fail;

    if(mode[0] == 'r') {
        s->file = qemu_fopen_ops(s, &stdio_file_read_ops);
    } else {
        s->file = qemu_fopen_ops(s, &stdio_file_write_ops);
    }
    return s->file;

fail:
    g_free(s);
    return NULL;
}

static const QEMUFileOps socket_read_ops = {
    .get_fd =     socket_get_fd,
    .get_buffer = socket_get_buffer,
    .close =      socket_close
};

static const QEMUFileOps socket_write_ops = {
    .get_fd =     socket_get_fd,
    .put_buffer = socket_put_buffer,
    .writev_buffer = socket_writev_buffer,
    .close =      socket_close
};

QEMUFile *qemu_fopen_socket(int fd, const char *mode)
{
    QEMUFileSocket *s = g_malloc0(sizeof(QEMUFileSocket));

    if (mode == NULL ||
        (mode[0] != 'r' && mode[0] != 'w') ||
        mode[1] != 'b' || mode[2] != 0) {
        fprintf(stderr, "qemu_fopen: Argument validity check failed\n");
        return NULL;
    }

    s->fd = fd;
    if (mode[0] == 'w') {
        qemu_set_block(s->fd);
        s->file = qemu_fopen_ops(s, &socket_write_ops);
    } else {
        s->file = qemu_fopen_ops(s, &socket_read_ops);
    }
    return s->file;
}

QEMUFile *qemu_fopen(const char *filename, const char *mode)
{
    QEMUFileStdio *s;

    if (mode == NULL ||
	(mode[0] != 'r' && mode[0] != 'w') ||
	mode[1] != 'b' || mode[2] != 0) {
        fprintf(stderr, "qemu_fopen: Argument validity check failed\n");
        return NULL;
    }

    s = g_malloc0(sizeof(QEMUFileStdio));

    s->stdio_file = fopen(filename, mode);
    if (!s->stdio_file)
        goto fail;
    
    if(mode[0] == 'w') {
        s->file = qemu_fopen_ops(s, &stdio_file_write_ops);
    } else {
        s->file = qemu_fopen_ops(s, &stdio_file_read_ops);
    }
    return s->file;
fail:
    g_free(s);
    return NULL;
}

static ssize_t block_writev_buffer(void *opaque, struct iovec *iov, int iovcnt,
                                   int64_t pos)
{
    int ret;
    QEMUIOVector qiov;

    qemu_iovec_init_external(&qiov, iov, iovcnt);
    ret = bdrv_writev_vmstate(opaque, &qiov, pos);
    if (ret < 0) {
        return ret;
    }

    return qiov.size;
}

static int block_put_buffer(void *opaque, const uint8_t *buf,
                           int64_t pos, int size)
{
    bdrv_save_vmstate(opaque, buf, pos, size);
    return size;
}

static int block_get_buffer(void *opaque, uint8_t *buf, int64_t pos, int size)
{
    return bdrv_load_vmstate(opaque, buf, pos, size);
}

static int bdrv_fclose(void *opaque)
{
    return bdrv_flush(opaque);
}

static const QEMUFileOps bdrv_read_ops = {
    .get_buffer = block_get_buffer,
    .close =      bdrv_fclose
};

static const QEMUFileOps bdrv_write_ops = {
    .put_buffer     = block_put_buffer,
    .writev_buffer  = block_writev_buffer,
    .close          = bdrv_fclose
};

static QEMUFile *qemu_fopen_bdrv(BlockDriverState *bs, int is_writable)
{
    if (is_writable)
        return qemu_fopen_ops(bs, &bdrv_write_ops);
    return qemu_fopen_ops(bs, &bdrv_read_ops);
}

QEMUFile *qemu_fopen_ops(void *opaque, const QEMUFileOps *ops)
{
    QEMUFile *f;

    f = g_malloc0(sizeof(QEMUFile));

    f->opaque = opaque;
    f->ops = ops;
    return f;
}

int qemu_file_get_error(QEMUFile *f)
{
    return f->last_error;
}

static void qemu_file_set_error(QEMUFile *f, int ret)
{
    if (f->last_error == 0) {
        f->last_error = ret;
    }
}

static inline bool qemu_file_is_writable(QEMUFile *f)
{
    return f->ops->writev_buffer || f->ops->put_buffer;
}

/**
 * Flushes QEMUFile buffer
 *
 * If there is writev_buffer QEMUFileOps it uses it otherwise uses
 * put_buffer ops.
 */
static void qemu_fflush(QEMUFile *f)
{
    ssize_t ret = 0;

    if (!qemu_file_is_writable(f)) {
        return;
    }

<<<<<<< HEAD
    if (f->ops->writev_buffer) {
        if (f->iovcnt > 0) {
            ret = f->ops->writev_buffer(f->opaque, f->iov, f->iovcnt);
=======
    if (f->is_write && f->iovcnt > 0) {
        if (f->ops->writev_buffer) {
            ret = f->ops->writev_buffer(f->opaque, f->iov, f->iovcnt, f->pos);
            if (ret >= 0) {
                f->pos += ret;
            }
        } else {
            for (i = 0; i < f->iovcnt && ret >= 0; i++) {
                ret = f->ops->put_buffer(f->opaque, f->iov[i].iov_base, f->pos,
                                         f->iov[i].iov_len);
                if (ret >= 0) {
                    f->pos += ret;
                }
            }
>>>>>>> dc7588c1
        }
    } else {
        if (f->buf_index > 0) {
            ret = f->ops->put_buffer(f->opaque, f->buf, f->pos, f->buf_index);
        }
    }
    if (ret >= 0) {
        f->pos += ret;
    }
    f->buf_index = 0;
    f->iovcnt = 0;
    if (ret < 0) {
        qemu_file_set_error(f, ret);
    }
}

static void qemu_fill_buffer(QEMUFile *f)
{
    int len;
    int pending;

    assert(!qemu_file_is_writable(f));

    pending = f->buf_size - f->buf_index;
    if (pending > 0) {
        memmove(f->buf, f->buf + f->buf_index, pending);
    }
    f->buf_index = 0;
    f->buf_size = pending;

    len = f->ops->get_buffer(f->opaque, f->buf + pending, f->pos,
                        IO_BUF_SIZE - pending);
    if (len > 0) {
        f->buf_size += len;
        f->pos += len;
    } else if (len == 0) {
        qemu_file_set_error(f, -EIO);
    } else if (len != -EAGAIN)
        qemu_file_set_error(f, len);
}

int qemu_get_fd(QEMUFile *f)
{
    if (f->ops->get_fd) {
        return f->ops->get_fd(f->opaque);
    }
    return -1;
}

/** Closes the file
 *
 * Returns negative error value if any error happened on previous operations or
 * while closing the file. Returns 0 or positive number on success.
 *
 * The meaning of return value on success depends on the specific backend
 * being used.
 */
int qemu_fclose(QEMUFile *f)
{
    int ret;
    qemu_fflush(f);
    ret = qemu_file_get_error(f);

    if (f->ops->close) {
        int ret2 = f->ops->close(f->opaque);
        if (ret >= 0) {
            ret = ret2;
        }
    }
    /* If any error was spotted before closing, we should report it
     * instead of the close() return value.
     */
    if (f->last_error) {
        ret = f->last_error;
    }
    g_free(f);
    return ret;
}

static void add_to_iovec(QEMUFile *f, const uint8_t *buf, int size)
{
    /* check for adjacent buffer and coalesce them */
    if (f->iovcnt > 0 && buf == f->iov[f->iovcnt - 1].iov_base +
        f->iov[f->iovcnt - 1].iov_len) {
        f->iov[f->iovcnt - 1].iov_len += size;
    } else {
        f->iov[f->iovcnt].iov_base = (uint8_t *)buf;
        f->iov[f->iovcnt++].iov_len = size;
    }

    if (f->iovcnt >= MAX_IOV_SIZE) {
        qemu_fflush(f);
    }
}

void qemu_put_buffer_async(QEMUFile *f, const uint8_t *buf, int size)
{
    if (!f->ops->writev_buffer) {
        qemu_put_buffer(f, buf, size);
        return;
    }

    if (f->last_error) {
        return;
    }

    f->bytes_xfer += size;
    add_to_iovec(f, buf, size);
}

void qemu_put_buffer(QEMUFile *f, const uint8_t *buf, int size)
{
    int l;

    if (f->last_error) {
        return;
    }

    while (size > 0) {
        l = IO_BUF_SIZE - f->buf_index;
        if (l > size)
            l = size;
        memcpy(f->buf + f->buf_index, buf, l);
        f->bytes_xfer += size;
        if (f->ops->writev_buffer) {
            add_to_iovec(f, f->buf + f->buf_index, l);
        }
        f->buf_index += l;
        if (f->buf_index == IO_BUF_SIZE) {
            qemu_fflush(f);
        }
        if (qemu_file_get_error(f)) {
            break;
        }
        buf += l;
        size -= l;
    }
}

void qemu_put_byte(QEMUFile *f, int v)
{
    if (f->last_error) {
        return;
    }

    f->buf[f->buf_index] = v;
    f->bytes_xfer++;
    if (f->ops->writev_buffer) {
        add_to_iovec(f, f->buf + f->buf_index, 1);
    }
    f->buf_index++;
    if (f->buf_index == IO_BUF_SIZE) {
        qemu_fflush(f);
    }
}

static void qemu_file_skip(QEMUFile *f, int size)
{
    if (f->buf_index + size <= f->buf_size) {
        f->buf_index += size;
    }
}

static int qemu_peek_buffer(QEMUFile *f, uint8_t *buf, int size, size_t offset)
{
    int pending;
    int index;

    assert(!qemu_file_is_writable(f));

    index = f->buf_index + offset;
    pending = f->buf_size - index;
    if (pending < size) {
        qemu_fill_buffer(f);
        index = f->buf_index + offset;
        pending = f->buf_size - index;
    }

    if (pending <= 0) {
        return 0;
    }
    if (size > pending) {
        size = pending;
    }

    memcpy(buf, f->buf + index, size);
    return size;
}

int qemu_get_buffer(QEMUFile *f, uint8_t *buf, int size)
{
    int pending = size;
    int done = 0;

    while (pending > 0) {
        int res;

        res = qemu_peek_buffer(f, buf, pending, 0);
        if (res == 0) {
            return done;
        }
        qemu_file_skip(f, res);
        buf += res;
        pending -= res;
        done += res;
    }
    return done;
}

static int qemu_peek_byte(QEMUFile *f, int offset)
{
    int index = f->buf_index + offset;

    assert(!qemu_file_is_writable(f));

    if (index >= f->buf_size) {
        qemu_fill_buffer(f);
        index = f->buf_index + offset;
        if (index >= f->buf_size) {
            return 0;
        }
    }
    return f->buf[index];
}

int qemu_get_byte(QEMUFile *f)
{
    int result;

    result = qemu_peek_byte(f, 0);
    qemu_file_skip(f, 1);
    return result;
}

int64_t qemu_ftell(QEMUFile *f)
{
    qemu_fflush(f);
    return f->pos;
}

int qemu_file_rate_limit(QEMUFile *f)
{
    if (qemu_file_get_error(f)) {
        return 1;
    }
    if (f->xfer_limit > 0 && f->bytes_xfer > f->xfer_limit) {
        return 1;
    }
    return 0;
}

int64_t qemu_file_get_rate_limit(QEMUFile *f)
{
    return f->xfer_limit;
}

void qemu_file_set_rate_limit(QEMUFile *f, int64_t limit)
{
    f->xfer_limit = limit;
}

void qemu_file_reset_rate_limit(QEMUFile *f)
{
    f->bytes_xfer = 0;
}

void qemu_put_be16(QEMUFile *f, unsigned int v)
{
    qemu_put_byte(f, v >> 8);
    qemu_put_byte(f, v);
}

void qemu_put_be32(QEMUFile *f, unsigned int v)
{
    qemu_put_byte(f, v >> 24);
    qemu_put_byte(f, v >> 16);
    qemu_put_byte(f, v >> 8);
    qemu_put_byte(f, v);
}

void qemu_put_be64(QEMUFile *f, uint64_t v)
{
    qemu_put_be32(f, v >> 32);
    qemu_put_be32(f, v);
}

unsigned int qemu_get_be16(QEMUFile *f)
{
    unsigned int v;
    v = qemu_get_byte(f) << 8;
    v |= qemu_get_byte(f);
    return v;
}

unsigned int qemu_get_be32(QEMUFile *f)
{
    unsigned int v;
    v = qemu_get_byte(f) << 24;
    v |= qemu_get_byte(f) << 16;
    v |= qemu_get_byte(f) << 8;
    v |= qemu_get_byte(f);
    return v;
}

uint64_t qemu_get_be64(QEMUFile *f)
{
    uint64_t v;
    v = (uint64_t)qemu_get_be32(f) << 32;
    v |= qemu_get_be32(f);
    return v;
}


/* timer */

void qemu_put_timer(QEMUFile *f, QEMUTimer *ts)
{
    uint64_t expire_time;

    expire_time = qemu_timer_expire_time_ns(ts);
    qemu_put_be64(f, expire_time);
}

void qemu_get_timer(QEMUFile *f, QEMUTimer *ts)
{
    uint64_t expire_time;

    expire_time = qemu_get_be64(f);
    if (expire_time != -1) {
        qemu_mod_timer_ns(ts, expire_time);
    } else {
        qemu_del_timer(ts);
    }
}


/* bool */

static int get_bool(QEMUFile *f, void *pv, size_t size)
{
    bool *v = pv;
    *v = qemu_get_byte(f);
    return 0;
}

static void put_bool(QEMUFile *f, void *pv, size_t size)
{
    bool *v = pv;
    qemu_put_byte(f, *v);
}

const VMStateInfo vmstate_info_bool = {
    .name = "bool",
    .get  = get_bool,
    .put  = put_bool,
};

/* 8 bit int */

static int get_int8(QEMUFile *f, void *pv, size_t size)
{
    int8_t *v = pv;
    qemu_get_s8s(f, v);
    return 0;
}

static void put_int8(QEMUFile *f, void *pv, size_t size)
{
    int8_t *v = pv;
    qemu_put_s8s(f, v);
}

const VMStateInfo vmstate_info_int8 = {
    .name = "int8",
    .get  = get_int8,
    .put  = put_int8,
};

/* 16 bit int */

static int get_int16(QEMUFile *f, void *pv, size_t size)
{
    int16_t *v = pv;
    qemu_get_sbe16s(f, v);
    return 0;
}

static void put_int16(QEMUFile *f, void *pv, size_t size)
{
    int16_t *v = pv;
    qemu_put_sbe16s(f, v);
}

const VMStateInfo vmstate_info_int16 = {
    .name = "int16",
    .get  = get_int16,
    .put  = put_int16,
};

/* 32 bit int */

static int get_int32(QEMUFile *f, void *pv, size_t size)
{
    int32_t *v = pv;
    qemu_get_sbe32s(f, v);
    return 0;
}

static void put_int32(QEMUFile *f, void *pv, size_t size)
{
    int32_t *v = pv;
    qemu_put_sbe32s(f, v);
}

const VMStateInfo vmstate_info_int32 = {
    .name = "int32",
    .get  = get_int32,
    .put  = put_int32,
};

/* 32 bit int. See that the received value is the same than the one
   in the field */

static int get_int32_equal(QEMUFile *f, void *pv, size_t size)
{
    int32_t *v = pv;
    int32_t v2;
    qemu_get_sbe32s(f, &v2);

    if (*v == v2)
        return 0;
    return -EINVAL;
}

const VMStateInfo vmstate_info_int32_equal = {
    .name = "int32 equal",
    .get  = get_int32_equal,
    .put  = put_int32,
};

/* 32 bit int. See that the received value is the less or the same
   than the one in the field */

static int get_int32_le(QEMUFile *f, void *pv, size_t size)
{
    int32_t *old = pv;
    int32_t new;
    qemu_get_sbe32s(f, &new);

    if (*old <= new)
        return 0;
    return -EINVAL;
}

const VMStateInfo vmstate_info_int32_le = {
    .name = "int32 equal",
    .get  = get_int32_le,
    .put  = put_int32,
};

/* 64 bit int */

static int get_int64(QEMUFile *f, void *pv, size_t size)
{
    int64_t *v = pv;
    qemu_get_sbe64s(f, v);
    return 0;
}

static void put_int64(QEMUFile *f, void *pv, size_t size)
{
    int64_t *v = pv;
    qemu_put_sbe64s(f, v);
}

const VMStateInfo vmstate_info_int64 = {
    .name = "int64",
    .get  = get_int64,
    .put  = put_int64,
};

/* 8 bit unsigned int */

static int get_uint8(QEMUFile *f, void *pv, size_t size)
{
    uint8_t *v = pv;
    qemu_get_8s(f, v);
    return 0;
}

static void put_uint8(QEMUFile *f, void *pv, size_t size)
{
    uint8_t *v = pv;
    qemu_put_8s(f, v);
}

const VMStateInfo vmstate_info_uint8 = {
    .name = "uint8",
    .get  = get_uint8,
    .put  = put_uint8,
};

/* 16 bit unsigned int */

static int get_uint16(QEMUFile *f, void *pv, size_t size)
{
    uint16_t *v = pv;
    qemu_get_be16s(f, v);
    return 0;
}

static void put_uint16(QEMUFile *f, void *pv, size_t size)
{
    uint16_t *v = pv;
    qemu_put_be16s(f, v);
}

const VMStateInfo vmstate_info_uint16 = {
    .name = "uint16",
    .get  = get_uint16,
    .put  = put_uint16,
};

/* 32 bit unsigned int */

static int get_uint32(QEMUFile *f, void *pv, size_t size)
{
    uint32_t *v = pv;
    qemu_get_be32s(f, v);
    return 0;
}

static void put_uint32(QEMUFile *f, void *pv, size_t size)
{
    uint32_t *v = pv;
    qemu_put_be32s(f, v);
}

const VMStateInfo vmstate_info_uint32 = {
    .name = "uint32",
    .get  = get_uint32,
    .put  = put_uint32,
};

/* 32 bit uint. See that the received value is the same than the one
   in the field */

static int get_uint32_equal(QEMUFile *f, void *pv, size_t size)
{
    uint32_t *v = pv;
    uint32_t v2;
    qemu_get_be32s(f, &v2);

    if (*v == v2) {
        return 0;
    }
    return -EINVAL;
}

const VMStateInfo vmstate_info_uint32_equal = {
    .name = "uint32 equal",
    .get  = get_uint32_equal,
    .put  = put_uint32,
};

/* 64 bit unsigned int */

static int get_uint64(QEMUFile *f, void *pv, size_t size)
{
    uint64_t *v = pv;
    qemu_get_be64s(f, v);
    return 0;
}

static void put_uint64(QEMUFile *f, void *pv, size_t size)
{
    uint64_t *v = pv;
    qemu_put_be64s(f, v);
}

const VMStateInfo vmstate_info_uint64 = {
    .name = "uint64",
    .get  = get_uint64,
    .put  = put_uint64,
};

/* 64 bit unsigned int. See that the received value is the same than the one
   in the field */

static int get_uint64_equal(QEMUFile *f, void *pv, size_t size)
{
    uint64_t *v = pv;
    uint64_t v2;
    qemu_get_be64s(f, &v2);

    if (*v == v2) {
        return 0;
    }
    return -EINVAL;
}

const VMStateInfo vmstate_info_uint64_equal = {
    .name = "int64 equal",
    .get  = get_uint64_equal,
    .put  = put_uint64,
};

/* 8 bit int. See that the received value is the same than the one
   in the field */

static int get_uint8_equal(QEMUFile *f, void *pv, size_t size)
{
    uint8_t *v = pv;
    uint8_t v2;
    qemu_get_8s(f, &v2);

    if (*v == v2)
        return 0;
    return -EINVAL;
}

const VMStateInfo vmstate_info_uint8_equal = {
    .name = "uint8 equal",
    .get  = get_uint8_equal,
    .put  = put_uint8,
};

/* 16 bit unsigned int int. See that the received value is the same than the one
   in the field */

static int get_uint16_equal(QEMUFile *f, void *pv, size_t size)
{
    uint16_t *v = pv;
    uint16_t v2;
    qemu_get_be16s(f, &v2);

    if (*v == v2)
        return 0;
    return -EINVAL;
}

const VMStateInfo vmstate_info_uint16_equal = {
    .name = "uint16 equal",
    .get  = get_uint16_equal,
    .put  = put_uint16,
};

/* floating point */

static int get_float64(QEMUFile *f, void *pv, size_t size)
{
    float64 *v = pv;

    *v = make_float64(qemu_get_be64(f));
    return 0;
}

static void put_float64(QEMUFile *f, void *pv, size_t size)
{
    uint64_t *v = pv;

    qemu_put_be64(f, float64_val(*v));
}

const VMStateInfo vmstate_info_float64 = {
    .name = "float64",
    .get  = get_float64,
    .put  = put_float64,
};

/* timers  */

static int get_timer(QEMUFile *f, void *pv, size_t size)
{
    QEMUTimer *v = pv;
    qemu_get_timer(f, v);
    return 0;
}

static void put_timer(QEMUFile *f, void *pv, size_t size)
{
    QEMUTimer *v = pv;
    qemu_put_timer(f, v);
}

const VMStateInfo vmstate_info_timer = {
    .name = "timer",
    .get  = get_timer,
    .put  = put_timer,
};

/* uint8_t buffers */

static int get_buffer(QEMUFile *f, void *pv, size_t size)
{
    uint8_t *v = pv;
    qemu_get_buffer(f, v, size);
    return 0;
}

static void put_buffer(QEMUFile *f, void *pv, size_t size)
{
    uint8_t *v = pv;
    qemu_put_buffer(f, v, size);
}

const VMStateInfo vmstate_info_buffer = {
    .name = "buffer",
    .get  = get_buffer,
    .put  = put_buffer,
};

/* unused buffers: space that was used for some fields that are
   not useful anymore */

static int get_unused_buffer(QEMUFile *f, void *pv, size_t size)
{
    uint8_t buf[1024];
    int block_len;

    while (size > 0) {
        block_len = MIN(sizeof(buf), size);
        size -= block_len;
        qemu_get_buffer(f, buf, block_len);
    }
   return 0;
}

static void put_unused_buffer(QEMUFile *f, void *pv, size_t size)
{
    static const uint8_t buf[1024];
    int block_len;

    while (size > 0) {
        block_len = MIN(sizeof(buf), size);
        size -= block_len;
        qemu_put_buffer(f, buf, block_len);
    }
}

const VMStateInfo vmstate_info_unused_buffer = {
    .name = "unused_buffer",
    .get  = get_unused_buffer,
    .put  = put_unused_buffer,
};

/* bitmaps (as defined by bitmap.h). Note that size here is the size
 * of the bitmap in bits. The on-the-wire format of a bitmap is 64
 * bit words with the bits in big endian order. The in-memory format
 * is an array of 'unsigned long', which may be either 32 or 64 bits.
 */
/* This is the number of 64 bit words sent over the wire */
#define BITS_TO_U64S(nr) DIV_ROUND_UP(nr, 64)
static int get_bitmap(QEMUFile *f, void *pv, size_t size)
{
    unsigned long *bmp = pv;
    int i, idx = 0;
    for (i = 0; i < BITS_TO_U64S(size); i++) {
        uint64_t w = qemu_get_be64(f);
        bmp[idx++] = w;
        if (sizeof(unsigned long) == 4 && idx < BITS_TO_LONGS(size)) {
            bmp[idx++] = w >> 32;
        }
    }
    return 0;
}

static void put_bitmap(QEMUFile *f, void *pv, size_t size)
{
    unsigned long *bmp = pv;
    int i, idx = 0;
    for (i = 0; i < BITS_TO_U64S(size); i++) {
        uint64_t w = bmp[idx++];
        if (sizeof(unsigned long) == 4 && idx < BITS_TO_LONGS(size)) {
            w |= ((uint64_t)bmp[idx++]) << 32;
        }
        qemu_put_be64(f, w);
    }
}

const VMStateInfo vmstate_info_bitmap = {
    .name = "bitmap",
    .get = get_bitmap,
    .put = put_bitmap,
};

typedef struct CompatEntry {
    char idstr[256];
    int instance_id;
} CompatEntry;

typedef struct SaveStateEntry {
    QTAILQ_ENTRY(SaveStateEntry) entry;
    char idstr[256];
    int instance_id;
    int alias_id;
    int version_id;
    int section_id;
    SaveVMHandlers *ops;
    const VMStateDescription *vmsd;
    void *opaque;
    CompatEntry *compat;
    int no_migrate;
    int is_ram;
} SaveStateEntry;


static QTAILQ_HEAD(savevm_handlers, SaveStateEntry) savevm_handlers =
    QTAILQ_HEAD_INITIALIZER(savevm_handlers);
static int global_section_id;

static int calculate_new_instance_id(const char *idstr)
{
    SaveStateEntry *se;
    int instance_id = 0;

    QTAILQ_FOREACH(se, &savevm_handlers, entry) {
        if (strcmp(idstr, se->idstr) == 0
            && instance_id <= se->instance_id) {
            instance_id = se->instance_id + 1;
        }
    }
    return instance_id;
}

static int calculate_compat_instance_id(const char *idstr)
{
    SaveStateEntry *se;
    int instance_id = 0;

    QTAILQ_FOREACH(se, &savevm_handlers, entry) {
        if (!se->compat)
            continue;

        if (strcmp(idstr, se->compat->idstr) == 0
            && instance_id <= se->compat->instance_id) {
            instance_id = se->compat->instance_id + 1;
        }
    }
    return instance_id;
}

/* TODO: Individual devices generally have very little idea about the rest
   of the system, so instance_id should be removed/replaced.
   Meanwhile pass -1 as instance_id if you do not already have a clearly
   distinguishing id for all instances of your device class. */
int register_savevm_live(DeviceState *dev,
                         const char *idstr,
                         int instance_id,
                         int version_id,
                         SaveVMHandlers *ops,
                         void *opaque)
{
    SaveStateEntry *se;

    se = g_malloc0(sizeof(SaveStateEntry));
    se->version_id = version_id;
    se->section_id = global_section_id++;
    se->ops = ops;
    se->opaque = opaque;
    se->vmsd = NULL;
    se->no_migrate = 0;
    /* if this is a live_savem then set is_ram */
    if (ops->save_live_setup != NULL) {
        se->is_ram = 1;
    }

    if (dev) {
        char *id = qdev_get_dev_path(dev);
        if (id) {
            pstrcpy(se->idstr, sizeof(se->idstr), id);
            pstrcat(se->idstr, sizeof(se->idstr), "/");
            g_free(id);

            se->compat = g_malloc0(sizeof(CompatEntry));
            pstrcpy(se->compat->idstr, sizeof(se->compat->idstr), idstr);
            se->compat->instance_id = instance_id == -1 ?
                         calculate_compat_instance_id(idstr) : instance_id;
            instance_id = -1;
        }
    }
    pstrcat(se->idstr, sizeof(se->idstr), idstr);

    if (instance_id == -1) {
        se->instance_id = calculate_new_instance_id(se->idstr);
    } else {
        se->instance_id = instance_id;
    }
    assert(!se->compat || se->instance_id == 0);
    /* add at the end of list */
    QTAILQ_INSERT_TAIL(&savevm_handlers, se, entry);
    return 0;
}

int register_savevm(DeviceState *dev,
                    const char *idstr,
                    int instance_id,
                    int version_id,
                    SaveStateHandler *save_state,
                    LoadStateHandler *load_state,
                    void *opaque)
{
    SaveVMHandlers *ops = g_malloc0(sizeof(SaveVMHandlers));
    ops->save_state = save_state;
    ops->load_state = load_state;
    return register_savevm_live(dev, idstr, instance_id, version_id,
                                ops, opaque);
}

void unregister_savevm(DeviceState *dev, const char *idstr, void *opaque)
{
    SaveStateEntry *se, *new_se;
    char id[256] = "";

    if (dev) {
        char *path = qdev_get_dev_path(dev);
        if (path) {
            pstrcpy(id, sizeof(id), path);
            pstrcat(id, sizeof(id), "/");
            g_free(path);
        }
    }
    pstrcat(id, sizeof(id), idstr);

    QTAILQ_FOREACH_SAFE(se, &savevm_handlers, entry, new_se) {
        if (strcmp(se->idstr, id) == 0 && se->opaque == opaque) {
            QTAILQ_REMOVE(&savevm_handlers, se, entry);
            if (se->compat) {
                g_free(se->compat);
            }
            g_free(se->ops);
            g_free(se);
        }
    }
}

int vmstate_register_with_alias_id(DeviceState *dev, int instance_id,
                                   const VMStateDescription *vmsd,
                                   void *opaque, int alias_id,
                                   int required_for_version)
{
    SaveStateEntry *se;

    /* If this triggers, alias support can be dropped for the vmsd. */
    assert(alias_id == -1 || required_for_version >= vmsd->minimum_version_id);

    se = g_malloc0(sizeof(SaveStateEntry));
    se->version_id = vmsd->version_id;
    se->section_id = global_section_id++;
    se->opaque = opaque;
    se->vmsd = vmsd;
    se->alias_id = alias_id;
    se->no_migrate = vmsd->unmigratable;

    if (dev) {
        char *id = qdev_get_dev_path(dev);
        if (id) {
            pstrcpy(se->idstr, sizeof(se->idstr), id);
            pstrcat(se->idstr, sizeof(se->idstr), "/");
            g_free(id);

            se->compat = g_malloc0(sizeof(CompatEntry));
            pstrcpy(se->compat->idstr, sizeof(se->compat->idstr), vmsd->name);
            se->compat->instance_id = instance_id == -1 ?
                         calculate_compat_instance_id(vmsd->name) : instance_id;
            instance_id = -1;
        }
    }
    pstrcat(se->idstr, sizeof(se->idstr), vmsd->name);

    if (instance_id == -1) {
        se->instance_id = calculate_new_instance_id(se->idstr);
    } else {
        se->instance_id = instance_id;
    }
    assert(!se->compat || se->instance_id == 0);
    /* add at the end of list */
    QTAILQ_INSERT_TAIL(&savevm_handlers, se, entry);
    return 0;
}

void vmstate_unregister(DeviceState *dev, const VMStateDescription *vmsd,
                        void *opaque)
{
    SaveStateEntry *se, *new_se;

    QTAILQ_FOREACH_SAFE(se, &savevm_handlers, entry, new_se) {
        if (se->vmsd == vmsd && se->opaque == opaque) {
            QTAILQ_REMOVE(&savevm_handlers, se, entry);
            if (se->compat) {
                g_free(se->compat);
            }
            g_free(se);
        }
    }
}

static void vmstate_subsection_save(QEMUFile *f, const VMStateDescription *vmsd,
                                    void *opaque);
static int vmstate_subsection_load(QEMUFile *f, const VMStateDescription *vmsd,
                                   void *opaque);

int vmstate_load_state(QEMUFile *f, const VMStateDescription *vmsd,
                       void *opaque, int version_id)
{
    VMStateField *field = vmsd->fields;
    int ret;

    if (version_id > vmsd->version_id) {
        return -EINVAL;
    }
    if (version_id < vmsd->minimum_version_id_old) {
        return -EINVAL;
    }
    if  (version_id < vmsd->minimum_version_id) {
        return vmsd->load_state_old(f, opaque, version_id);
    }
    if (vmsd->pre_load) {
        int ret = vmsd->pre_load(opaque);
        if (ret)
            return ret;
    }
    while(field->name) {
        if ((field->field_exists &&
             field->field_exists(opaque, version_id)) ||
            (!field->field_exists &&
             field->version_id <= version_id)) {
            void *base_addr = opaque + field->offset;
            int i, n_elems = 1;
            int size = field->size;

            if (field->flags & VMS_VBUFFER) {
                size = *(int32_t *)(opaque+field->size_offset);
                if (field->flags & VMS_MULTIPLY) {
                    size *= field->size;
                }
            }
            if (field->flags & VMS_ARRAY) {
                n_elems = field->num;
            } else if (field->flags & VMS_VARRAY_INT32) {
                n_elems = *(int32_t *)(opaque+field->num_offset);
            } else if (field->flags & VMS_VARRAY_UINT32) {
                n_elems = *(uint32_t *)(opaque+field->num_offset);
            } else if (field->flags & VMS_VARRAY_UINT16) {
                n_elems = *(uint16_t *)(opaque+field->num_offset);
            } else if (field->flags & VMS_VARRAY_UINT8) {
                n_elems = *(uint8_t *)(opaque+field->num_offset);
            }
            if (field->flags & VMS_POINTER) {
                base_addr = *(void **)base_addr + field->start;
            }
            for (i = 0; i < n_elems; i++) {
                void *addr = base_addr + size * i;

                if (field->flags & VMS_ARRAY_OF_POINTER) {
                    addr = *(void **)addr;
                }
                if (field->flags & VMS_STRUCT) {
                    ret = vmstate_load_state(f, field->vmsd, addr, field->vmsd->version_id);
                } else {
                    ret = field->info->get(f, addr, size);

                }
                if (ret < 0) {
                    return ret;
                }
            }
        }
        field++;
    }
    ret = vmstate_subsection_load(f, vmsd, opaque);
    if (ret != 0) {
        return ret;
    }
    if (vmsd->post_load) {
        return vmsd->post_load(opaque, version_id);
    }
    return 0;
}

void vmstate_save_state(QEMUFile *f, const VMStateDescription *vmsd,
                        void *opaque)
{
    VMStateField *field = vmsd->fields;

    if (vmsd->pre_save) {
        vmsd->pre_save(opaque);
    }
    while(field->name) {
        if (!field->field_exists ||
            field->field_exists(opaque, vmsd->version_id)) {
            void *base_addr = opaque + field->offset;
            int i, n_elems = 1;
            int size = field->size;

            if (field->flags & VMS_VBUFFER) {
                size = *(int32_t *)(opaque+field->size_offset);
                if (field->flags & VMS_MULTIPLY) {
                    size *= field->size;
                }
            }
            if (field->flags & VMS_ARRAY) {
                n_elems = field->num;
            } else if (field->flags & VMS_VARRAY_INT32) {
                n_elems = *(int32_t *)(opaque+field->num_offset);
            } else if (field->flags & VMS_VARRAY_UINT32) {
                n_elems = *(uint32_t *)(opaque+field->num_offset);
            } else if (field->flags & VMS_VARRAY_UINT16) {
                n_elems = *(uint16_t *)(opaque+field->num_offset);
            } else if (field->flags & VMS_VARRAY_UINT8) {
                n_elems = *(uint8_t *)(opaque+field->num_offset);
            }
            if (field->flags & VMS_POINTER) {
                base_addr = *(void **)base_addr + field->start;
            }
            for (i = 0; i < n_elems; i++) {
                void *addr = base_addr + size * i;

                if (field->flags & VMS_ARRAY_OF_POINTER) {
                    addr = *(void **)addr;
                }
                if (field->flags & VMS_STRUCT) {
                    vmstate_save_state(f, field->vmsd, addr);
                } else {
                    field->info->put(f, addr, size);
                }
            }
        }
        field++;
    }
    vmstate_subsection_save(f, vmsd, opaque);
}

static int vmstate_load(QEMUFile *f, SaveStateEntry *se, int version_id)
{
    if (!se->vmsd) {         /* Old style */
        return se->ops->load_state(f, se->opaque, version_id);
    }
    return vmstate_load_state(f, se->vmsd, se->opaque, version_id);
}

static void vmstate_save(QEMUFile *f, SaveStateEntry *se)
{
    if (!se->vmsd) {         /* Old style */
        se->ops->save_state(f, se->opaque);
        return;
    }
    vmstate_save_state(f,se->vmsd, se->opaque);
}

#define QEMU_VM_FILE_MAGIC           0x5145564d
#define QEMU_VM_FILE_VERSION_COMPAT  0x00000002
#define QEMU_VM_FILE_VERSION         0x00000003

#define QEMU_VM_EOF                  0x00
#define QEMU_VM_SECTION_START        0x01
#define QEMU_VM_SECTION_PART         0x02
#define QEMU_VM_SECTION_END          0x03
#define QEMU_VM_SECTION_FULL         0x04
#define QEMU_VM_SUBSECTION           0x05

bool qemu_savevm_state_blocked(Error **errp)
{
    SaveStateEntry *se;

    QTAILQ_FOREACH(se, &savevm_handlers, entry) {
        if (se->no_migrate) {
            error_set(errp, QERR_MIGRATION_NOT_SUPPORTED, se->idstr);
            return true;
        }
    }
    return false;
}

void qemu_savevm_state_begin(QEMUFile *f,
                             const MigrationParams *params)
{
    SaveStateEntry *se;
    int ret;

    QTAILQ_FOREACH(se, &savevm_handlers, entry) {
        if (!se->ops || !se->ops->set_params) {
            continue;
        }
        se->ops->set_params(params, se->opaque);
    }
    
    qemu_put_be32(f, QEMU_VM_FILE_MAGIC);
    qemu_put_be32(f, QEMU_VM_FILE_VERSION);

    QTAILQ_FOREACH(se, &savevm_handlers, entry) {
        int len;

        if (!se->ops || !se->ops->save_live_setup) {
            continue;
        }
        if (se->ops && se->ops->is_active) {
            if (!se->ops->is_active(se->opaque)) {
                continue;
            }
        }
        /* Section type */
        qemu_put_byte(f, QEMU_VM_SECTION_START);
        qemu_put_be32(f, se->section_id);

        /* ID string */
        len = strlen(se->idstr);
        qemu_put_byte(f, len);
        qemu_put_buffer(f, (uint8_t *)se->idstr, len);

        qemu_put_be32(f, se->instance_id);
        qemu_put_be32(f, se->version_id);

        ret = se->ops->save_live_setup(f, se->opaque);
        if (ret < 0) {
            qemu_file_set_error(f, ret);
            break;
        }
    }
}

/*
 * this function has three return values:
 *   negative: there was one error, and we have -errno.
 *   0 : We haven't finished, caller have to go again
 *   1 : We have finished, we can go to complete phase
 */
int qemu_savevm_state_iterate(QEMUFile *f)
{
    SaveStateEntry *se;
    int ret = 1;

    QTAILQ_FOREACH(se, &savevm_handlers, entry) {
        if (!se->ops || !se->ops->save_live_iterate) {
            continue;
        }
        if (se->ops && se->ops->is_active) {
            if (!se->ops->is_active(se->opaque)) {
                continue;
            }
        }
        if (qemu_file_rate_limit(f)) {
            return 0;
        }
        trace_savevm_section_start();
        /* Section type */
        qemu_put_byte(f, QEMU_VM_SECTION_PART);
        qemu_put_be32(f, se->section_id);

        ret = se->ops->save_live_iterate(f, se->opaque);
        trace_savevm_section_end(se->section_id);

        if (ret < 0) {
            qemu_file_set_error(f, ret);
        }
        if (ret <= 0) {
            /* Do not proceed to the next vmstate before this one reported
               completion of the current stage. This serializes the migration
               and reduces the probability that a faster changing state is
               synchronized over and over again. */
            break;
        }
    }
    return ret;
}

void qemu_savevm_state_complete(QEMUFile *f)
{
    SaveStateEntry *se;
    int ret;

    cpu_synchronize_all_states();

    QTAILQ_FOREACH(se, &savevm_handlers, entry) {
        if (!se->ops || !se->ops->save_live_complete) {
            continue;
        }
        if (se->ops && se->ops->is_active) {
            if (!se->ops->is_active(se->opaque)) {
                continue;
            }
        }
        trace_savevm_section_start();
        /* Section type */
        qemu_put_byte(f, QEMU_VM_SECTION_END);
        qemu_put_be32(f, se->section_id);

        ret = se->ops->save_live_complete(f, se->opaque);
        trace_savevm_section_end(se->section_id);
        if (ret < 0) {
            qemu_file_set_error(f, ret);
            return;
        }
    }

    QTAILQ_FOREACH(se, &savevm_handlers, entry) {
        int len;

        if ((!se->ops || !se->ops->save_state) && !se->vmsd) {
	    continue;
        }
        trace_savevm_section_start();
        /* Section type */
        qemu_put_byte(f, QEMU_VM_SECTION_FULL);
        qemu_put_be32(f, se->section_id);

        /* ID string */
        len = strlen(se->idstr);
        qemu_put_byte(f, len);
        qemu_put_buffer(f, (uint8_t *)se->idstr, len);

        qemu_put_be32(f, se->instance_id);
        qemu_put_be32(f, se->version_id);

        vmstate_save(f, se);
        trace_savevm_section_end(se->section_id);
    }

    qemu_put_byte(f, QEMU_VM_EOF);
    qemu_fflush(f);
}

uint64_t qemu_savevm_state_pending(QEMUFile *f, uint64_t max_size)
{
    SaveStateEntry *se;
    uint64_t ret = 0;

    QTAILQ_FOREACH(se, &savevm_handlers, entry) {
        if (!se->ops || !se->ops->save_live_pending) {
            continue;
        }
        if (se->ops && se->ops->is_active) {
            if (!se->ops->is_active(se->opaque)) {
                continue;
            }
        }
        ret += se->ops->save_live_pending(f, se->opaque, max_size);
    }
    return ret;
}

void qemu_savevm_state_cancel(void)
{
    SaveStateEntry *se;

    QTAILQ_FOREACH(se, &savevm_handlers, entry) {
        if (se->ops && se->ops->cancel) {
            se->ops->cancel(se->opaque);
        }
    }
}

static int qemu_savevm_state(QEMUFile *f)
{
    int ret;
    MigrationParams params = {
        .blk = 0,
        .shared = 0
    };

    if (qemu_savevm_state_blocked(NULL)) {
        return -EINVAL;
    }

    qemu_mutex_unlock_iothread();
    qemu_savevm_state_begin(f, &params);
    qemu_mutex_lock_iothread();

    while (qemu_file_get_error(f) == 0) {
        if (qemu_savevm_state_iterate(f) > 0) {
            break;
        }
    }

    ret = qemu_file_get_error(f);
    if (ret == 0) {
        qemu_savevm_state_complete(f);
        ret = qemu_file_get_error(f);
    }
    if (ret != 0) {
        qemu_savevm_state_cancel();
    }
    return ret;
}

static int qemu_save_device_state(QEMUFile *f)
{
    SaveStateEntry *se;

    qemu_put_be32(f, QEMU_VM_FILE_MAGIC);
    qemu_put_be32(f, QEMU_VM_FILE_VERSION);

    cpu_synchronize_all_states();

    QTAILQ_FOREACH(se, &savevm_handlers, entry) {
        int len;

        if (se->is_ram) {
            continue;
        }
        if ((!se->ops || !se->ops->save_state) && !se->vmsd) {
            continue;
        }

        /* Section type */
        qemu_put_byte(f, QEMU_VM_SECTION_FULL);
        qemu_put_be32(f, se->section_id);

        /* ID string */
        len = strlen(se->idstr);
        qemu_put_byte(f, len);
        qemu_put_buffer(f, (uint8_t *)se->idstr, len);

        qemu_put_be32(f, se->instance_id);
        qemu_put_be32(f, se->version_id);

        vmstate_save(f, se);
    }

    qemu_put_byte(f, QEMU_VM_EOF);

    return qemu_file_get_error(f);
}

static SaveStateEntry *find_se(const char *idstr, int instance_id)
{
    SaveStateEntry *se;

    QTAILQ_FOREACH(se, &savevm_handlers, entry) {
        if (!strcmp(se->idstr, idstr) &&
            (instance_id == se->instance_id ||
             instance_id == se->alias_id))
            return se;
        /* Migrating from an older version? */
        if (strstr(se->idstr, idstr) && se->compat) {
            if (!strcmp(se->compat->idstr, idstr) &&
                (instance_id == se->compat->instance_id ||
                 instance_id == se->alias_id))
                return se;
        }
    }
    return NULL;
}

static const VMStateDescription *vmstate_get_subsection(const VMStateSubsection *sub, char *idstr)
{
    while(sub && sub->needed) {
        if (strcmp(idstr, sub->vmsd->name) == 0) {
            return sub->vmsd;
        }
        sub++;
    }
    return NULL;
}

static int vmstate_subsection_load(QEMUFile *f, const VMStateDescription *vmsd,
                                   void *opaque)
{
    while (qemu_peek_byte(f, 0) == QEMU_VM_SUBSECTION) {
        char idstr[256];
        int ret;
        uint8_t version_id, len, size;
        const VMStateDescription *sub_vmsd;

        len = qemu_peek_byte(f, 1);
        if (len < strlen(vmsd->name) + 1) {
            /* subsection name has be be "section_name/a" */
            return 0;
        }
        size = qemu_peek_buffer(f, (uint8_t *)idstr, len, 2);
        if (size != len) {
            return 0;
        }
        idstr[size] = 0;

        if (strncmp(vmsd->name, idstr, strlen(vmsd->name)) != 0) {
            /* it don't have a valid subsection name */
            return 0;
        }
        sub_vmsd = vmstate_get_subsection(vmsd->subsections, idstr);
        if (sub_vmsd == NULL) {
            return -ENOENT;
        }
        qemu_file_skip(f, 1); /* subsection */
        qemu_file_skip(f, 1); /* len */
        qemu_file_skip(f, len); /* idstr */
        version_id = qemu_get_be32(f);

        ret = vmstate_load_state(f, sub_vmsd, opaque, version_id);
        if (ret) {
            return ret;
        }
    }
    return 0;
}

static void vmstate_subsection_save(QEMUFile *f, const VMStateDescription *vmsd,
                                    void *opaque)
{
    const VMStateSubsection *sub = vmsd->subsections;

    while (sub && sub->needed) {
        if (sub->needed(opaque)) {
            const VMStateDescription *vmsd = sub->vmsd;
            uint8_t len;

            qemu_put_byte(f, QEMU_VM_SUBSECTION);
            len = strlen(vmsd->name);
            qemu_put_byte(f, len);
            qemu_put_buffer(f, (uint8_t *)vmsd->name, len);
            qemu_put_be32(f, vmsd->version_id);
            vmstate_save_state(f, vmsd, opaque);
        }
        sub++;
    }
}

typedef struct LoadStateEntry {
    QLIST_ENTRY(LoadStateEntry) entry;
    SaveStateEntry *se;
    int section_id;
    int version_id;
} LoadStateEntry;

int qemu_loadvm_state(QEMUFile *f)
{
    QLIST_HEAD(, LoadStateEntry) loadvm_handlers =
        QLIST_HEAD_INITIALIZER(loadvm_handlers);
    LoadStateEntry *le, *new_le;
    uint8_t section_type;
    unsigned int v;
    int ret;

    if (qemu_savevm_state_blocked(NULL)) {
        return -EINVAL;
    }

    v = qemu_get_be32(f);
    if (v != QEMU_VM_FILE_MAGIC)
        return -EINVAL;

    v = qemu_get_be32(f);
    if (v == QEMU_VM_FILE_VERSION_COMPAT) {
        fprintf(stderr, "SaveVM v2 format is obsolete and don't work anymore\n");
        return -ENOTSUP;
    }
    if (v != QEMU_VM_FILE_VERSION)
        return -ENOTSUP;

    while ((section_type = qemu_get_byte(f)) != QEMU_VM_EOF) {
        uint32_t instance_id, version_id, section_id;
        SaveStateEntry *se;
        char idstr[257];
        int len;

        switch (section_type) {
        case QEMU_VM_SECTION_START:
        case QEMU_VM_SECTION_FULL:
            /* Read section start */
            section_id = qemu_get_be32(f);
            len = qemu_get_byte(f);
            qemu_get_buffer(f, (uint8_t *)idstr, len);
            idstr[len] = 0;
            instance_id = qemu_get_be32(f);
            version_id = qemu_get_be32(f);

            /* Find savevm section */
            se = find_se(idstr, instance_id);
            if (se == NULL) {
                fprintf(stderr, "Unknown savevm section or instance '%s' %d\n", idstr, instance_id);
                ret = -EINVAL;
                goto out;
            }

            /* Validate version */
            if (version_id > se->version_id) {
                fprintf(stderr, "savevm: unsupported version %d for '%s' v%d\n",
                        version_id, idstr, se->version_id);
                ret = -EINVAL;
                goto out;
            }

            /* Add entry */
            le = g_malloc0(sizeof(*le));

            le->se = se;
            le->section_id = section_id;
            le->version_id = version_id;
            QLIST_INSERT_HEAD(&loadvm_handlers, le, entry);

            ret = vmstate_load(f, le->se, le->version_id);
            if (ret < 0) {
                fprintf(stderr, "qemu: warning: error while loading state for instance 0x%x of device '%s'\n",
                        instance_id, idstr);
                goto out;
            }
            break;
        case QEMU_VM_SECTION_PART:
        case QEMU_VM_SECTION_END:
            section_id = qemu_get_be32(f);

            QLIST_FOREACH(le, &loadvm_handlers, entry) {
                if (le->section_id == section_id) {
                    break;
                }
            }
            if (le == NULL) {
                fprintf(stderr, "Unknown savevm section %d\n", section_id);
                ret = -EINVAL;
                goto out;
            }

            ret = vmstate_load(f, le->se, le->version_id);
            if (ret < 0) {
                fprintf(stderr, "qemu: warning: error while loading state section id %d\n",
                        section_id);
                goto out;
            }
            break;
        default:
            fprintf(stderr, "Unknown savevm section type %d\n", section_type);
            ret = -EINVAL;
            goto out;
        }
    }

    cpu_synchronize_all_post_init();

    ret = 0;

out:
    QLIST_FOREACH_SAFE(le, &loadvm_handlers, entry, new_le) {
        QLIST_REMOVE(le, entry);
        g_free(le);
    }

    if (ret == 0) {
        ret = qemu_file_get_error(f);
    }

    return ret;
}

static int bdrv_snapshot_find(BlockDriverState *bs, QEMUSnapshotInfo *sn_info,
                              const char *name)
{
    QEMUSnapshotInfo *sn_tab, *sn;
    int nb_sns, i, ret;

    ret = -ENOENT;
    nb_sns = bdrv_snapshot_list(bs, &sn_tab);
    if (nb_sns < 0)
        return ret;
    for(i = 0; i < nb_sns; i++) {
        sn = &sn_tab[i];
        if (!strcmp(sn->id_str, name) || !strcmp(sn->name, name)) {
            *sn_info = *sn;
            ret = 0;
            break;
        }
    }
    g_free(sn_tab);
    return ret;
}

/*
 * Deletes snapshots of a given name in all opened images.
 */
static int del_existing_snapshots(Monitor *mon, const char *name)
{
    BlockDriverState *bs;
    QEMUSnapshotInfo sn1, *snapshot = &sn1;
    int ret;

    bs = NULL;
    while ((bs = bdrv_next(bs))) {
        if (bdrv_can_snapshot(bs) &&
            bdrv_snapshot_find(bs, snapshot, name) >= 0)
        {
            ret = bdrv_snapshot_delete(bs, name);
            if (ret < 0) {
                monitor_printf(mon,
                               "Error while deleting snapshot on '%s'\n",
                               bdrv_get_device_name(bs));
                return -1;
            }
        }
    }

    return 0;
}

void do_savevm(Monitor *mon, const QDict *qdict)
{
    BlockDriverState *bs, *bs1;
    QEMUSnapshotInfo sn1, *sn = &sn1, old_sn1, *old_sn = &old_sn1;
    int ret;
    QEMUFile *f;
    int saved_vm_running;
    uint64_t vm_state_size;
    qemu_timeval tv;
    struct tm tm;
    const char *name = qdict_get_try_str(qdict, "name");

    /* Verify if there is a device that doesn't support snapshots and is writable */
    bs = NULL;
    while ((bs = bdrv_next(bs))) {

        if (!bdrv_is_inserted(bs) || bdrv_is_read_only(bs)) {
            continue;
        }

        if (!bdrv_can_snapshot(bs)) {
            monitor_printf(mon, "Device '%s' is writable but does not support snapshots.\n",
                               bdrv_get_device_name(bs));
            return;
        }
    }

    bs = bdrv_snapshots();
    if (!bs) {
        monitor_printf(mon, "No block device can accept snapshots\n");
        return;
    }

    saved_vm_running = runstate_is_running();
    vm_stop(RUN_STATE_SAVE_VM);

    memset(sn, 0, sizeof(*sn));

    /* fill auxiliary fields */
    qemu_gettimeofday(&tv);
    sn->date_sec = tv.tv_sec;
    sn->date_nsec = tv.tv_usec * 1000;
    sn->vm_clock_nsec = qemu_get_clock_ns(vm_clock);

    if (name) {
        ret = bdrv_snapshot_find(bs, old_sn, name);
        if (ret >= 0) {
            pstrcpy(sn->name, sizeof(sn->name), old_sn->name);
            pstrcpy(sn->id_str, sizeof(sn->id_str), old_sn->id_str);
        } else {
            pstrcpy(sn->name, sizeof(sn->name), name);
        }
    } else {
        /* cast below needed for OpenBSD where tv_sec is still 'long' */
        localtime_r((const time_t *)&tv.tv_sec, &tm);
        strftime(sn->name, sizeof(sn->name), "vm-%Y%m%d%H%M%S", &tm);
    }

    /* Delete old snapshots of the same name */
    if (name && del_existing_snapshots(mon, name) < 0) {
        goto the_end;
    }

    /* save the VM state */
    f = qemu_fopen_bdrv(bs, 1);
    if (!f) {
        monitor_printf(mon, "Could not open VM state file\n");
        goto the_end;
    }
    ret = qemu_savevm_state(f);
    vm_state_size = qemu_ftell(f);
    qemu_fclose(f);
    if (ret < 0) {
        monitor_printf(mon, "Error %d while writing VM\n", ret);
        goto the_end;
    }

    /* create the snapshots */

    bs1 = NULL;
    while ((bs1 = bdrv_next(bs1))) {
        if (bdrv_can_snapshot(bs1)) {
            /* Write VM state size only to the image that contains the state */
            sn->vm_state_size = (bs == bs1 ? vm_state_size : 0);
            ret = bdrv_snapshot_create(bs1, sn);
            if (ret < 0) {
                monitor_printf(mon, "Error while creating snapshot on '%s'\n",
                               bdrv_get_device_name(bs1));
            }
        }
    }

 the_end:
    if (saved_vm_running)
        vm_start();
}

void qmp_xen_save_devices_state(const char *filename, Error **errp)
{
    QEMUFile *f;
    int saved_vm_running;
    int ret;

    saved_vm_running = runstate_is_running();
    vm_stop(RUN_STATE_SAVE_VM);

    f = qemu_fopen(filename, "wb");
    if (!f) {
        error_set(errp, QERR_OPEN_FILE_FAILED, filename);
        goto the_end;
    }
    ret = qemu_save_device_state(f);
    qemu_fclose(f);
    if (ret < 0) {
        error_set(errp, QERR_IO_ERROR);
    }

 the_end:
    if (saved_vm_running)
        vm_start();
}

int load_vmstate(const char *name)
{
    BlockDriverState *bs, *bs_vm_state;
    QEMUSnapshotInfo sn;
    QEMUFile *f;
    int ret;

    bs_vm_state = bdrv_snapshots();
    if (!bs_vm_state) {
        error_report("No block device supports snapshots");
        return -ENOTSUP;
    }

    /* Don't even try to load empty VM states */
    ret = bdrv_snapshot_find(bs_vm_state, &sn, name);
    if (ret < 0) {
        return ret;
    } else if (sn.vm_state_size == 0) {
        error_report("This is a disk-only snapshot. Revert to it offline "
            "using qemu-img.");
        return -EINVAL;
    }

    /* Verify if there is any device that doesn't support snapshots and is
    writable and check if the requested snapshot is available too. */
    bs = NULL;
    while ((bs = bdrv_next(bs))) {

        if (!bdrv_is_inserted(bs) || bdrv_is_read_only(bs)) {
            continue;
        }

        if (!bdrv_can_snapshot(bs)) {
            error_report("Device '%s' is writable but does not support snapshots.",
                               bdrv_get_device_name(bs));
            return -ENOTSUP;
        }

        ret = bdrv_snapshot_find(bs, &sn, name);
        if (ret < 0) {
            error_report("Device '%s' does not have the requested snapshot '%s'",
                           bdrv_get_device_name(bs), name);
            return ret;
        }
    }

    /* Flush all IO requests so they don't interfere with the new state.  */
    bdrv_drain_all();

    bs = NULL;
    while ((bs = bdrv_next(bs))) {
        if (bdrv_can_snapshot(bs)) {
            ret = bdrv_snapshot_goto(bs, name);
            if (ret < 0) {
                error_report("Error %d while activating snapshot '%s' on '%s'",
                             ret, name, bdrv_get_device_name(bs));
                return ret;
            }
        }
    }

    /* restore the VM state */
    f = qemu_fopen_bdrv(bs_vm_state, 0);
    if (!f) {
        error_report("Could not open VM state file");
        return -EINVAL;
    }

    qemu_system_reset(VMRESET_SILENT);
    ret = qemu_loadvm_state(f);

    qemu_fclose(f);
    if (ret < 0) {
        error_report("Error %d while loading VM state", ret);
        return ret;
    }

    return 0;
}

void do_delvm(Monitor *mon, const QDict *qdict)
{
    BlockDriverState *bs, *bs1;
    int ret;
    const char *name = qdict_get_str(qdict, "name");

    bs = bdrv_snapshots();
    if (!bs) {
        monitor_printf(mon, "No block device supports snapshots\n");
        return;
    }

    bs1 = NULL;
    while ((bs1 = bdrv_next(bs1))) {
        if (bdrv_can_snapshot(bs1)) {
            ret = bdrv_snapshot_delete(bs1, name);
            if (ret < 0) {
                if (ret == -ENOTSUP)
                    monitor_printf(mon,
                                   "Snapshots not supported on device '%s'\n",
                                   bdrv_get_device_name(bs1));
                else
                    monitor_printf(mon, "Error %d while deleting snapshot on "
                                   "'%s'\n", ret, bdrv_get_device_name(bs1));
            }
        }
    }
}

void do_info_snapshots(Monitor *mon, const QDict *qdict)
{
    BlockDriverState *bs, *bs1;
    QEMUSnapshotInfo *sn_tab, *sn, s, *sn_info = &s;
    int nb_sns, i, ret, available;
    int total;
    int *available_snapshots;
    char buf[256];

    bs = bdrv_snapshots();
    if (!bs) {
        monitor_printf(mon, "No available block device supports snapshots\n");
        return;
    }

    nb_sns = bdrv_snapshot_list(bs, &sn_tab);
    if (nb_sns < 0) {
        monitor_printf(mon, "bdrv_snapshot_list: error %d\n", nb_sns);
        return;
    }

    if (nb_sns == 0) {
        monitor_printf(mon, "There is no snapshot available.\n");
        return;
    }

    available_snapshots = g_malloc0(sizeof(int) * nb_sns);
    total = 0;
    for (i = 0; i < nb_sns; i++) {
        sn = &sn_tab[i];
        available = 1;
        bs1 = NULL;

        while ((bs1 = bdrv_next(bs1))) {
            if (bdrv_can_snapshot(bs1) && bs1 != bs) {
                ret = bdrv_snapshot_find(bs1, sn_info, sn->id_str);
                if (ret < 0) {
                    available = 0;
                    break;
                }
            }
        }

        if (available) {
            available_snapshots[total] = i;
            total++;
        }
    }

    if (total > 0) {
        monitor_printf(mon, "%s\n", bdrv_snapshot_dump(buf, sizeof(buf), NULL));
        for (i = 0; i < total; i++) {
            sn = &sn_tab[available_snapshots[i]];
            monitor_printf(mon, "%s\n", bdrv_snapshot_dump(buf, sizeof(buf), sn));
        }
    } else {
        monitor_printf(mon, "There is no suitable snapshot available\n");
    }

    g_free(sn_tab);
    g_free(available_snapshots);

}

void vmstate_register_ram(MemoryRegion *mr, DeviceState *dev)
{
    qemu_ram_set_idstr(memory_region_get_ram_addr(mr) & TARGET_PAGE_MASK,
                       memory_region_name(mr), dev);
}

void vmstate_unregister_ram(MemoryRegion *mr, DeviceState *dev)
{
    /* Nothing do to while the implementation is in RAMBlock */
}

void vmstate_register_ram_global(MemoryRegion *mr)
{
    vmstate_register_ram(mr, NULL);
}<|MERGE_RESOLUTION|>--- conflicted
+++ resolved
@@ -550,26 +550,9 @@
         return;
     }
 
-<<<<<<< HEAD
     if (f->ops->writev_buffer) {
         if (f->iovcnt > 0) {
-            ret = f->ops->writev_buffer(f->opaque, f->iov, f->iovcnt);
-=======
-    if (f->is_write && f->iovcnt > 0) {
-        if (f->ops->writev_buffer) {
             ret = f->ops->writev_buffer(f->opaque, f->iov, f->iovcnt, f->pos);
-            if (ret >= 0) {
-                f->pos += ret;
-            }
-        } else {
-            for (i = 0; i < f->iovcnt && ret >= 0; i++) {
-                ret = f->ops->put_buffer(f->opaque, f->iov[i].iov_base, f->pos,
-                                         f->iov[i].iov_len);
-                if (ret >= 0) {
-                    f->pos += ret;
-                }
-            }
->>>>>>> dc7588c1
         }
     } else {
         if (f->buf_index > 0) {
