ARG BASE_IMAGE="ubuntu:20.04"
<<<<<<< HEAD
ARG TARGET_LIST="x86_64-softmmu,i386-softmmu,arm-softmmu,ppc-softmmu,mips-softmmu,mipsel-softmmu"
=======
ARG TARGET_LIST="x86_64-softmmu,i386-softmmu,arm-softmmu,ppc-softmmu,mips-softmmu,mipsel-softmmu,aarch64-softmmu"
>>>>>>> 457efe2b

### BASE IMAGE
FROM $BASE_IMAGE as base
ARG BASE_IMAGE

# Copy dependencies lists into container. Note this
#  will rarely change so caching should still work well
COPY ./panda/dependencies/${BASE_IMAGE}*.txt /tmp/

# Base image just needs runtime dependencies
RUN [ -e /tmp/${BASE_IMAGE}_base.txt ] && \
    apt-get -qq update && \
    DEBIAN_FRONTEND=noninteractive apt-get -qq install -y --no-install-recommends $(cat /tmp/${BASE_IMAGE}_base.txt | grep -o '^[^#]*') && \
    apt-get clean && \
    rm -rf /var/lib/apt/lists/*


### BUILD IMAGE - STAGE 2
FROM base AS builder
ARG BASE_IMAGE
ARG TARGET_LIST

RUN [ -e /tmp/${BASE_IMAGE}_build.txt ] && \
    apt-get -qq update && \
    DEBIAN_FRONTEND=noninteractive apt-get install -y --no-install-recommends $(cat /tmp/${BASE_IMAGE}_build.txt | grep -o '^[^#]*') && \
    apt-get clean && \
    rm -rf /var/lib/apt/lists/* && \
    python3 -m pip install --upgrade --no-cache-dir pip && \
    python3 -m pip install --upgrade --no-cache-dir setuptools wheel && \
<<<<<<< HEAD
    python3 -m pip install --upgrade --no-cache-dir pycparser protobuf cffi colorama && \
    curl https://sh.rustup.rs -sSf | sh -s -- -y
=======
    python3 -m pip install --upgrade --no-cache-dir pycparser "protobuf" "cffi>1.14.3" colorama
>>>>>>> 457efe2b

# Build and install panda
# Copy repo root directory to /panda, note we explicitly copy in .git directory
# Note .dockerignore file keeps us from copying things we don't need
COPY . /panda/
COPY .git /panda/

# Note we diable NUMA for docker builds because it causes make check to fail in docker
RUN git -C /panda submodule update --init dtc && \
    git -C /panda rev-parse HEAD > /usr/local/panda_commit_hash && \
    mkdir  /panda/build && cd /panda/build && \
    /panda/configure \
        --target-list="${TARGET_LIST}" \
        --prefix=/usr/local \
        --disable-numa \
        --enable-llvm && \
    make -C /panda/build -j "$(nproc)"

#### Develop setup: panda built + pypanda installed (in develop mode) + panda-rs installed - Stage 3
FROM builder as developer
ENV PANDA_PATH="/panda/build"
ENV PATH="/root/.cargo/bin:${PATH}"

RUN cd /panda/panda/python/core && \
    python3 setup.py develop &&  \
    ldconfig && \
    update-alternatives --install /usr/bin/python python /usr/bin/python3 10

# TODO: merge with above command?
RUN git -C /panda submodule update --init panda/rs-plugins && \
    /panda/panda/rs-plugins/install_plugins.sh
WORKDIR /panda/

#### Install PANDA + pypanda from builder - Stage 4
FROM builder as installer
RUN  make -C /panda/build install
# Install pypanda
RUN cd /panda/panda/python/core && \
    python3 setup.py install

### Copy files for panda+pypanda from installer  - Stage 5
FROM base as panda

COPY --from=installer /usr/local /usr/local

# Workaround issue #901 - ensure LD_LIBRARY_PATH contains the panda plugins directories
#ARG TARGET_LIST="x86_64-softmmu,i386-softmmu,arm-softmmu,ppc-softmmu,mips-softmmu,mipsel-softmmu"
ENV LD_LIBRARY_PATH /usr/local/lib/python3.8/dist-packages/pandare/data/x86_64-softmmu/panda/plugins/:/usr/local/lib/python3.8/dist-packages/pandare/data/i386-softmmu/panda/plugins/:/usr/local/lib/python3.8/dist-packages/pandare/data/arm-softmmu/panda/plugins/:/usr/local/lib/python3.8/dist-packages/pandare/data/ppc-softmmu/panda/plugins/:/usr/local/lib/python3.8/dist-packages/pandare/data/mips-softmmu/panda/plugins/:/usr/local/lib/python3.8/dist-packages/pandare/data/mipsel-softmmu/panda/plugins/


# Ensure runtime dependencies are installed for our libpanda objects and panda plugins
RUN ldconfig && \
    update-alternatives --install /usr/bin/python python /usr/bin/python3 10 && \
    if (ldd /usr/local/lib/python*/dist-packages/pandare/data/*-softmmu/libpanda-*.so | grep 'not found'); then exit 1; fi && \
    if (ldd /usr/local/lib/python*/dist-packages/pandare/data/*-softmmu/panda/plugins/*.so | grep 'not found'); then exit 1; fi
<|MERGE_RESOLUTION|>--- conflicted
+++ resolved
@@ -1,9 +1,5 @@
 ARG BASE_IMAGE="ubuntu:20.04"
-<<<<<<< HEAD
-ARG TARGET_LIST="x86_64-softmmu,i386-softmmu,arm-softmmu,ppc-softmmu,mips-softmmu,mipsel-softmmu"
-=======
 ARG TARGET_LIST="x86_64-softmmu,i386-softmmu,arm-softmmu,ppc-softmmu,mips-softmmu,mipsel-softmmu,aarch64-softmmu"
->>>>>>> 457efe2b
 
 ### BASE IMAGE
 FROM $BASE_IMAGE as base
@@ -33,12 +29,8 @@
     rm -rf /var/lib/apt/lists/* && \
     python3 -m pip install --upgrade --no-cache-dir pip && \
     python3 -m pip install --upgrade --no-cache-dir setuptools wheel && \
-<<<<<<< HEAD
-    python3 -m pip install --upgrade --no-cache-dir pycparser protobuf cffi colorama && \
+    python3 -m pip install --upgrade --no-cache-dir pycparser "protobuf" "cffi>1.14.3" colorama && \
     curl https://sh.rustup.rs -sSf | sh -s -- -y
-=======
-    python3 -m pip install --upgrade --no-cache-dir pycparser "protobuf" "cffi>1.14.3" colorama
->>>>>>> 457efe2b
 
 # Build and install panda
 # Copy repo root directory to /panda, note we explicitly copy in .git directory
