--- conflicted
+++ resolved
@@ -537,12 +537,8 @@
 
 static bool local_is_mapped_file_metadata(FsContext *fs_ctx, const char *name)
 {
-<<<<<<< HEAD
-    return !strcmp(name, VIRTFS_META_DIR);
-=======
     return
         !strcmp(name, VIRTFS_META_DIR) || !strcmp(name, VIRTFS_META_ROOT_FILE);
->>>>>>> ba87166e
 }
 
 static struct dirent *local_readdir(FsContext *ctx, V9fsFidOpenState *fs)
@@ -559,11 +555,7 @@
         entry->d_type = DT_UNKNOWN;
     } else if (ctx->export_flags & V9FS_SM_MAPPED_FILE) {
         if (local_is_mapped_file_metadata(ctx, entry->d_name)) {
-<<<<<<< HEAD
-            /* skip the meta data directory */
-=======
             /* skip the meta data */
->>>>>>> ba87166e
             goto again;
         }
         entry->d_type = DT_UNKNOWN;
