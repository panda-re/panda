/*
 *  emulator main execution loop
 *
 *  Copyright (c) 2003-2005 Fabrice Bellard
 *
 * This library is free software; you can redistribute it and/or
 * modify it under the terms of the GNU Lesser General Public
 * License as published by the Free Software Foundation; either
 * version 2 of the License, or (at your option) any later version.
 *
 * This library is distributed in the hope that it will be useful,
 * but WITHOUT ANY WARRANTY; without even the implied warranty of
 * MERCHANTABILITY or FITNESS FOR A PARTICULAR PURPOSE.  See the GNU
 * Lesser General Public License for more details.
 *
 * You should have received a copy of the GNU Lesser General Public
 * License along with this library; if not, see <http://www.gnu.org/licenses/>.
 */

/*
 * The file was modified for S2E Selective Symbolic Execution Framework
 *
 * Copyright (c) 2010, Dependable Systems Laboratory, EPFL
 *
 * Currently maintained by:
 *    Volodymyr Kuznetsov <vova.kuznetsov@epfl.ch>
 *    Vitaly Chipounov <vitaly.chipounov@epfl.ch>
 *
 * All contributors are listed in S2E-AUTHORS file.
 *
 */

#include "qemu/osdep.h"
#include "cpu.h"
#include "trace.h"
#include "disas/disas.h"
#include "exec/exec-all.h"
#include "tcg.h"
#include "qemu/atomic.h"
#include "sysemu/qtest.h"
#include "qemu/timer.h"
#include "exec/address-spaces.h"
#include "qemu/rcu.h"
#include "exec/tb-hash.h"
#include "exec/log.h"
#if defined(TARGET_I386) && !defined(CONFIG_USER_ONLY)
#include "hw/i386/apic.h"
#endif
#include "sysemu/replay.h"
#include "panda/rr/rr_log.h"

#include "panda/callback_support.h"
#include "panda/common.h"

#ifdef CONFIG_LLVM
#include "panda/tcg-llvm.h"
const int has_llvm_engine = 1;
#endif

int generate_llvm = 0;
int execute_llvm = 0;

/* -icount align implementation. */

typedef struct SyncClocks {
    int64_t diff_clk;
    int64_t last_cpu_icount;
    int64_t realtime_clock;
} SyncClocks;

#if !defined(CONFIG_USER_ONLY)
/* Allow the guest to have a max 3ms advance.
 * The difference between the 2 clocks could therefore
 * oscillate around 0.
 */
#define VM_CLOCK_ADVANCE 3000000
#define THRESHOLD_REDUCE 1.5
#define MAX_DELAY_PRINT_RATE 2000000000LL
#define MAX_NB_PRINTS 100

// Needed to prevent before_block_exec_invalidate_opt from 
// running more than once
bool panda_bb_invalidate_done = false;

static void align_clocks(SyncClocks *sc, const CPUState *cpu)
{
    int64_t cpu_icount;

    if (!icount_align_option) {
        return;
    }

    cpu_icount = cpu->icount_extra + cpu->icount_decr.u16.low;
    sc->diff_clk += cpu_icount_to_ns(sc->last_cpu_icount - cpu_icount);
    sc->last_cpu_icount = cpu_icount;

    if (sc->diff_clk > VM_CLOCK_ADVANCE) {
#ifndef _WIN32
        struct timespec sleep_delay, rem_delay;
        sleep_delay.tv_sec = sc->diff_clk / 1000000000LL;
        sleep_delay.tv_nsec = sc->diff_clk % 1000000000LL;
        if (nanosleep(&sleep_delay, &rem_delay) < 0) {
            sc->diff_clk = rem_delay.tv_sec * 1000000000LL + rem_delay.tv_nsec;
        } else {
            sc->diff_clk = 0;
        }
#else
        Sleep(sc->diff_clk / SCALE_MS);
        sc->diff_clk = 0;
#endif
    }
}

static void print_delay(const SyncClocks *sc)
{
    static float threshold_delay;
    static int64_t last_realtime_clock;
    static int nb_prints;

    if (icount_align_option &&
        sc->realtime_clock - last_realtime_clock >= MAX_DELAY_PRINT_RATE &&
        nb_prints < MAX_NB_PRINTS) {
        if ((-sc->diff_clk / (float)1000000000LL > threshold_delay) ||
            (-sc->diff_clk / (float)1000000000LL <
             (threshold_delay - THRESHOLD_REDUCE))) {
            threshold_delay = (-sc->diff_clk / 1000000000LL) + 1;
            printf("Warning: The guest is now late by %.1f to %.1f seconds\n",
                   threshold_delay - 1,
                   threshold_delay);
            nb_prints++;
            last_realtime_clock = sc->realtime_clock;
        }
    }
}

static void init_delay_params(SyncClocks *sc,
                              const CPUState *cpu)
{
    if (!icount_align_option) {
        return;
    }
    sc->realtime_clock = qemu_clock_get_ns(QEMU_CLOCK_VIRTUAL_RT);
    sc->diff_clk = qemu_clock_get_ns(QEMU_CLOCK_VIRTUAL) - sc->realtime_clock;
    sc->last_cpu_icount = cpu->icount_extra + cpu->icount_decr.u16.low;
    if (sc->diff_clk < max_delay) {
        max_delay = sc->diff_clk;
    }
    if (sc->diff_clk > max_advance) {
        max_advance = sc->diff_clk;
    }

    /* Print every 2s max if the guest is late. We limit the number
       of printed messages to NB_PRINT_MAX(currently 100) */
    print_delay(sc);
}
#else
static void align_clocks(SyncClocks *sc, const CPUState *cpu)
{
}

static void init_delay_params(SyncClocks *sc, const CPUState *cpu)
{
}
#endif /* CONFIG USER ONLY */

/* Execute a TB, and fix up the CPU state afterwards if necessary */
static inline tcg_target_ulong cpu_tb_exec(CPUState *cpu, TranslationBlock *itb)
{
    CPUArchState *env = cpu->env_ptr;
    uintptr_t ret;
    TranslationBlock *last_tb;
    int tb_exit;
    uint8_t *tb_ptr = itb->tc_ptr;

    qemu_log_mask_and_addr(CPU_LOG_EXEC, itb->pc,
                           "Trace %p [" TARGET_FMT_lx "] %s\n",
                           itb->tc_ptr, itb->pc, lookup_symbol(itb->pc));

#if defined(DEBUG_DISAS)
    if (qemu_loglevel_mask(CPU_LOG_TB_CPU)) {
#if defined(TARGET_I386)
        log_cpu_state(cpu, CPU_DUMP_CCOP);
#elif defined(TARGET_M68K)
        /* ??? Should not modify env state for dumping.  */
        cpu_m68k_flush_flags(env, env->cc_op);
        env->cc_op = CC_OP_FLAGS;
        env->sr = (env->sr & 0xffe0) | env->cc_dest | (env->cc_x << 4);
        log_cpu_state(cpu, 0);
#else
        log_cpu_state(cpu, 0);
#endif
    }
#endif /* DEBUG_DISAS */

    cpu->can_do_io = !use_icount;

#if defined(CONFIG_LLVM)
    if (execute_llvm){
        assert(itb->llvm_tc_ptr);
        //next_tb = tcg_llvm_qemu_tb_exec(env, tb);
        ret = tcg_llvm_qemu_tb_exec(env, itb);
    } else {
        assert(tb_ptr);
        ret = tcg_qemu_tb_exec(env, tb_ptr);
    }
#else
    ret = tcg_qemu_tb_exec(env, tb_ptr);
#endif // CONFIG_LLVM

    // NB: This is where we did this in panda1
    panda_bb_invalidate_done = false;
    panda_callbacks_before_block_exec(cpu, itb);

    cpu->can_do_io = 1;
    last_tb = (TranslationBlock *)(ret & ~TB_EXIT_MASK);

    panda_callbacks_after_block_exec(cpu, itb);

    tb_exit = ret & TB_EXIT_MASK;
    trace_exec_tb_exit(last_tb, tb_exit);

    if (tb_exit > TB_EXIT_IDX1) {
        /* We didn't start executing this TB (eg because the instruction
         * counter hit zero); we must restore the guest PC to the address
         * of the start of the TB.
         */
        CPUClass *cc = CPU_GET_CLASS(cpu);
        qemu_log_mask_and_addr(CPU_LOG_EXEC, last_tb->pc,
                               "Stopped execution of TB chain before %p ["
                               TARGET_FMT_lx "] %s\n",
                               last_tb->tc_ptr, last_tb->pc,
                               lookup_symbol(last_tb->pc));
        if (cc->synchronize_from_tb) {
            cc->synchronize_from_tb(cpu, last_tb);
        } else {
            assert(cc->set_pc);
            cc->set_pc(cpu, last_tb->pc);
        }
    }
    if (tb_exit == TB_EXIT_REQUESTED) {
        /* We were asked to stop executing TBs (probably a pending
         * interrupt. We've now stopped, so clear the flag.
         */
        cpu->tcg_exit_req = 0;
    }
    return ret;
}

#ifndef CONFIG_USER_ONLY
/* Execute the code without caching the generated code. An interpreter
   could be used if available. */
static void cpu_exec_nocache(CPUState *cpu, int max_cycles,
                             TranslationBlock *orig_tb, bool ignore_icount)
{
    TranslationBlock *tb;
    bool old_tb_flushed;

    /* Should never happen.
       We only end up here when an existing TB is too long.  */
    if (max_cycles > CF_COUNT_MASK)
        max_cycles = CF_COUNT_MASK;

    old_tb_flushed = cpu->tb_flushed;
    cpu->tb_flushed = false;
    tb = tb_gen_code(cpu, orig_tb->pc, orig_tb->cs_base, orig_tb->flags,
                     max_cycles | CF_NOCACHE
                         | (ignore_icount ? CF_IGNORE_ICOUNT : 0));
    tb->orig_tb = cpu->tb_flushed ? NULL : orig_tb;
    cpu->tb_flushed |= old_tb_flushed;
    /* execute the generated code */
    trace_exec_tb_nocache(tb, tb->pc);
    cpu_tb_exec(cpu, tb);
    tb_phys_invalidate(tb, -1);
    tb_free(tb);
}
#endif

struct tb_desc {
    target_ulong pc;
    target_ulong cs_base;
    CPUArchState *env;
    tb_page_addr_t phys_page1;
    uint32_t flags;
};

static bool tb_cmp(const void *p, const void *d)
{
    const TranslationBlock *tb = p;
    const struct tb_desc *desc = d;

    if (tb->pc == desc->pc &&
        tb->page_addr[0] == desc->phys_page1 &&
        tb->cs_base == desc->cs_base &&
        tb->flags == desc->flags &&
        !atomic_read(&tb->invalid)) {
        /* check next page if needed */
        if (tb->page_addr[1] == -1) {
            return true;
        } else {
            tb_page_addr_t phys_page2;
            target_ulong virt_page2;

            virt_page2 = (desc->pc & TARGET_PAGE_MASK) + TARGET_PAGE_SIZE;
            phys_page2 = get_page_addr_code(desc->env, virt_page2);
            if (tb->page_addr[1] == phys_page2) {
                return true;
            }
        }
    }
    return false;
}

static TranslationBlock *tb_htable_lookup(CPUState *cpu,
                                          target_ulong pc,
                                          target_ulong cs_base,
                                          uint32_t flags)
{
    tb_page_addr_t phys_pc;
    struct tb_desc desc;
    uint32_t h;

    desc.env = (CPUArchState *)cpu->env_ptr;
    desc.cs_base = cs_base;
    desc.flags = flags;
    desc.pc = pc;
    phys_pc = get_page_addr_code(desc.env, pc);
    desc.phys_page1 = phys_pc & TARGET_PAGE_MASK;
    h = tb_hash_func(phys_pc, pc, flags);
    return qht_lookup(&tcg_ctx.tb_ctx.htable, tb_cmp, &desc, h);
}

<<<<<<< HEAD
static TranslationBlock *tb_find_slow(CPUState *cpu,
                                      target_ulong pc,
                                      target_ulong cs_base,
                                      uint32_t flags)
{
    TranslationBlock *tb;

    tb = tb_find_physical(cpu, pc, cs_base, flags);
    if (tb) {
        goto found;
    }

#ifdef CONFIG_USER_ONLY
    /* mmap_lock is needed by tb_gen_code, and mmap_lock must be
     * taken outside tb_lock.  Since we're momentarily dropping
     * tb_lock, there's a chance that our desired tb has been
     * translated.
     */
    tb_unlock();
    mmap_lock();
    tb_lock();
    tb = tb_find_physical(cpu, pc, cs_base, flags);
    if (tb) {
        mmap_unlock();
        goto found;
    }
#endif

    panda_callbacks_before_block_translate(cpu, pc);

    /* if no translated code available, then translate it now */
    tb = tb_gen_code(cpu, pc, cs_base, flags, 0);

    panda_callbacks_after_block_translate(cpu, tb);

#ifdef CONFIG_USER_ONLY
    mmap_unlock();
#endif

found:
    /* we add the TB in the virtual pc hash table */
    cpu->tb_jmp_cache[tb_jmp_cache_hash_func(pc)] = tb;
    return tb;
}

static inline TranslationBlock *tb_find_fast(CPUState *cpu,
                                             TranslationBlock **last_tb,
                                             int tb_exit)
=======
static inline TranslationBlock *tb_find(CPUState *cpu,
                                        TranslationBlock *last_tb,
                                        int tb_exit)
>>>>>>> 9f16390c
{
    CPUArchState *env = (CPUArchState *)cpu->env_ptr;
    TranslationBlock *tb;
    target_ulong cs_base, pc;
    uint32_t flags;
    bool have_tb_lock = false;

    /* we record a subset of the CPU state. It will
       always be the same before a given translated block
       is executed. */
    cpu_get_tb_cpu_state(env, &pc, &cs_base, &flags);
    tb = atomic_rcu_read(&cpu->tb_jmp_cache[tb_jmp_cache_hash_func(pc)]);
    if (unlikely(!tb || tb->pc != pc || tb->cs_base != cs_base ||
                 tb->flags != flags)) {
        tb = tb_htable_lookup(cpu, pc, cs_base, flags);
        if (!tb) {

            /* mmap_lock is needed by tb_gen_code, and mmap_lock must be
             * taken outside tb_lock. As system emulation is currently
             * single threaded the locks are NOPs.
             */
            mmap_lock();
            tb_lock();
            have_tb_lock = true;

            /* There's a chance that our desired tb has been translated while
             * taking the locks so we check again inside the lock.
             */
            tb = tb_htable_lookup(cpu, pc, cs_base, flags);
            if (!tb) {
                /* if no translated code available, then translate it now */
                tb = tb_gen_code(cpu, pc, cs_base, flags, 0);
            }

            mmap_unlock();
        }

        /* We add the TB in the virtual pc hash table for the fast lookup */
        atomic_set(&cpu->tb_jmp_cache[tb_jmp_cache_hash_func(pc)], tb);
    }
#ifndef CONFIG_USER_ONLY
    /* We don't take care of direct jumps when address mapping changes in
     * system emulation. So it's not safe to make a direct jump to a TB
     * spanning two pages because the mapping for the second page can change.
     */
    if (tb->page_addr[1] != -1) {
        last_tb = NULL;
    }
#endif
    /* See if we can patch the calling TB. */
<<<<<<< HEAD
#ifdef CONFIG_SOFTMMU
    if (rr_mode != RR_REPLAY /* && panda_tb_chaining */) {
#endif
        if (*last_tb && !qemu_loglevel_mask(CPU_LOG_TB_NOCHAIN)) {
            tb_add_jump(*last_tb, tb_exit, tb);
        }
#ifdef CONFIG_SOFTMMU
    }
#endif
    tb_unlock();
=======
    if (last_tb && !qemu_loglevel_mask(CPU_LOG_TB_NOCHAIN)) {
        if (!have_tb_lock) {
            tb_lock();
            have_tb_lock = true;
        }
        /* Check if translation buffer has been flushed */
        if (cpu->tb_flushed) {
            cpu->tb_flushed = false;
        } else if (!tb->invalid) {
            tb_add_jump(last_tb, tb_exit, tb);
        }
    }
    if (have_tb_lock) {
        tb_unlock();
    }
>>>>>>> 9f16390c
    return tb;
}

static inline bool cpu_handle_halt(CPUState *cpu)
{
    if (cpu->halted) {
#if defined(TARGET_I386) && !defined(CONFIG_USER_ONLY)
        if ((cpu->interrupt_request & CPU_INTERRUPT_POLL)
            && replay_interrupt()) {
            X86CPU *x86_cpu = X86_CPU(cpu);
            apic_poll_irq(x86_cpu->apic_state);
            cpu_reset_interrupt(cpu, CPU_INTERRUPT_POLL);
        }
#endif
        if (!cpu_has_work(cpu) && !rr_in_replay()) {
            current_cpu = NULL;
            return true;
        }

        cpu->halted = 0;
    }

    return false;
}

static inline void cpu_handle_debug_exception(CPUState *cpu)
{
    CPUClass *cc = CPU_GET_CLASS(cpu);
    CPUWatchpoint *wp;

    if (!cpu->watchpoint_hit) {
        QTAILQ_FOREACH(wp, &cpu->watchpoints, entry) {
            wp->flags &= ~BP_WATCHPOINT_HIT;
        }
    }

    cc->debug_excp_handler(cpu);
}

static inline bool cpu_handle_exception(CPUState *cpu, int *ret)
{
    if (cpu->exception_index >= 0) {
        if (cpu->exception_index >= EXCP_INTERRUPT) {
            /* exit request from the cpu execution loop */
            *ret = cpu->exception_index;
            if (*ret == EXCP_DEBUG) {
                cpu_handle_debug_exception(cpu);
            }
            cpu->exception_index = -1;
            return true;
        } else {
#if defined(CONFIG_USER_ONLY)
            /* if user mode only, we simulate a fake exception
               which will be handled outside the cpu execution
               loop */
#if defined(TARGET_I386)
            CPUClass *cc = CPU_GET_CLASS(cpu);
            cc->do_interrupt(cpu);
#endif
            *ret = cpu->exception_index;
            cpu->exception_index = -1;
            return true;
#else
            if (replay_exception()) {
                CPUClass *cc = CPU_GET_CLASS(cpu);
                cc->do_interrupt(cpu);
                cpu->exception_index = -1;
            } else if (!replay_has_interrupt()) {
                /* give a chance to iothread in replay mode */
                *ret = EXCP_INTERRUPT;
                return true;
            }
#endif
        }
#ifndef CONFIG_USER_ONLY
    } else if (replay_has_exception()
               && cpu->icount_decr.u16.low + cpu->icount_extra == 0) {
        /* try to cause an exception pending in the log */
        cpu_exec_nocache(cpu, 1, tb_find(cpu, NULL, 0), true);
        *ret = -1;
        return true;
#endif
    }

    return false;
}

static inline void cpu_handle_interrupt(CPUState *cpu,
                                        TranslationBlock **last_tb)
{
    CPUClass *cc = CPU_GET_CLASS(cpu);
    int interrupt_request = cpu->interrupt_request;
#ifdef CONFIG_SOFTMMU
    //mz Record and Replay.
    //mz it is important to do this in the order written, as
    //during record env->interrupt_request can be changed at any
    //time via a signal.  Thus, we want to make sure that we
    //record the same value in the log as the one being used in
    //these decisions.
    rr_skipped_callsite_location = RR_CALLSITE_CPU_HANDLE_INTERRUPT_BEFORE;
    rr_interrupt_request(&interrupt_request);

    if (rr_in_replay()) {
        cpu->interrupt_request = interrupt_request;
    }
#endif
    if (unlikely(interrupt_request)) {
        if (unlikely(cpu->singlestep_enabled & SSTEP_NOIRQ)) {
            /* Mask out external interrupts for this step. */
            interrupt_request &= ~CPU_INTERRUPT_SSTEP_MASK;
        }
        if (interrupt_request & CPU_INTERRUPT_DEBUG) {
            cpu->interrupt_request &= ~CPU_INTERRUPT_DEBUG;
            cpu->exception_index = EXCP_DEBUG;
            cpu_loop_exit(cpu);
        }
        if (replay_mode == REPLAY_MODE_PLAY && !replay_has_interrupt()) {
            /* Do nothing */
        } else if (interrupt_request & CPU_INTERRUPT_HALT) {
            replay_interrupt();
            cpu->interrupt_request &= ~CPU_INTERRUPT_HALT;
            cpu->halted = 1;
            cpu->exception_index = EXCP_HLT;
            cpu_loop_exit(cpu);
        }
#if defined(TARGET_I386)
        else if (interrupt_request & CPU_INTERRUPT_INIT) {
            X86CPU *x86_cpu = X86_CPU(cpu);
            CPUArchState *env = &x86_cpu->env;
            replay_interrupt();
            cpu_svm_check_intercept_param(env, SVM_EXIT_INIT, 0);
            do_cpu_init(x86_cpu);
            cpu->exception_index = EXCP_HALTED;
            cpu_loop_exit(cpu);
        }
#else
        else if (interrupt_request & CPU_INTERRUPT_RESET) {
            replay_interrupt();
            cpu_reset(cpu);
            cpu_loop_exit(cpu);
        }
#endif
        /* The target hook has 3 exit conditions:
           False when the interrupt isn't processed,
           True when it is, and we should restart on a new TB,
           and via longjmp via cpu_loop_exit.  */
        else {
            replay_interrupt();
            if (cc->cpu_exec_interrupt(cpu, interrupt_request)) {
                *last_tb = NULL;
            }
            /* The target hook may have updated the 'cpu->interrupt_request';
             * reload the 'interrupt_request' value */
            interrupt_request = cpu->interrupt_request;
        }
#ifdef CONFIG_SOFTMMU
        //mz record the value again in case do_interrupt has set EXITTB flag
        rr_skipped_callsite_location = RR_CALLSITE_CPU_HANDLE_INTERRUPT_AFTER;
        rr_interrupt_request((int *)&cpu->interrupt_request);
#endif
        if (interrupt_request & CPU_INTERRUPT_EXITTB) {
            cpu->interrupt_request &= ~CPU_INTERRUPT_EXITTB;
            /* ensure that no TB jump will be modified as
               the program flow was changed */
            *last_tb = NULL;
        }
    }
    if (unlikely(cpu->exit_request || replay_has_interrupt())) {
        cpu->exit_request = 0;
        cpu->exception_index = EXCP_INTERRUPT;
        cpu_loop_exit(cpu);
    }
}

static inline void cpu_loop_exec_tb(CPUState *cpu, TranslationBlock *tb,
                                    TranslationBlock **last_tb, int *tb_exit,
                                    SyncClocks *sc)
{
    uintptr_t ret;

    if (unlikely(cpu->exit_request)) {
        return;
    }

    trace_exec_tb(tb, tb->pc);
    ret = cpu_tb_exec(cpu, tb);
    *last_tb = (TranslationBlock *)(ret & ~TB_EXIT_MASK);
    *tb_exit = ret & TB_EXIT_MASK;
    switch (*tb_exit) {
    case TB_EXIT_REQUESTED:
        /* Something asked us to stop executing
         * chained TBs; just continue round the main
         * loop. Whatever requested the exit will also
         * have set something else (eg exit_request or
         * interrupt_request) which we will handle
         * next time around the loop.  But we need to
         * ensure the tcg_exit_req read in generated code
         * comes before the next read of cpu->exit_request
         * or cpu->interrupt_request.
         */
        smp_rmb();
        *last_tb = NULL;
        break;
    case TB_EXIT_ICOUNT_EXPIRED:
    {
        /* Instruction counter expired.  */
#ifdef CONFIG_USER_ONLY
        abort();
#else
        int insns_left = cpu->icount_decr.u32;
        if (cpu->icount_extra && insns_left >= 0) {
            /* Refill decrementer and continue execution.  */
            cpu->icount_extra += insns_left;
            insns_left = MIN(0xffff, cpu->icount_extra);
            cpu->icount_extra -= insns_left;
            cpu->icount_decr.u16.low = insns_left;
        } else {
            if (insns_left > 0) {
                /* Execute remaining instructions.  */
                cpu_exec_nocache(cpu, insns_left, *last_tb, false);
                align_clocks(sc, cpu);
            }
            cpu->exception_index = EXCP_INTERRUPT;
            *last_tb = NULL;
            cpu_loop_exit(cpu);
        }
        break;
#endif
    }
    default:
        break;
    }
}



/* main execution loop */

int cpu_exec(CPUState *cpu)
{
    CPUClass *cc = CPU_GET_CLASS(cpu);
    int ret;
    SyncClocks sc;

    /* replay_interrupt may need current_cpu */
    current_cpu = cpu;

#ifdef CONFIG_SOFTMMU
    //mz This is done once at the start of record and once at the start of
    //replay.  So we should be ok.
    if (unlikely(rr_flush_tb())) {
        qemu_log_mask(CPU_LOG_RR, "flushing tb\n");
        tb_flush(cpu);
        rr_flush_tb_off();  // just the first time, eh?
    }
#endif
    if (cpu_handle_halt(cpu)) {
        return EXCP_HALTED;
    }

    atomic_mb_set(&tcg_current_cpu, cpu);
    rcu_read_lock();

    if (unlikely(atomic_mb_read(&exit_request))) {
        cpu->exit_request = 1;
    }

    cc->cpu_exec_enter(cpu);

    /* Calculate difference between guest clock and host clock.
     * This delay includes the delay of the last cycle, so
     * what we have to do is sleep until it is 0. As for the
     * advance/delay we gain here, we try to fix it next time.
     */
    init_delay_params(&sc, cpu);

    for(;;) {
        /* prepare setjmp context for exception handling */
        if (sigsetjmp(cpu->jmp_env, 0) == 0) {
            TranslationBlock *tb, *last_tb = NULL;
            int tb_exit = 0;

            /* if an exception is pending, we execute it here */
            if (cpu_handle_exception(cpu, &ret)) {
                break;
            }
<<<<<<< HEAD
            last_tb = NULL; /* forget the last executed TB after exception */
            cpu->tb_flushed = false; /* reset before first TB lookup */
            for (;;) {
                //bdg Replay skipped calls from the I/O thread here
                if (rr_in_replay()) {
                    rr_skipped_callsite_location = RR_CALLSITE_MAIN_LOOP_WAIT;
                    rr_replay_skipped_calls();
                }
                cpu_handle_interrupt(cpu, &last_tb);
                panda_before_find_fast();
                tb = tb_find_fast(cpu, &last_tb, tb_exit);
                panda_bb_invalidate_done = panda_callbacks_after_find_fast(cpu, tb, panda_bb_invalidate_done);
                if (qemu_loglevel_mask(CPU_LOG_RR)) {
                    RR_prog_point pp = rr_prog_point();
                    qemu_log_mask(CPU_LOG_RR,
                      "Prog point: 0x" TARGET_FMT_lx
                      " {guest_instr_count=%llu, pc=%08llx, secondary=%08llx}\n",
                      tb->pc,
                     (unsigned long long)pp.guest_instr_count,
                      (unsigned long long)pp.pc,
                      (unsigned long long)pp.secondary);
                }

#ifdef CONFIG_SOFTMMU
                if (rr_mode == RR_REPLAY) {
                    bool panda_invalidate_tb = false;
                    uint64_t until_interrupt = rr_num_instr_before_next_interrupt();
                    if ( panda_invalidate_tb
                         || (rr_mode == RR_REPLAY && until_interrupt > 0 &&
                             tb->icount > until_interrupt)) {
                        // retranslate so that basic block boundary matches
                        // record & replay for interrupt delivery
                        breakpoint_invalidate(cpu,tb->pc);
//                        panda_invalidate_single_tb(cpu, tb->pc);
                        tb = tb_find_fast(cpu, &last_tb, tb_exit);
                    }
                }
#endif //CONFIG_SOFTMMU
                // Check for termination in replay
                if (rr_mode == RR_REPLAY && rr_replay_finished()) {
                    rr_do_end_replay(0);
                    qemu_cpu_kick(cpu);
                    break;
                }
                if (!rr_in_replay() || rr_num_instr_before_next_interrupt() > 0) {
                    cpu_loop_exec_tb(cpu, tb, &last_tb, &tb_exit, &sc);
                    /* Try to align the host and virtual clocks
                       if the guest is in advance */
                    align_clocks(&sc, cpu);
                }
=======

            atomic_mb_set(&cpu->tb_flushed, false); /* reset before first TB lookup */
            for(;;) {
                cpu_handle_interrupt(cpu, &last_tb);
                tb = tb_find(cpu, last_tb, tb_exit);
                cpu_loop_exec_tb(cpu, tb, &last_tb, &tb_exit, &sc);
                /* Try to align the host and virtual clocks
                   if the guest is in advance */
                align_clocks(&sc, cpu);
>>>>>>> 9f16390c
            } /* for(;;) */
        } else {
#if defined(__clang__) || !QEMU_GNUC_PREREQ(4, 6)
            /* Some compilers wrongly smash all local variables after
             * siglongjmp. There were bug reports for gcc 4.5.0 and clang.
             * Reload essential local variables here for those compilers.
             * Newer versions of gcc would complain about this code (-Wclobbered). */
            cpu = current_cpu;
            cc = CPU_GET_CLASS(cpu);
#else /* buggy compiler */
            /* Assert that the compiler does not smash local variables. */
            g_assert(cpu == current_cpu);
            g_assert(cc == CPU_GET_CLASS(cpu));
#endif /* buggy compiler */
            cpu->can_do_io = 1;
            tb_lock_reset();
        }
    } /* for(;;) */

    cc->cpu_exec_exit(cpu);
    rcu_read_unlock();

    /* fail safe : never use current_cpu outside cpu_exec() */
    current_cpu = NULL;

    /* Does not need atomic_mb_set because a spurious wakeup is okay.  */
    atomic_set(&tcg_current_cpu, NULL);
    return ret;
}<|MERGE_RESOLUTION|>--- conflicted
+++ resolved
@@ -329,60 +329,9 @@
     return qht_lookup(&tcg_ctx.tb_ctx.htable, tb_cmp, &desc, h);
 }
 
-<<<<<<< HEAD
-static TranslationBlock *tb_find_slow(CPUState *cpu,
-                                      target_ulong pc,
-                                      target_ulong cs_base,
-                                      uint32_t flags)
-{
-    TranslationBlock *tb;
-
-    tb = tb_find_physical(cpu, pc, cs_base, flags);
-    if (tb) {
-        goto found;
-    }
-
-#ifdef CONFIG_USER_ONLY
-    /* mmap_lock is needed by tb_gen_code, and mmap_lock must be
-     * taken outside tb_lock.  Since we're momentarily dropping
-     * tb_lock, there's a chance that our desired tb has been
-     * translated.
-     */
-    tb_unlock();
-    mmap_lock();
-    tb_lock();
-    tb = tb_find_physical(cpu, pc, cs_base, flags);
-    if (tb) {
-        mmap_unlock();
-        goto found;
-    }
-#endif
-
-    panda_callbacks_before_block_translate(cpu, pc);
-
-    /* if no translated code available, then translate it now */
-    tb = tb_gen_code(cpu, pc, cs_base, flags, 0);
-
-    panda_callbacks_after_block_translate(cpu, tb);
-
-#ifdef CONFIG_USER_ONLY
-    mmap_unlock();
-#endif
-
-found:
-    /* we add the TB in the virtual pc hash table */
-    cpu->tb_jmp_cache[tb_jmp_cache_hash_func(pc)] = tb;
-    return tb;
-}
-
-static inline TranslationBlock *tb_find_fast(CPUState *cpu,
-                                             TranslationBlock **last_tb,
-                                             int tb_exit)
-=======
 static inline TranslationBlock *tb_find(CPUState *cpu,
                                         TranslationBlock *last_tb,
                                         int tb_exit)
->>>>>>> 9f16390c
 {
     CPUArchState *env = (CPUArchState *)cpu->env_ptr;
     TranslationBlock *tb;
@@ -413,8 +362,12 @@
              */
             tb = tb_htable_lookup(cpu, pc, cs_base, flags);
             if (!tb) {
+                panda_callbacks_before_block_translate(cpu, pc);
+
                 /* if no translated code available, then translate it now */
                 tb = tb_gen_code(cpu, pc, cs_base, flags, 0);
+
+                panda_callbacks_after_block_translate(cpu, tb);
             }
 
             mmap_unlock();
@@ -433,18 +386,9 @@
     }
 #endif
     /* See if we can patch the calling TB. */
-<<<<<<< HEAD
 #ifdef CONFIG_SOFTMMU
     if (rr_mode != RR_REPLAY /* && panda_tb_chaining */) {
 #endif
-        if (*last_tb && !qemu_loglevel_mask(CPU_LOG_TB_NOCHAIN)) {
-            tb_add_jump(*last_tb, tb_exit, tb);
-        }
-#ifdef CONFIG_SOFTMMU
-    }
-#endif
-    tb_unlock();
-=======
     if (last_tb && !qemu_loglevel_mask(CPU_LOG_TB_NOCHAIN)) {
         if (!have_tb_lock) {
             tb_lock();
@@ -457,10 +401,12 @@
             tb_add_jump(last_tb, tb_exit, tb);
         }
     }
+#ifdef CONFIG_SOFTMMU
+    }
+#endif
     if (have_tb_lock) {
         tb_unlock();
     }
->>>>>>> 9f16390c
     return tb;
 }
 
@@ -747,9 +693,7 @@
             if (cpu_handle_exception(cpu, &ret)) {
                 break;
             }
-<<<<<<< HEAD
-            last_tb = NULL; /* forget the last executed TB after exception */
-            cpu->tb_flushed = false; /* reset before first TB lookup */
+            atomic_mb_set(&cpu->tb_flushed, false); /* reset before first TB lookup */
             for (;;) {
                 //bdg Replay skipped calls from the I/O thread here
                 if (rr_in_replay()) {
@@ -758,7 +702,7 @@
                 }
                 cpu_handle_interrupt(cpu, &last_tb);
                 panda_before_find_fast();
-                tb = tb_find_fast(cpu, &last_tb, tb_exit);
+                tb = tb_find(cpu, last_tb, tb_exit);
                 panda_bb_invalidate_done = panda_callbacks_after_find_fast(cpu, tb, panda_bb_invalidate_done);
                 if (qemu_loglevel_mask(CPU_LOG_RR)) {
                     RR_prog_point pp = rr_prog_point();
@@ -782,7 +726,7 @@
                         // record & replay for interrupt delivery
                         breakpoint_invalidate(cpu,tb->pc);
 //                        panda_invalidate_single_tb(cpu, tb->pc);
-                        tb = tb_find_fast(cpu, &last_tb, tb_exit);
+                        tb = tb_find(cpu, last_tb, tb_exit);
                     }
                 }
 #endif //CONFIG_SOFTMMU
@@ -798,17 +742,6 @@
                        if the guest is in advance */
                     align_clocks(&sc, cpu);
                 }
-=======
-
-            atomic_mb_set(&cpu->tb_flushed, false); /* reset before first TB lookup */
-            for(;;) {
-                cpu_handle_interrupt(cpu, &last_tb);
-                tb = tb_find(cpu, last_tb, tb_exit);
-                cpu_loop_exec_tb(cpu, tb, &last_tb, &tb_exit, &sc);
-                /* Try to align the host and virtual clocks
-                   if the guest is in advance */
-                align_clocks(&sc, cpu);
->>>>>>> 9f16390c
             } /* for(;;) */
         } else {
 #if defined(__clang__) || !QEMU_GNUC_PREREQ(4, 6)
