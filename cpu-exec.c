--- conflicted
+++ resolved
@@ -49,11 +49,11 @@
 #include "sysemu/replay.h"
 #include "rr_log.h"
 
-#include "panda/include/panda/plugin.h" 
-#include "panda/include/panda/common.h" 
+#include "panda/plugin.h" 
+#include "panda/common.h" 
 
 #if defined(CONFIG_LLVM)
-#include "panda/llvm/tcg-llvm.h"
+#include "tcg-llvm.h"
 const int has_llvm_engine = 1;
 #endif
 
@@ -194,7 +194,6 @@
 
     cpu->can_do_io = !use_icount;
 
-<<<<<<< HEAD
 #if defined(CONFIG_LLVM)
     if (execute_llvm){
         assert(itb->llvm_tc_ptr);
@@ -207,7 +206,7 @@
 #else
     ret = tcg_qemu_tb_exec(env, tb_ptr);
 #endif // CONFIG_LLVM
-=======
+
     // NB: This is where we did this in panda1
     panda_bb_invalidate_done = false;
     panda_callbacks_before_block_exec(cpu, itb);
@@ -223,10 +222,6 @@
         rr_chaos_done = true;
     }
 #endif
-
-    // actually execute the bb. 
-    ret = tcg_qemu_tb_exec(env, tb_ptr);
->>>>>>> ef043d63
 
     cpu->can_do_io = 1;
     last_tb = (TranslationBlock *)(ret & ~TB_EXIT_MASK);
