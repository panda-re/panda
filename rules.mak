<<<<<<< HEAD

# Enable verbose compile options
#V=1

=======
#V=1
>>>>>>> ef043d63
COMMA := ,

# Don't use implicit rules or variables
# we have explicit rules for everything
MAKEFLAGS += -rR

# Files with this suffixes are final, don't try to generate them
# using implicit rules
%.d:
%.h:
%.c:
%.cc:
%.cpp:
%.m:
%.mak:

# Flags for C++ compilation
QEMU_CXXFLAGS = -fPIC -fpermissive -Wno-sign-compare -D__STDC_LIMIT_MACROS $(filter-out -Wstrict-prototypes -Wmissing-prototypes -Wnested-externs -Wold-style-declaration -Wold-style-definition -Wredundant-decls, $(QEMU_CFLAGS))

# Flags for dependency generation
QEMU_DGFLAGS += -MMD -MP -MT $@ -MF $(@D)/$(*F).d

# Same as -I$(SRC_PATH) -I., but for the nested source/object directories
QEMU_INCLUDES += -I$(<D) -I$(@D) -I$(SRC_PATH)/panda/include

WL_U := -Wl,-u,
find-symbols = $(if $1, $(sort $(shell $(NM) -P -g $1 | $2)))
defined-symbols = $(call find-symbols,$1,awk '$$2!="U"{print $$1}')
undefined-symbols = $(call find-symbols,$1,awk '$$2=="U"{print $$1}')

# All the .mo objects in -m variables are also added into corresponding -y
# variable in unnest-vars, but filtered out here, when LINK is called.
#
# The .mo objects are supposed to be linked as a DSO, for module build. So here
# they are only used as a placeholders to generate those "archive undefined"
# symbol options (-Wl,-u,$symbol_name), which are the archive functions
# referenced by the code in the DSO.
#
# Also the presence in -y variables will also guarantee they are built before
# linking executables that will load them. So we can look up symbol reference
# in LINK.
#
# This is necessary because the exectuable itself may not use the function, in
# which case the function would not be linked in. Then the DSO loading will
# fail because of the missing symbol.
process-archive-undefs = $(filter-out %.a %.mo,$1) \
                $(addprefix $(WL_U), \
                     $(filter $(call defined-symbols,$(filter %.a, $1)), \
                              $(call undefined-symbols,$(filter %.mo,$1)))) \
                $(filter %.a,$1)

extract-libs = $(strip $(foreach o,$1,$($o-libs)))
expand-objs = $(strip $(sort $(filter %.o,$1)) \
                  $(foreach o,$(filter %.mo,$1),$($o-objs)) \
                  $(filter-out %.o %.mo,$1))

%.o: %.c
	$(call quiet-command,$(CC) $(QEMU_INCLUDES) $(QEMU_CFLAGS) $(QEMU_DGFLAGS) $(CFLAGS) $($@-cflags) -c -o $@ $<,"  CC    $(TARGET_DIR)$@")
%.o: %.rc
	$(call quiet-command,$(WINDRES) -I. -o $@ $<,"  RC    $(TARGET_DIR)$@")

# If we have a CXX we might have some C++ objects, in which case we
# must link with the C++ compiler, not the plain C compiler.
LINKPROG = $(or $(CXX),$(CC))

LINK = $(call quiet-command, $(LINKPROG) $(QEMU_CFLAGS) $(CFLAGS) $(LDFLAGS) -o $@ \
       $(call process-archive-undefs, $1) \
       $(version-obj-y) $(call extract-libs,$1) $(LIBS),"  LINK  $(TARGET_DIR)$@")

%.asm: %.S
	$(call quiet-command,$(CPP) $(QEMU_INCLUDES) $(QEMU_CFLAGS) $(QEMU_DGFLAGS) $(CFLAGS) -o $@ $<,"  CPP   $(TARGET_DIR)$@")

%.o: %.asm
	$(call quiet-command,$(AS) $(ASFLAGS) -o $@ $<,"  AS    $(TARGET_DIR)$@")

%.o: %.cc
	$(call quiet-command,$(CXX) $(QEMU_INCLUDES) $(QEMU_CXXFLAGS) $(QEMU_DGFLAGS) $(CFLAGS) $($@-cflags) -c -o $@ $<,"  CXX   $(TARGET_DIR)$@")

%.o: %.cpp
	$(call quiet-command,$(CXX) $(QEMU_INCLUDES) $(QEMU_CXXFLAGS) $(QEMU_DGFLAGS) $(CFLAGS) $($@-cflags) -c -o $@ $<,"  CXX   $(TARGET_DIR)$@")

%.o: %.m
	$(call quiet-command,$(OBJCC) $(QEMU_INCLUDES) $(QEMU_CFLAGS) $(QEMU_DGFLAGS) $(CFLAGS) $($@-cflags) -c -o $@ $<,"  OBJC  $(TARGET_DIR)$@")

%.o: %.dtrace
	$(call quiet-command,dtrace -o $@ -G -s $<, "  GEN   $(TARGET_DIR)$@")

DSO_OBJ_CFLAGS := -fPIC -DBUILD_DSO
module-common.o: CFLAGS += $(DSO_OBJ_CFLAGS)
%$(DSOSUF): LDFLAGS += $(LDFLAGS_SHARED)
%$(DSOSUF): %.mo
	$(call LINK,$^)
	@# Copy to build root so modules can be loaded when program started without install
	$(if $(findstring /,$@),$(call quiet-command,cp $@ $(subst /,-,$@), "  CP    $(subst /,-,$@)"))


LD_REL := $(CC) -nostdlib -Wl,-r $(LD_REL_FLAGS)

%.mo:
	$(call quiet-command,$(LD_REL) -o $@ $^,"  LD -r $(TARGET_DIR)$@")

.PHONY: modules
modules:

%$(EXESUF): %.o
	$(call LINK,$(filter %.o %.a %.mo, $^))

%.a:
	$(call quiet-command,rm -f $@ && $(AR) rcs $@ $^,"  AR    $(TARGET_DIR)$@")

quiet-command = $(if $(V),$1,$(if $(2),@echo $2 && $1, @$1))

# cc-option
# Usage: CFLAGS+=$(call cc-option, -falign-functions=0, -malign-functions=0)

cc-option = $(if $(shell $(CC) $1 $2 -S -o /dev/null -xc /dev/null \
              >/dev/null 2>&1 && echo OK), $2, $3)

VPATH_SUFFIXES = %.c %.h %.S %.cc %.cpp %.m %.mak %.texi %.sh %.rc
set-vpath = $(if $1,$(foreach PATTERN,$(VPATH_SUFFIXES),$(eval vpath $(PATTERN) $1)))

# install-prog list, dir
define install-prog
	$(INSTALL_DIR) "$2"
	$(INSTALL_PROG) $1 "$2"
	$(if $(STRIP),$(STRIP) $(foreach T,$1,"$2/$(notdir $T)"),)
endef

# find-in-path
# Usage: $(call find-in-path, prog)
# Looks in the PATH if the argument contains no slash, else only considers one
# specific directory.  Returns an # empty string if the program doesn't exist
# there.
find-in-path = $(if $(find-string /, $1), \
        $(wildcard $1), \
        $(wildcard $(patsubst %, %/$1, $(subst :, ,$(PATH)))))

# Logical functions (for operating on y/n values like CONFIG_FOO vars)
# Inputs to these must be either "y" (true) or "n" or "" (both false)
# Output is always either "y" or "n".
# Usage: $(call land,$(CONFIG_FOO),$(CONFIG_BAR))
# Logical NOT
lnot = $(if $(subst n,,$1),n,y)
# Logical AND
land = $(if $(findstring yy,$1$2),y,n)
# Logical OR
lor = $(if $(findstring y,$1$2),y,n)
# Logical XOR (note that this is the inverse of leqv)
lxor = $(if $(filter $(call lnot,$1),$(call lnot,$2)),n,y)
# Logical equivalence (note that leqv "","n" is true)
leqv = $(if $(filter $(call lnot,$1),$(call lnot,$2)),y,n)
# Logical if: like make's $(if) but with an leqv-like test
lif = $(if $(subst n,,$1),$2,$3)

# String testing functions: inputs to these can be any string;
# the output is always either "y" or "n". Leading and trailing whitespace
# is ignored when comparing strings.
# String equality
eq = $(if $(subst $2,,$1)$(subst $1,,$2),n,y)
# String inequality
ne = $(if $(subst $2,,$1)$(subst $1,,$2),y,n)
# Emptiness/non-emptiness tests:
isempty = $(if $1,n,y)
notempty = $(if $1,y,n)

# Generate files with tracetool
TRACETOOL=$(PYTHON) $(SRC_PATH)/scripts/tracetool.py

# Generate timestamp files for .h include files

config-%.h: config-%.h-timestamp
	@cmp $< $@ >/dev/null 2>&1 || cp $< $@

config-%.h-timestamp: config-%.mak $(SRC_PATH)/scripts/create_config
	$(call quiet-command, sh $(SRC_PATH)/scripts/create_config < $< > $@, "  GEN   $(TARGET_DIR)config-$*.h")

.PHONY: clean-timestamp
clean-timestamp:
	rm -f *.timestamp
clean: clean-timestamp

# will delete the target of a rule if commands exit with a nonzero exit status
.DELETE_ON_ERROR:

# save-vars
# Usage: $(call save-vars, vars)
# Save each variable $v in $vars as save-vars-$v, save their object's
# variables, then clear $v.
define save-vars
    $(foreach v,$1,
        $(eval save-vars-$v := $(value $v))
        $(foreach o,$($v),
            $(foreach k,cflags libs objs,
                $(if $($o-$k),
                    $(eval save-vars-$o-$k := $($o-$k))
                    $(eval $o-$k := ))))
        $(eval $v := ))
endef

# load-vars
# Usage: $(call load-vars, vars, add_var)
# Load the saved value for each variable in @vars, and the per object
# variables.
# Append @add_var's current value to the loaded value.
define load-vars
    $(eval $2-new-value := $(value $2))
    $(foreach v,$1,
        $(eval $v := $(value save-vars-$v))
        $(foreach o,$($v),
            $(foreach k,cflags libs objs,
                $(if $(save-vars-$o-$k),
                    $(eval $o-$k := $(save-vars-$o-$k))
                    $(eval save-vars-$o-$k := ))))
        $(eval save-vars-$v := ))
    $(eval $2 := $(value $2) $($2-new-value))
endef

# fix-paths
# Usage: $(call fix-paths, obj_path, src_path, vars)
# Add prefix @obj_path to all objects in @vars, and add prefix @src_path to all
# directories in @vars.
define fix-paths
    $(foreach v,$3,
        $(foreach o,$($v),
            $(if $($o-libs),
                $(eval $1$o-libs := $($o-libs)))
            $(if $($o-cflags),
                $(eval $1$o-cflags := $($o-cflags)))
            $(if $($o-objs),
                $(eval $1$o-objs := $(addprefix $1,$($o-objs)))))
        $(eval $v := $(addprefix $1,$(filter-out %/,$($v))) \
                     $(addprefix $2,$(filter %/,$($v)))))
endef

# unnest-var-recursive
# Usage: $(call unnest-var-recursive, obj_prefix, vars, var)
#
# Unnest @var by including subdir Makefile.objs, while protect others in @vars
# unchanged.
#
# @obj_prefix is the starting point of object path prefix.
#
define unnest-var-recursive
    $(eval dirs := $(sort $(filter %/,$($3))))
    $(eval $3 := $(filter-out %/,$($3)))
    $(foreach d,$(dirs:%/=%),
            $(call save-vars,$2)
            $(eval obj := $(if $1,$1/)$d)
            $(eval -include $(SRC_PATH)/$d/Makefile.objs)
            $(call fix-paths,$(if $1,$1/)$d/,$d/,$2)
            $(call load-vars,$2,$3)
            $(call unnest-var-recursive,$1,$2,$3))
endef

# unnest-vars
# Usage: $(call unnest-vars, obj_prefix, vars)
#
# @obj_prefix: object path prefix, can be empty, or '..', etc. Don't include
# ending '/'.
#
# @vars: the list of variable names to unnest.
#
# This macro will scan subdirectories's Makefile.objs, include them, to build
# up each variable listed in @vars.
#
# Per object and per module cflags and libs are saved with relative path fixed
# as well, those variables include -libs, -cflags and -objs. Items in -objs are
# also fixed to relative path against SRC_PATH plus the prefix @obj_prefix.
#
# All nested variables postfixed by -m in names are treated as DSO variables,
# and will be built as modules, if enabled.
#
# A simple example of the unnest:
#
#     obj_prefix = ..
#     vars = hot cold
#     hot  = fire.o sun.o season/
#     cold = snow.o water/ season/
#
# Unnest through a faked source directory structure:
#
#     SRC_PATH
#        ├── water
#        │   └── Makefile.objs──────────────────┐
#        │       │ hot += steam.o               │
#        │       │ cold += ice.mo               │
#        │       │ ice.mo-libs := -licemaker    │
#        │       │ ice.mo-objs := ice1.o ice2.o │
#        │       └──────────────────────────────┘
#        │
#        └── season
#            └── Makefile.objs──────┐
#                │ hot += summer.o  │
#                │ cold += winter.o │
#                └──────────────────┘
#
# In the end, the result will be:
#
#     hot  = ../fire.o ../sun.o ../season/summer.o
#     cold = ../snow.o ../water/ice.mo ../season/winter.o
#     ../water/ice.mo-libs = -licemaker
#     ../water/ice.mo-objs = ../water/ice1.o ../water/ice2.o
#
# Note that 'hot' didn't include 'season/' in the input, so 'summer.o' is not
# included.
#
define unnest-vars
    # In the case of target build (i.e. $1 == ..), fix path for top level
    # Makefile.objs objects
    $(if $1,$(call fix-paths,$1/,,$2))

    # Descend and include every subdir Makefile.objs
    $(foreach v, $2,
        $(call unnest-var-recursive,$1,$2,$v)
        # Pass the .mo-cflags and .mo-libs along to its member objects
        $(foreach o, $(filter %.mo,$($v)),
            $(foreach p,$($o-objs),
                $(if $($o-cflags), $(eval $p-cflags += $($o-cflags)))
                $(if $($o-libs), $(eval $p-libs += $($o-libs))))))

    # For all %.mo objects that are directly added into -y, just expand them
    $(foreach v,$(filter %-y,$2),
        $(eval $v := $(foreach o,$($v),$(if $($o-objs),$($o-objs),$o))))

    $(foreach v,$(filter %-m,$2),
        # All .o found in *-m variables are single object modules, create .mo
        # for them
        $(foreach o,$(filter %.o,$($v)),
            $(eval $(o:%.o=%.mo)-objs := $o))
        # Now unify .o in -m variable to .mo
        $(eval $v := $($v:%.o=%.mo))
        $(eval modules-m += $($v))

        # For module build, build shared libraries during "make modules"
        # For non-module build, add -m to -y
        $(if $(CONFIG_MODULES),
             $(foreach o,$($v),
                   $(eval $($o-objs): CFLAGS += $(DSO_OBJ_CFLAGS))
                   $(eval $o: $($o-objs)))
             $(eval $(patsubst %-m,%-y,$v) += $($v))
             $(eval modules: $($v:%.mo=%$(DSOSUF))),
             $(eval $(patsubst %-m,%-y,$v) += $(call expand-objs, $($v)))))

    # Post-process all the unnested vars
    $(foreach v,$2,
        $(foreach o, $(filter %.mo,$($v)),
            # Find all the .mo objects in variables and add dependency rules
            # according to .mo-objs. Report error if not set
            $(if $($o-objs),
                $(eval $(o:%.mo=%$(DSOSUF)): module-common.o $($o-objs)),
                $(error $o added in $v but $o-objs is not set)))
        $(shell mkdir -p ./ $(sort $(dir $($v))))
        # Include all the .d files
        $(eval -include $(patsubst %.o,%.d,$(patsubst %.mo,%.d,$($v))))
        $(eval $v := $(filter-out %/,$($v))))
endef<|MERGE_RESOLUTION|>--- conflicted
+++ resolved
@@ -1,11 +1,4 @@
-<<<<<<< HEAD
-
-# Enable verbose compile options
-#V=1
-
-=======
-#V=1
->>>>>>> ef043d63
+
 COMMA := ,
 
 # Don't use implicit rules or variables
