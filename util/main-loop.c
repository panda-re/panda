--- conflicted
+++ resolved
@@ -492,15 +492,10 @@
 }
 #endif
 
-<<<<<<< HEAD
 
 #define RR_MAIN_WAIT_LOOP_TIMEOUT_IN_REPLAY 1000
 
-
-int main_loop_wait(int nonblocking)
-=======
 void main_loop_wait(int nonblocking)
->>>>>>> ba87166e
 {
     int ret;
     uint32_t timeout = UINT32_MAX;
@@ -516,15 +511,9 @@
     /* poll any events */
     g_array_set_size(gpollfds, 0); /* reset for new iteration */
     /* XXX: separate device handlers from system ones */
-<<<<<<< HEAD
-#ifdef CONFIG_SLIRP
     if (! (rr_in_replay() || rr_replay_requested())) {
         slirp_pollfds_fill(gpollfds, &timeout);
     }
-#endif
-=======
-    slirp_pollfds_fill(gpollfds, &timeout);
->>>>>>> ba87166e
 
     if (timeout == UINT32_MAX) {
         timeout_ns = -1;
@@ -537,28 +526,16 @@
                                           &main_loop_tlg));
 
     ret = os_host_main_loop_wait(timeout_ns);
-<<<<<<< HEAD
-
-#ifdef CONFIG_SLIRP
     rr_begin_main_loop_wait();
     slirp_pollfds_poll(gpollfds, (ret < 0));
     rr_end_main_loop_wait();
-#endif
-=======
-    slirp_pollfds_poll(gpollfds, (ret < 0));
->>>>>>> ba87166e
 
     /* CPU thread can infinitely wait for event after
        missing the warp */
     qemu_start_warp_timer();
     rr_begin_main_loop_wait();
     qemu_clock_run_all_timers();
-<<<<<<< HEAD
     rr_end_main_loop_wait();
-
-    return ret;
-=======
->>>>>>> ba87166e
 }
 
 /* Functions to operate on the main QEMU AioContext.  */
