--- conflicted
+++ resolved
@@ -567,11 +567,7 @@
  * @brief Ends current PANDA recording.
  */
 int panda_record_end(void) {
-<<<<<<< HEAD
-    if (rr_on())
-=======
     if (!rr_in_record())
->>>>>>> 8c0fa359
         return RRCTRL_EINVALID;
     if (rr_control.next != RR_NOCHANGE)
         return RRCTRL_EPENDING;
