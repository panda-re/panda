/* PANDABEGINCOMMENT
 *
 * Authors:
 *  Tim Leek               tleek@ll.mit.edu
 *  Ryan Whelan            rwhelan@ll.mit.edu
 *  Joshua Hodosh          josh.hodosh@ll.mit.edu
 *  Michael Zhivich        mzhivich@ll.mit.edu
 *  Brendan Dolan-Gavitt   brendandg@gatech.edu
 *
 * This work is licensed under the terms of the GNU GPL, version 2.
 * See the COPYING file in the top-level directory.
 *
PANDAENDCOMMENT */
#include <stdint.h>
#include <string.h>
#include <dlfcn.h>
#include <glib.h>

#include "config-host.h"
#include "panda/plugin.h"
#include "qapi/qmp/qdict.h"
#include "qmp-commands.h"
#include "hmp.h"
#include "qapi/error.h"
#include "monitor/monitor.h"

#ifdef CONFIG_LLVM
#include "tcg.h"
#include "panda/tcg-llvm.h"
#include "panda/helper_runtime.h"
#endif

#include "panda/common.h"
#include "panda/rr/rr_api.h"
#include "panda/callbacks/cb-trampolines.h"

#define LIBRARY_DIR "/" TARGET_NAME "-softmmu/libpanda-" TARGET_NAME ".so"
#define PLUGIN_DIR "/" TARGET_NAME "-softmmu/panda/plugins/"

const gchar *panda_bool_true_strings[] =  {"y", "yes", "true", "1", NULL};
const gchar *panda_bool_false_strings[] = {"n", "no", "false", "0", NULL};

#if 0
###########################################################
WARNING: This is all gloriously thread-unsafe!!!
###########################################################
#endif

// Array of pointers to PANDA callback lists, one per callback type
panda_cb_list *panda_cbs[PANDA_CB_LAST];

// Storage for command line options
gchar *panda_argv[MAX_PANDA_PLUGIN_ARGS];
int panda_argc;

int nb_panda_plugins = 0;
panda_plugin panda_plugins[MAX_PANDA_PLUGINS];

bool panda_plugins_to_unload[MAX_PANDA_PLUGINS];

bool panda_plugin_to_unload = false;

int nb_panda_plugins_loaded = 0;
char *panda_plugins_loaded[MAX_PANDA_PLUGINS];

bool panda_please_flush_tb = false;
bool panda_please_break_exec = false;
bool panda_update_pc = false;
bool panda_use_memcb = false;
bool panda_tb_chaining = true;

bool panda_help_wanted = false;
bool panda_plugin_load_failed = false;
bool panda_abort_requested = false;

bool panda_exit_loop = false;

bool panda_add_arg(const char *plugin_name, const char *plugin_arg) {
    if (plugin_name == NULL)    // PANDA argument
        panda_argv[panda_argc++] = g_strdup(plugin_arg);
    else {                       // PANDA plugin argument
        /*  Check if plugin argument is already present and overwrite, if so */
        for (int i = 0; i < panda_argc; i++) {
            if (0 == strncmp(panda_argv[i], plugin_name, strlen(plugin_name))){
                char * p;
                p = strchr(plugin_arg, '=');
                if (0 != p && 0 == strncmp(panda_argv[i]+strlen(plugin_name)+1, plugin_arg, p - plugin_arg)) {
                    g_free(panda_argv[i]);
                    panda_argv[i] = g_strdup_printf("%s:%s", plugin_name, plugin_arg);
                    return true;
                }
            }
        }
        /* We see this argument for the first time, let's add it */
        panda_argv[panda_argc++] = g_strdup_printf("%s:%s", plugin_name, plugin_arg);
    }
    return true;
}

// Forward declaration
static void panda_args_set_help_wanted(const char *);

bool panda_load_external_plugin(const char *filename, const char *plugin_name, void *plugin_uuid, void *init_fn_ptr) {
    // don't load the same plugin twice
    uint32_t i;
    for (i=0; i<nb_panda_plugins_loaded; i++) {
        if (0 == (strcmp(filename, panda_plugins_loaded[i]))) {
            fprintf(stderr, PANDA_MSG_FMT "%s already loaded\n", PANDA_CORE_NAME, filename);
            return true;
        }
    }
    // NB: this is really a list of plugins for which we have started loading
    // and not yet called init_plugin fn.  needed to avoid infinite loop with panda_require
    panda_plugins_loaded[nb_panda_plugins_loaded] = strdup(filename);
    nb_panda_plugins_loaded ++;
    void *plugin = plugin_uuid;//going to be a handle of some sort -> dlopen(filename, RTLD_NOW);
    bool (*init_fn)(void *) = init_fn_ptr; //normally dlsym init_fun

    // Populate basic plugin info *before* calling init_fn.
    // This allows plugins accessing handles of other plugins before
    // initialization completes. E.g. osi does a panda_require("win7x86intro"),
    // and then win7x86intro does a PPP_REG_CB("osi", ...) while initializing.
    panda_plugins[nb_panda_plugins].plugin = plugin;
    if (plugin_name) {
        strncpy(panda_plugins[nb_panda_plugins].name, plugin_name, 256);
    } else {
        char *pn = g_path_get_basename((char *) filename);
        *g_strrstr(pn, HOST_DSOSUF) = '\0';
        strncpy(panda_plugins[nb_panda_plugins].name, pn, 256);
        g_free(pn);
    }
    nb_panda_plugins++;

    // Call init_fn and check status.
    fprintf(stderr, PANDA_MSG_FMT "initializing %s\n", PANDA_CORE_NAME, panda_plugins[nb_panda_plugins-1].name);
    panda_help_wanted = false;
    panda_args_set_help_wanted(plugin_name);
    if (panda_help_wanted) {
        printf("Options for plugin %s:\n", plugin_name);
        fprintf(stderr, "PLUGIN              ARGUMENT                REQUIRED        DESCRIPTION\n");
        fprintf(stderr, "======              ========                ========        ===========\n");
    }
    if(!init_fn(plugin) || panda_plugin_load_failed) {
        return false;
    }
    return true;
}


bool panda_load_plugin(const char *filename, const char *plugin_name) {
  return _panda_load_plugin(filename, plugin_name, false);
}

bool _panda_load_plugin(const char *filename, const char *plugin_name, bool library_mode) {

#ifndef CONFIG_LLVM
    // Taint2 seems to be our most commonly used LLVM plugin and it causes some confusion
    // when users build PANDA without LLVM and then claim taint2 is "missing"
    if (strcmp(plugin_name, "taint2") == 0) {
        fprintf(stderr, PANDA_MSG_FMT "Fatal error: PANDA was built with LLVM disabled but LLVM is required for the taint2 plugin\n", PANDA_CORE_NAME);
    }
#endif

    if (filename == NULL) {
        fprintf(stderr, PANDA_MSG_FMT "Fatal error: could not find path for plugin %s\n", PANDA_CORE_NAME, plugin_name);
    }
    assert(filename != NULL);

    // don't load the same plugin twice
    uint32_t i;
    for (i=0; i<nb_panda_plugins_loaded; i++) {
        if (0 == (strcmp(filename, panda_plugins_loaded[i]))) {
            fprintf(stderr, PANDA_MSG_FMT "%s already loaded\n", PANDA_CORE_NAME, filename);
            return true;
        }
    }
    // NB: this is really a list of plugins for which we have started loading
    // and not yet called init_plugin fn.  needed to avoid infinite loop with panda_require
    panda_plugins_loaded[nb_panda_plugins_loaded] = strdup(filename);
    nb_panda_plugins_loaded ++;

    // Ensure pypanda has been dlopened so its symbols can be used in the plugin we're
    // now loading. XXX: This should probably happen earlier and only once
    if (library_mode) {
      // When running as a library, load libpanda
#ifndef LIBRARY_DIR
      assert(0 && "Library dir unset but library mode is enabled - Unsupported architecture?");
	  printf("Library dir not set");
#endif
      const char *lib_dir = g_getenv("PANDA_DIR");
      char *library_path;
      if (lib_dir != NULL) {
        library_path = g_strdup_printf("%s%s", lib_dir, LIBRARY_DIR);
      }else{
        fprintf(stderr, "WARNING: using hacky dlopen code that will be removed soon\n");
        library_path = g_strdup_printf("../../../build/%s", LIBRARY_DIR); // XXX This is bad, need a less hardcoded path
      }

      void *libpanda = dlopen(library_path, RTLD_LAZY | RTLD_NOLOAD | RTLD_GLOBAL);

      if (!libpanda) {
        fprintf(stderr, "Failed to load libpanda: %s from %s\n", dlerror(), library_path);
        g_free(library_path);
        return false;
      }
      g_free(library_path);
    }

    void *plugin = dlopen(filename, RTLD_NOW);
    if(!plugin) {
        fprintf(stderr, "Failed to load %s: %s\n", filename, dlerror());
        return false;
    }
    bool (*init_fn)(void *) = dlsym(plugin, "init_plugin");
    if(!init_fn) {
        fprintf(stderr, "Couldn't get symbol %s: %s\n", "init_plugin", dlerror());
        dlclose(plugin);
        return false;
    }

    // Populate basic plugin info *before* calling init_fn.
    // This allows plugins accessing handles of other plugins before
    // initialization completes. E.g. osi does a panda_require("win7x86intro"),
    // and then win7x86intro does a PPP_REG_CB("osi", ...) while initializing.
    panda_plugins[nb_panda_plugins].plugin = plugin;
    if (plugin_name) {
        strncpy(panda_plugins[nb_panda_plugins].name, plugin_name, 256);
    } else {
        char *pn = g_path_get_basename((char *) filename);
        *g_strrstr(pn, HOST_DSOSUF) = '\0';
        strncpy(panda_plugins[nb_panda_plugins].name, pn, 256);
        g_free(pn);
    }
    nb_panda_plugins++;

    // Call init_fn and check status.
    fprintf(stderr, PANDA_MSG_FMT "initializing %s\n", PANDA_CORE_NAME, panda_plugins[nb_panda_plugins-1].name);
    panda_help_wanted = false;
    panda_args_set_help_wanted(plugin_name);
    if (panda_help_wanted) {
        printf("Options for plugin %s:\n", plugin_name);
        fprintf(stderr, "PLUGIN              ARGUMENT                REQUIRED        DESCRIPTION\n");
        fprintf(stderr, "======              ========                ========        ===========\n");
    }
    if(!init_fn(plugin) || panda_plugin_load_failed) {
        dlclose(plugin);
        return false;
    }
    return true;
}

extern const char *qemu_file;

<<<<<<< HEAD
char *panda_guest_plugin_path(const char *plugin_name) {
    gchar* plugin_path;
    // Note qemu_file is set in the first call to main_aux
    // so if this is called (likely via load_plugin) qemu_file must be set directly
    assert(qemu_file != NULL);

    // try relative to PANDA binary as it would be in the build or install directory
    char *dir = g_path_get_dirname(qemu_file);
    plugin_path = g_strdup_printf("%s/panda/guest_plugins/bin/%s", dir,
                                  plugin_name);

    g_free(dir);
    if (TRUE == g_file_test(plugin_path, G_FILE_TEST_EXISTS)) {
        char* path = strdup(plugin_path);
        g_free(plugin_path);
        return path;
    }
    printf("Failed to find guest plugin '%s' at '%s'", plugin_name, plugin_path);
    g_free(plugin_path);

    // Return null if plugin resolution failed.
    return NULL;
}

// Resolve a plugin to a path. If the plugin doesn't exist in any of the search
// paths, then NULL is returned. The search order for plugins is as follows:
=======
// Resolve a file in the plugin directory to a path. If the file doesn't
// exist in any of the search paths, then NULL is returned. The search order 
// for files is as follows:
>>>>>>> 49367648
//
//   - Relative to the PANDA_DIR environment variable.
//   - Relative to the QEMU binary
//   - Relative to the install prefix directory.
char* resolve_file_from_plugin_directory(const char* file_name_fmt, const char* name){
    char *plugin_path, *name_formatted;
    // makes "taint2" -> "panda_taint2"
    name_formatted = g_strdup_printf(file_name_fmt, name);
    // First try relative to PANDA_PLUGIN_DIR
#ifdef PLUGIN_DIR
    if (g_getenv("PANDA_DIR") != NULL) {
        plugin_path = g_strdup_printf(
            "%s/%s/%s" , g_getenv("PANDA_DIR"), PLUGIN_DIR, name_formatted);
        if (TRUE == g_file_test(plugin_path, G_FILE_TEST_EXISTS)) {
            return plugin_path;
        }
        g_free(plugin_path);
    }
#endif

    // Note qemu_file is set in the first call to main_aux
    // so if this is called (likely via load_plugin) qemu_file must be set directly
    assert(qemu_file != NULL);

    // Second, try relative to PANDA binary as it would be in the build or install directory
    char *dir = g_path_get_dirname(qemu_file);
    plugin_path = g_strdup_printf("%s/panda/plugins/%s", dir,
                                  name_formatted);

    g_free(dir);
    if (TRUE == g_file_test(plugin_path, G_FILE_TEST_EXISTS)) {
        return plugin_path;
    }
    g_free(plugin_path);

    // Finally, try relative to the installation path.
    plugin_path =
        g_strdup_printf("%s/%s/%s", CONFIG_PANDA_PLUGINDIR,
                        TARGET_NAME, name_formatted);
    if (TRUE == g_file_test(plugin_path, G_FILE_TEST_EXISTS)) {
        return plugin_path;
    }
    g_free(plugin_path);

    // Return null if plugin resolution failed.
    return NULL;
}

// Resolve a shared library in the plugins directory to a path. If the shared
// object doesn't exist in any of paths, then NULL is returned. The search
// order is the same as panda_plugin_path.
// example: "libso.so" might resolve to to
// /path/to/build/x86_64-softmmu/panda/plugins/libso.so
char* panda_shared_library_path(const char* name){
    return resolve_file_from_plugin_directory("%s", name);
}

// Resolve a plugin in the plugins directory to a path.
// example: "taint2" might resolve to
// /path/to/build/x86_64-softmmu/panda/plugins/panda_taint2.so
char *panda_plugin_path(const char *plugin_name) {
    return resolve_file_from_plugin_directory("panda_%s" HOST_DSOSUF, plugin_name);
}

void panda_require_from_library(const char *plugin_name, char **plugin_args, uint32_t num_args) {
    // If we're printing help, panda_require will be a no-op.
    if (panda_help_wanted) return;

    for (uint32_t i=0; i<num_args; i++)
        panda_add_arg(plugin_name, plugin_args[i]);

    fprintf(stderr, PANDA_MSG_FMT "loading required plugin %s\n", PANDA_CORE_NAME, plugin_name);

    // translate plugin name into a path to .so
    char *plugin_path = panda_plugin_path(plugin_name); // May be NULL, would raise assert in in _panda_load_plugin

    // load plugin same as in vl.c
    if (!_panda_load_plugin(plugin_path, plugin_name, true)) { // Load in library mode
        fprintf(stderr, PANDA_MSG_FMT "FAILED to load required plugin %s from %s\n", PANDA_CORE_NAME, plugin_name, plugin_path);
        abort();
    }
    g_free(plugin_path);
}

void panda_require(const char *plugin_name) {
    // If we're printing help, panda_require will be a no-op.
    if (panda_help_wanted) return;

    fprintf(stderr, PANDA_MSG_FMT "loading required plugin %s\n", PANDA_CORE_NAME, plugin_name);

    // translate plugin name into a path to .so
    char *plugin_path = panda_plugin_path(plugin_name);
    if (NULL == plugin_path) {
        fprintf(stderr, PANDA_MSG_FMT "FAILED to find required plugin %s\n",
                PANDA_CORE_NAME, plugin_name);
        abort();
    }

    // load plugin same as in vl.c
    if (!panda_load_plugin(plugin_path, plugin_name)) {
        fprintf(stderr,
                PANDA_MSG_FMT "FAILED to load required plugin %s from %s\n",
                PANDA_CORE_NAME, plugin_name, plugin_path);
        abort();
    }
    g_free(plugin_path);
}

// Internal: remove a plugin from the global array panda_plugins and panda_plugins_loaded
static void panda_delete_plugin(int i)
{
    if (i != nb_panda_plugins - 1) { // not the last element
        memmove(&panda_plugins[i], &panda_plugins[i + 1],
                (nb_panda_plugins - i - 1) * sizeof(panda_plugin));
    }
    nb_panda_plugins--;

    if (i != nb_panda_plugins_loaded -1 ) { // not the last element
        memmove(&panda_plugins_loaded[i], &panda_plugins_loaded[i+1], (nb_panda_plugins_loaded - i - 1)*sizeof(char*));
    }
    nb_panda_plugins_loaded--;
}

void panda_do_unload_plugin(int plugin_idx)
{
    void *plugin = panda_plugins[plugin_idx].plugin;
    void (*uninit_fn)(void *) = dlsym(plugin, "uninit_plugin");
    if (!uninit_fn) {
        fprintf(stderr, "Couldn't get symbol %s: %s\n", "uninit_plugin",
                dlerror());
    } else {
        uninit_fn(plugin);
    }
    panda_unregister_callbacks(plugin);
    panda_delete_plugin(plugin_idx);
    dlclose(plugin);
}

void panda_unload_plugin(void *plugin)
{
    int i;
    for (i = 0; i < nb_panda_plugins; i++) {
        if (panda_plugins[i].plugin == plugin) {
            panda_unload_plugin_idx(i);
            break;
        }
    }
}

void panda_unload_plugin_by_name(const char *plugin_name) {
    for (int i = 0; i < nb_panda_plugins; i++) {
        if (strncmp(panda_plugins[i].name, plugin_name, 256) == 0) {
            panda_unload_plugin(panda_plugins[i].plugin);
            break;
        }
    }
}

void panda_unload_plugin_idx(int plugin_idx)
{
    if (plugin_idx >= nb_panda_plugins || plugin_idx < 0) {
        return;
    }
    panda_plugin_to_unload = true;
    panda_plugins_to_unload[plugin_idx] = true;
}

void panda_unload_plugins(void)
{
    // Unload them starting from the end to avoid having to shuffle everything
    // down each time
    while (nb_panda_plugins > 0) {
        panda_do_unload_plugin(nb_panda_plugins - 1);
    }
}

void *panda_get_plugin_by_name(const char *plugin_name)
{
    for (int i = 0; i < nb_panda_plugins; i++) {
        if (strncmp(panda_plugins[i].name, plugin_name, 256) == 0)
            return panda_plugins[i].plugin;
    }
    return NULL;
}

#define CASE_CB_TRAMPOLINE(kind,name) \
    case PANDA_CB_ ## kind: \
        trampoline_cb. name = panda_cb_trampoline_ ## name; \
        break;

panda_cb_with_context panda_get_cb_trampoline(panda_cb_type type) {
    panda_cb_with_context trampoline_cb;
    switch (type) {
        CASE_CB_TRAMPOLINE(BEFORE_BLOCK_TRANSLATE,before_block_translate)
        CASE_CB_TRAMPOLINE(AFTER_BLOCK_TRANSLATE,after_block_translate)
        CASE_CB_TRAMPOLINE(BEFORE_BLOCK_EXEC_INVALIDATE_OPT,before_block_exec_invalidate_opt)
        CASE_CB_TRAMPOLINE(BEFORE_TCG_CODEGEN,before_tcg_codegen)
        CASE_CB_TRAMPOLINE(BEFORE_BLOCK_EXEC,before_block_exec)
        CASE_CB_TRAMPOLINE(AFTER_BLOCK_EXEC,after_block_exec)
        CASE_CB_TRAMPOLINE(INSN_TRANSLATE,insn_translate)
        CASE_CB_TRAMPOLINE(INSN_EXEC,insn_exec)
        CASE_CB_TRAMPOLINE(AFTER_INSN_TRANSLATE,after_insn_translate)
        CASE_CB_TRAMPOLINE(AFTER_INSN_EXEC,after_insn_exec)
        CASE_CB_TRAMPOLINE(VIRT_MEM_BEFORE_READ,virt_mem_before_read)
        CASE_CB_TRAMPOLINE(VIRT_MEM_BEFORE_WRITE,virt_mem_before_write)
        CASE_CB_TRAMPOLINE(PHYS_MEM_BEFORE_READ,phys_mem_before_read)
        CASE_CB_TRAMPOLINE(PHYS_MEM_BEFORE_WRITE,phys_mem_before_write)
        CASE_CB_TRAMPOLINE(VIRT_MEM_AFTER_READ,virt_mem_after_read)
        CASE_CB_TRAMPOLINE(VIRT_MEM_AFTER_WRITE,virt_mem_after_write)
        CASE_CB_TRAMPOLINE(PHYS_MEM_AFTER_READ,phys_mem_after_read)
        CASE_CB_TRAMPOLINE(PHYS_MEM_AFTER_WRITE,phys_mem_after_write)
        CASE_CB_TRAMPOLINE(MMIO_AFTER_READ,mmio_after_read)
        CASE_CB_TRAMPOLINE(MMIO_BEFORE_WRITE,mmio_before_write)
        CASE_CB_TRAMPOLINE(HD_READ,hd_read)
        CASE_CB_TRAMPOLINE(HD_WRITE,hd_write)
        CASE_CB_TRAMPOLINE(GUEST_HYPERCALL,guest_hypercall)
        CASE_CB_TRAMPOLINE(MONITOR,monitor)
        CASE_CB_TRAMPOLINE(CPU_RESTORE_STATE,cpu_restore_state)

        //CASE_CB_TRAMPOLINE(BEFORE_LOADVM,before_loadvm)
        CASE_CB_TRAMPOLINE(ASID_CHANGED,asid_changed)
        CASE_CB_TRAMPOLINE(REPLAY_HD_TRANSFER,replay_hd_transfer)
        CASE_CB_TRAMPOLINE(REPLAY_NET_TRANSFER,replay_net_transfer)
        CASE_CB_TRAMPOLINE(REPLAY_SERIAL_RECEIVE,replay_serial_receive)
        CASE_CB_TRAMPOLINE(REPLAY_SERIAL_READ,replay_serial_read)
        CASE_CB_TRAMPOLINE(REPLAY_SERIAL_SEND,replay_serial_send)
        CASE_CB_TRAMPOLINE(REPLAY_SERIAL_WRITE,replay_serial_write)
        CASE_CB_TRAMPOLINE(REPLAY_BEFORE_DMA,replay_before_dma)
        CASE_CB_TRAMPOLINE(REPLAY_AFTER_DMA,replay_after_dma)
        CASE_CB_TRAMPOLINE(REPLAY_HANDLE_PACKET,replay_handle_packet)
        CASE_CB_TRAMPOLINE(AFTER_CPU_EXEC_ENTER,after_cpu_exec_enter)
        CASE_CB_TRAMPOLINE(BEFORE_CPU_EXEC_EXIT,before_cpu_exec_exit)
        CASE_CB_TRAMPOLINE(AFTER_MACHINE_INIT,after_machine_init)
        CASE_CB_TRAMPOLINE(AFTER_LOADVM,after_loadvm)
        CASE_CB_TRAMPOLINE(TOP_LOOP,top_loop)
        CASE_CB_TRAMPOLINE(DURING_MACHINE_INIT,during_machine_init)
        CASE_CB_TRAMPOLINE(MAIN_LOOP_WAIT,main_loop_wait)
        CASE_CB_TRAMPOLINE(PRE_SHUTDOWN,pre_shutdown)
        CASE_CB_TRAMPOLINE(UNASSIGNED_IO_READ,unassigned_io_read)
        CASE_CB_TRAMPOLINE(UNASSIGNED_IO_WRITE,unassigned_io_write)
        CASE_CB_TRAMPOLINE(BEFORE_HANDLE_EXCEPTION,before_handle_exception)
        CASE_CB_TRAMPOLINE(BEFORE_HANDLE_INTERRUPT,before_handle_interrupt)
        CASE_CB_TRAMPOLINE(START_BLOCK_EXEC,start_block_exec)
        CASE_CB_TRAMPOLINE(END_BLOCK_EXEC,end_block_exec)

        default: assert(false);
    }

    return trampoline_cb;
}

/**
 * @brief Adds callback to the tail of the callback list and enables it.
 *
 * The order of callback registration will determine the order in which
 * callbacks of the same type will be invoked.
 *
 * @note Registering a callback function twice from the same plugin will trigger
 * an assertion error.
 */
void panda_register_callback(void *plugin, panda_cb_type type, panda_cb cb)
{
    panda_cb_with_context trampoline = panda_get_cb_trampoline(type);
    panda_cb* cb_context = malloc(sizeof(panda_cb));
    *cb_context = cb;

    panda_register_callback_with_context(plugin, type, trampoline, cb_context);
}

/**
 * @brief Adds callback to the tail of the callback list and enables it.
 *
 * The order of callback registration will determine the order in which
 * callbacks of the same type will be invoked. Each callback will recieve the
 * context variable it was passed.
 *
 * @note Registering a callback function twice from the same plugin will trigger
 * an assertion error.
 */
void panda_register_callback_with_context(void *plugin, panda_cb_type type, panda_cb_with_context cb, void* context)
{
    panda_cb_list *plist_last = NULL;

    panda_cb_list *new_list = g_new0(panda_cb_list, 1);
    new_list->entry = cb;
    new_list->owner = plugin;
    new_list->enabled = true;
    new_list->context = context;
    assert(type < PANDA_CB_LAST);

    if (panda_cbs[type] != NULL) {
        for (panda_cb_list *plist = panda_cbs[type]; plist != NULL;
             plist = plist->next) {
            // the same plugin can register the same callback function only once
            assert(!(plist->owner == plugin &&
                     (plist->entry.cbaddr) == cb.cbaddr &&
                     plist->context == context));
            plist_last = plist;
        }
        plist_last->next = new_list;
        new_list->prev = plist_last;
    } else {
        panda_cbs[type] = new_list;
    }
}

/**
 * @brief Determine if the specified callback is enabled
 *
 * @note Querying an unregistered callback returns false
 */
bool panda_is_callback_enabled(void *plugin, panda_cb_type type, panda_cb cb) {
    assert(type < PANDA_CB_LAST);
    if (panda_cbs[type] != NULL) {
        for (panda_cb_list *plist = panda_cbs[type]; plist != NULL; plist = plist->next) {
            if (plist->owner == plugin && (plist->entry.cbaddr) == cb.cbaddr) {
                return plist->enabled;
            }
        }
    }
    return false;
}

#define TRAMP_CTXT(context) \
    (*(panda_cb*)context).cbaddr

/**
 * @brief Disables the execution of the specified callback.
 *
 * This is done by setting the `enabled` flag to `false`. The callback remains
 * in the callback list, so when it is enabled again it will execute in the same
 * relative order.
 *
 * @note Disabling an unregistered callback will trigger an assertion error.
 */
void panda_disable_callback(void *plugin, panda_cb_type type, panda_cb cb) {
    panda_cb_with_context trampoline = panda_get_cb_trampoline(type);
    panda_disable_callback_with_context(plugin, type, trampoline, &cb);
}

/**
 * @brief Disables the execution of the specified callback.
 *
 * This is done by setting the `enabled` flag to `false`. The callback remains
 * in the callback list, so when it is enabled again it will execute in the same
 * relative order.
 *
 * @note Disabling an unregistered callback will trigger an assertion error.
 */
void panda_disable_callback_with_context(void *plugin, panda_cb_type type, panda_cb_with_context cb, void* context)
{
    bool found = false;
    assert(type < PANDA_CB_LAST);
    if (panda_cbs[type] != NULL) {
        panda_cb_with_context trampoline = panda_get_cb_trampoline(type);
        for (panda_cb_list *plist = panda_cbs[type]; plist != NULL;
             plist = plist->next) {
            if (plist->owner == plugin &&
                ((((plist->entry.cbaddr) == cb.cbaddr) && plist->context == context) ||
                 (
                     // if and only if it's a trampoline, it's safe to dereference the
                     // context in order to do an equality check
                     plist->entry.cbaddr == trampoline.cbaddr
                     && TRAMP_CTXT(context) == TRAMP_CTXT(plist->context)
                ))
            ) {
                found = true;
                plist->enabled = false;

                // break out of the loop - the same plugin can register the same
                // callback only once
                break;
            }
        }
    }
    // no callback found to disable
    assert(found);
}

/**
 * @brief Enables the execution of the specified callback.
 *
 * This is done by setting the `enabled` flag to `true`. After enabling the
 * callback, it will execute in the same relative order as before having it
 * disabled.
 *
 * @note Enabling an unregistered callback will trigger an assertion error.
 */
void panda_enable_callback(void *plugin, panda_cb_type type, panda_cb cb) {
    panda_cb_with_context trampoline = panda_get_cb_trampoline(type);
    panda_enable_callback_with_context(plugin, type, trampoline, &cb);
}

/**
 * @brief Enables the execution of the specified callback.
 *
 * This is done by setting the `enabled` flag to `true`. After enabling the
 * callback, it will execute in the same relative order as before having it
 * disabled.
 *
 * @note Enabling an unregistered callback will trigger an assertion error.
 */
void panda_enable_callback_with_context(void *plugin, panda_cb_type type, panda_cb_with_context cb, void* context)
{
    bool found = false;
    if (panda_cbs[type] != NULL) {
        panda_cb_with_context trampoline = panda_get_cb_trampoline(type);
        for (panda_cb_list *plist = panda_cbs[type]; plist != NULL; plist = plist->next)
        {
            if (plist->owner == plugin && ((
                    (plist->entry.cbaddr) == cb.cbaddr && plist->context == context
                ) ||
                (
                    // if and only if it's a trampoline, it's safe to dereference the
                    // context in order to do an equality check
                    plist->entry.cbaddr == trampoline.cbaddr
                        && TRAMP_CTXT(plist->context) == TRAMP_CTXT(context)
                ))
            ) {
                found = true;
                plist->enabled = true;

                // break out of the loop - the same plugin can register the same
                // callback only once
                break;
            }
        }
    }
    // no callback found to enable
    assert(found);
}

/**
 * @brief Unregisters all callbacks owned by this plugin.
 *
 * The register callbacks are removed from their respective callback lists.
 * This means that if they are registered again, their execution order may be
 * different.
 */
void panda_unregister_callbacks(void *plugin)
{
    for (int i = 0; i < PANDA_CB_LAST; i++) {
        panda_cb_list *plist;
        plist = panda_cbs[i];
        panda_cb_list *plist_head = plist;
        while (plist != NULL) {
            panda_cb_list *plist_next = plist->next;
            if (plist->owner == plugin) {
                // delete this entry -- it belongs to our plugin
                panda_cb_list *del_plist = plist;
                if (plist->next == NULL && plist->prev == NULL) {
                    // its the only thing in the list -- list is now empty
                    plist_head = NULL;
                } else {
                    // Unlink this entry
                    if (plist->prev)
                        plist->prev->next = plist->next;
                    if (plist->next)
                        plist->next->prev = plist->prev;
                    // new head
                    if (plist == plist_head)
                        plist_head = plist->next;
                }
                // Free the entry we just unlinked
                g_free(del_plist);
            }
            plist = plist_next;
        }
        // update head
        panda_cbs[i] = plist_head;
    }
}

/**
 * @brief Enables the specified plugin.
 *
 * This works by enabling all the callbacks previously registered by
 * the plugin. This means that when execution order of the callbacks
 * is preserved.
 */
void panda_enable_plugin(void *plugin)
{
    for (int i = 0; i < PANDA_CB_LAST; i++) {
        panda_cb_list *plist;
        plist = panda_cbs[i];
        while (plist != NULL) {
            if (plist->owner == plugin) {
                plist->enabled = true;
            }
            plist = plist->next;
        }
    }
}

/**
 * @brief Disables the specified plugin.
 *
 * This works by disabling all the callbacks registered by the plugin.
 * This means that when the plugin is re-enabled, the callback order
 * is preserved.
 */
void panda_disable_plugin(void *plugin)
{
    for (int i = 0; i < PANDA_CB_LAST; i++) {
        panda_cb_list *plist;
        plist = panda_cbs[i];
        while (plist != NULL) {
            if (plist->owner == plugin) {
                plist->enabled = false;
            }
            plist = plist->next;
        }
    }
}

/**
 * @brief Allows to navigate the callback linked list skipping disabled
 * callbacks.
 */
panda_cb_list *panda_cb_list_next(panda_cb_list *plist)
{
    for (panda_cb_list *node = plist->next; node != NULL;
         node = node->next) {
        if (!node || node->enabled)
            return node;
    }
    return NULL;
}

void panda_do_break_exec(void) {
  panda_please_break_exec = true;
}

bool panda_break_exec(void) {
    if (panda_please_break_exec) {
        panda_please_break_exec = false;
        return true;
    } else {
        return false;
    }

}

bool panda_flush_tb(void)
{
    if (panda_please_flush_tb) {
        panda_please_flush_tb = false;
        return true;
    } else
        return false;
}

void panda_do_flush_tb(void)
{
    panda_please_flush_tb = true;
}

void panda_enable_precise_pc(void)
{
    panda_update_pc = true;
}

void panda_disable_precise_pc(void)
{
    panda_update_pc = false;
}

void panda_enable_memcb(void)
{
    panda_use_memcb = true;
}

void panda_disable_memcb(void)
{
    panda_use_memcb = false;
}

void panda_enable_tb_chaining(void)
{
    panda_tb_chaining = true;
}

void panda_disable_tb_chaining(void)
{
    panda_tb_chaining = false;
}

#ifdef CONFIG_LLVM

// Enable translating TCG -> LLVM and executing LLVM
void panda_enable_llvm(void) {
    panda_do_flush_tb();
    execute_llvm = 1;
    generate_llvm = 1;
    tcg_llvm_initialize();
}

// Enable translating TCG -> LLVM, but still execute TCG
void panda_enable_llvm_no_exec(void) {
    panda_do_flush_tb();
    execute_llvm = 0;
    generate_llvm = 1;
    tcg_llvm_initialize();
}

// Disable LLVM translation and execution
void panda_disable_llvm(void) {
    panda_do_flush_tb();
    execute_llvm = 0;
    generate_llvm = 0;
    tcg_llvm_destroy();
    tcg_llvm_translator = NULL;
}

// Enable LLVM helpers
void panda_enable_llvm_helpers(void) {
    init_llvm_helpers();
}

// Disable LLVM helpers
void panda_disable_llvm_helpers(void) {
    uninit_llvm_helpers();
}

// Flush results of latest LLVM bitcode to file
// Reccomend using a RAM-backed path (e.g. /dev/run/, /run/shm, or /dev/shm)
int panda_write_current_llvm_bitcode_to_file(const char* path) {
    int fd = open(path, O_RDWR | O_CREAT | O_TRUNC, S_IRUSR | S_IWUSR);
    if ((tcg_llvm_translator == 0) || (fd == -1)) {
        return -1;
    }

    tcg_llvm_write_module(tcg_llvm_translator, path);
    return 0;
}

uintptr_t panda_get_current_llvm_module(void) {
    return tcg_llvm_get_module_ptr(tcg_llvm_translator);
}
#endif

void panda_memsavep(FILE *f) {
#ifdef CONFIG_SOFTMMU
    if (!f) return;
    uint8_t mem_buf[TARGET_PAGE_SIZE];
    uint8_t zero_buf[TARGET_PAGE_SIZE];
    memset(zero_buf, 0, TARGET_PAGE_SIZE);
    int res;
    ram_addr_t addr;
    for (addr = 0; addr < ram_size; addr += TARGET_PAGE_SIZE) {
        res = panda_physical_memory_rw(addr, mem_buf, TARGET_PAGE_SIZE, 0);
        if (res == -1) { // I/O. Just fill page with zeroes.
            fwrite(zero_buf, TARGET_PAGE_SIZE, 1, f);
        }
        else {
            fwrite(mem_buf, TARGET_PAGE_SIZE, 1, f);
        }
    }
#endif
}

/**
 * @brief Stop and then quit the PANDA VM. Wraps QMP functions for plugins,
 * without having them to pull QMP headers.
 */
int panda_vm_quit(void) {
    qmp_stop(NULL); /* wait for any dumps to finish */
    qmp_quit(NULL); /* quit */
    return RRCTRL_OK;
}

/**
 * @brief Starts recording a PANDA trace. If \p snapshot is not NULL,
 * then the VM state will be reverted to the specified snapshot before
 * starting recording.
 */
int panda_record_begin(const char *name, const char *snapshot) {
    if (rr_on())
        return RRCTRL_EINVALID;
    if (rr_control.next != RR_NOCHANGE)
        return RRCTRL_EPENDING;

    rr_control.next = RR_RECORD;
    rr_control.name = g_strdup(name);
    rr_control.snapshot = (snapshot != NULL) ? g_strdup(snapshot) : NULL;
    return RRCTRL_OK;
}

/**
 * @brief Ends current PANDA recording.
 */
int panda_record_end(void) {
    if (!rr_in_record())
        return RRCTRL_EINVALID;
    if (rr_control.next != RR_NOCHANGE)
        return RRCTRL_EPENDING;

    rr_control.next = RR_OFF;
    return RRCTRL_OK;
}

/**
 * @brief Starts replaying the specified PANDA trace.
 */
int panda_replay_begin(const char *name) {
    if (rr_on())
        return RRCTRL_EINVALID;
    if (rr_control.next != RR_NOCHANGE)
        return RRCTRL_EPENDING;

    rr_control.next = RR_REPLAY;
    rr_control.name = g_strdup(name);
    return RRCTRL_OK;
}

/**
 * @brief Stops the currently running PANDA replay.
 */
int panda_replay_end(void) {
    if (!rr_in_replay())
        return RRCTRL_EINVALID;
    if (rr_control.next != RR_NOCHANGE)
        return RRCTRL_EPENDING;

    rr_control.next = RR_OFF;
    return RRCTRL_OK;
}

// Parse out arguments and return them to caller
static panda_arg_list *panda_get_args_internal(const char *plugin_name, bool check_only) {
    panda_arg_list *ret = NULL;
    panda_arg *list = NULL;

    ret = g_new0(panda_arg_list, 1);
    if (ret == NULL) goto fail;

    int i;
    int nargs = 0;
    // one pass to get number of matching args
    for (i = 0; i < panda_argc; i++) {
        if (0 == strncmp(plugin_name, panda_argv[i], strlen(plugin_name))) {
            nargs++;
        }
    }

    if (nargs != 0) {
        ret->nargs = nargs;
        list = (panda_arg *) g_malloc(sizeof(panda_arg)*nargs);
        if (list == NULL) goto fail;
    }

    // Put plugin name in here so we can use it
    ret->plugin_name = g_strdup(plugin_name);

    // second pass to copy and parse each arg into key/value
    int ret_idx = 0;
    for (i = 0; i < panda_argc; i++) {
        if (0 == strncmp(plugin_name, panda_argv[i], strlen(plugin_name))) {
            list[ret_idx].argptr = g_strdup(panda_argv[i]);
            bool found_colon = false;
            bool found_equals = false;
            char *p;
            int j;
            for (p = list[ret_idx].argptr, j = 0;
                    *p != '\0' && j < 256; p++, j++) {
                if (*p == ':') {
                    *p = '\0';
                    list[ret_idx].key = p+1;
                    found_colon = true;
                }
                else if (*p == '=') {
                    *p = '\0';
                    list[ret_idx].value = p+1;
                    found_equals = true;
                    break;
                }
            }
            if (!found_colon) {
                // malformed argument
                goto fail;
            }
            if (!found_equals) {
                list[ret_idx].value = (char *) "";
            }
            ret_idx++;
        }
    }

    ret->list = list;

    for (i = 0; i < ret->nargs; i++) {
        if (strcmp(ret->list[i].key, "help") == 0) {
            panda_help_wanted = true;
            panda_abort_requested = true;
        }
    }

    if (check_only) {
        panda_free_args(ret);
        ret = NULL;
    }

    return ret;

fail:
    if (ret != NULL) g_free(ret);
    if (list != NULL) g_free(list);
    return NULL;
}

static void panda_args_set_help_wanted(const char *plugin_name) {
    panda_get_args_internal(plugin_name, true);
}

panda_arg_list *panda_get_args(const char *plugin_name) {
    return panda_get_args_internal(plugin_name, false);
}

static bool panda_parse_bool_internal(panda_arg_list *args, const char *argname, const char *help, bool required) {
    gchar *val = NULL;
    if (panda_help_wanted) goto help;
    if (!args) goto error_handling;
    for (int i = 0; i < args->nargs; i++) {
        if (g_ascii_strcasecmp(args->list[i].key, argname) == 0) {
            val = args->list[i].value;
            for (const gchar **vp=panda_bool_true_strings; *vp != NULL; vp++) {
                if (g_ascii_strcasecmp(*vp, val) == 0) return true;
            }
            for (const gchar **vp=panda_bool_false_strings; *vp != NULL; vp++) {
                if (g_ascii_strcasecmp(*vp, val) == 0) return false;
            }

            // argument name matched
            break;
        }
    }

error_handling:
    if (val != NULL) { // value provided but not in the list of accepted values
        fprintf(stderr, PANDA_MSG_FMT "FAILED to parse value \"%s\" for bool argument \"%s\"\n", PANDA_CORE_NAME, val, argname);
        panda_plugin_load_failed = true;
    }
    else if (required) { // value not provided but required
        fprintf(stderr, PANDA_MSG_FMT "ERROR finding required bool argument \"%s\"\n", PANDA_CORE_NAME, argname);
        fprintf(stderr, PANDA_MSG_FMT "help for \"%s\": %s\n", PANDA_CORE_NAME, argname, help);
        panda_plugin_load_failed = true;
    }
help:
    if (panda_help_wanted) {
        fprintf(stderr, "%-20s%-24sOptional        %s (default=true)\n", args->plugin_name, argname, help);
    }

    // not found
    return false;
}

bool panda_parse_bool_req(panda_arg_list *args, const char *argname, const char *help) {
    bool ret= panda_parse_bool_internal(args, argname, help, true);
    if(panda_plugin_load_failed) abort(); // If a required arg is present but we can't parse, abort
    return ret;
}

bool panda_parse_bool_opt(panda_arg_list *args, const char *argname, const char *help) {
    bool ret= panda_parse_bool_internal(args, argname, help, false);
    if(panda_plugin_load_failed) abort(); // If the optional arg is present but we can't parse, abort
    return ret;
}

bool panda_parse_bool(panda_arg_list *args, const char *argname) {
    return panda_parse_bool_internal(args, argname, "Undocumented option. Complain to the developer!", false);
}

static target_ulong panda_parse_ulong_internal(panda_arg_list *args, const char *argname, target_ulong defval, const char *help, bool required) {
    if (panda_help_wanted) goto help;
    if (!args) goto error_handling;
    int i;
    for (i = 0; i < args->nargs; i++) {
        if (strcmp(args->list[i].key, argname) == 0) {
            return strtoul(args->list[i].value, NULL, 0);
        }
    }

error_handling:
    if (required) {
        fprintf(stderr, "ERROR: plugin required ulong argument \"%s\" but you did not provide it\n", argname);
        fprintf(stderr, "Help for \"%s\": %s\n", argname, help);
        panda_plugin_load_failed = true;
    }
help:
    if (panda_help_wanted) {
        if (required) fprintf(stderr, "%-20s%-24sRequired        %s\n", args->plugin_name, argname, help);
        else fprintf(stderr, "%-20s%-24sOptional        %s (default=" TARGET_FMT_ld ")\n", args->plugin_name, argname, help, defval);
    }

    return defval;
}

target_ulong panda_parse_ulong_req(panda_arg_list *args, const char *argname, const char *help) {
    return panda_parse_ulong_internal(args, argname, 0, help, true);
}

target_ulong panda_parse_ulong_opt(panda_arg_list *args, const char *argname, target_ulong defval, const char *help) {
    return panda_parse_ulong_internal(args, argname, defval, help, false);
}

target_ulong panda_parse_ulong(panda_arg_list *args, const char *argname, target_ulong defval) {
    return panda_parse_ulong_internal(args, argname, defval, "Undocumented option. Complain to the developer!", false);
}

static uint32_t panda_parse_uint32_internal(panda_arg_list *args, const char *argname, uint32_t defval, const char *help, bool required) {
    if (panda_help_wanted) goto help;
    if (!args) goto error_handling;
    int i;
    for (i = 0; i < args->nargs; i++) {
        if (strcmp(args->list[i].key, argname) == 0) {
            return strtoull(args->list[i].value, NULL, 0);
        }
    }

error_handling:
    if (required) {
        fprintf(stderr, "ERROR: plugin required uint32 argument \"%s\" but you did not provide it\n", argname);
        fprintf(stderr, "Help for \"%s\": %s\n", argname, help);
        panda_plugin_load_failed = true;
    }
help:
    if (panda_help_wanted) {
        if (required) fprintf(stderr, "%-20s%-24sRequired        %s\n", args->plugin_name, argname, help);
        else fprintf(stderr, "%-20s%-24sOptional        %s (default=%d)\n", args->plugin_name, argname, help, defval);
    }

    return defval;
}

uint32_t panda_parse_uint32_req(panda_arg_list *args, const char *argname, const char *help) {
    return panda_parse_uint32_internal(args, argname, 0, help, true);
}

uint32_t panda_parse_uint32_opt(panda_arg_list *args, const char *argname, uint32_t defval, const char *help) {
    return panda_parse_uint32_internal(args, argname, defval, help, false);
}

uint32_t panda_parse_uint32(panda_arg_list *args, const char *argname, uint32_t defval) {
    return panda_parse_uint32_internal(args, argname, defval, "Undocumented option. Complain to the developer!", false);
}

static uint64_t panda_parse_uint64_internal(panda_arg_list *args, const char *argname, uint64_t defval, const char *help, bool required) {
    if (panda_help_wanted) goto help;
    if (!args) goto error_handling;
    int i;
    for (i = 0; i < args->nargs; i++) {
        if (strcmp(args->list[i].key, argname) == 0) {
            return strtoull(args->list[i].value, NULL, 0);
        }
    }

error_handling:
    if (required) {
        fprintf(stderr, "ERROR: plugin required uint64 argument \"%s\" but you did not provide it\n", argname);
        fprintf(stderr, "Help for \"%s\": %s\n", argname, help);
        panda_plugin_load_failed = true;
    }
help:
    if (panda_help_wanted) {
        if (required) fprintf(stderr, "%-20s%-24sRequired        %s)\n", args->plugin_name, argname, help);
        else fprintf(stderr, "%-20s%-24sOptional        %s (default=%" PRId64 ")\n", args->plugin_name, argname, help, defval);
    }

    return defval;
}

uint64_t panda_parse_uint64_req(panda_arg_list *args, const char *argname, const char *help) {
    return panda_parse_uint64_internal(args, argname, 0, help, true);
}

uint64_t panda_parse_uint64_opt(panda_arg_list *args, const char *argname, uint64_t defval, const char *help) {
    return panda_parse_uint64_internal(args, argname, defval, help, false);
}

uint64_t panda_parse_uint64(panda_arg_list *args, const char *argname, uint64_t defval) {
    return panda_parse_uint64_internal(args, argname, defval, "Undocumented option. Complain to the developer!", false);
}

static double panda_parse_double_internal(panda_arg_list *args, const char *argname, double defval, const char *help, bool required) {
    if (panda_help_wanted) goto help;
    if (!args) goto error_handling;
    int i;
    for (i = 0; i < args->nargs; i++) {
        if (strcmp(args->list[i].key, argname) == 0) {
            return strtod(args->list[i].value, NULL);
        }
    }

error_handling:
    if (required) {
        fprintf(stderr, "ERROR: plugin required double argument \"%s\" but you did not provide it\n", argname);
        fprintf(stderr, "Help for \"%s\": %s\n", argname, help);
        panda_plugin_load_failed = true;
    }
help:
    if (panda_help_wanted) {
        if (required) fprintf(stderr, "%-20s%-24sRequired        %s\n", args->plugin_name, argname, help);
        else fprintf(stderr, "%-20s%-24sOptional        %s (default=%f)\n", args->plugin_name, argname, help, defval);
    }

    return defval;
}

double panda_parse_double_req(panda_arg_list *args, const char *argname, const char *help) {
    return panda_parse_double_internal(args, argname, 0, help, true);
}

double panda_parse_double_opt(panda_arg_list *args, const char *argname, double defval, const char *help) {
    return panda_parse_double_internal(args, argname, defval, help, false);
}

double panda_parse_double(panda_arg_list *args, const char *argname, double defval) {
    return panda_parse_double_internal(args, argname, defval, "Undocumented option. Complain to the developer!", false);
}

char** str_split(char* a_str, const char a_delim)  {
    char** result    = 0;
    size_t count     = 0;
    char* tmp        = a_str;
    char* last_comma = 0;
    char delim[2];
    delim[0] = a_delim;
    delim[1] = 0;
    /* Count how many elements will be extracted. */
    while (*tmp) {
        if (a_delim == *tmp) {
            count++;
            last_comma = tmp;
        }
        tmp++;
    }
    /* Add space for trailing token. */
    count += last_comma < (a_str + strlen(a_str) - 1);
    /* Add space for terminating null string so caller
       knows where the list of returned strings ends. */
    count++;
    result = malloc(sizeof(char*) * count);
    if (result) {
        size_t idx  = 0;
        char* token = strtok(a_str, delim);
        while (token)  {
            assert(idx < count);
            *(result + idx++) = strdup(token);
            token = strtok(0, delim);
        }
        assert(idx == count - 1);
        *(result + idx) = 0;
    }
    return result;
}


// Returns pointer to string inside arg list, freed when list is freed.
static const char *panda_parse_string_internal(panda_arg_list *args, const char *argname, const char *defval, const char *help, bool required) {
    if (panda_help_wanted) goto help;
    if (!args) goto error_handling;
    int i;
    for (i = 0; i < args->nargs; i++) {
        if (strcmp(args->list[i].key, argname) == 0) {
            return args->list[i].value;
        }
    }

error_handling:
    if (required) {
        fprintf(stderr, "ERROR: plugin required string argument \"%s\" but you did not provide it\n", argname);
        fprintf(stderr, "Help for \"%s\": %s\n", argname, help);
        panda_plugin_load_failed = true;
    }
help:
    if (panda_help_wanted) {
        if (required) fprintf(stderr, "%-20s%-24sRequired        %s\n", args->plugin_name, argname, help);
        else fprintf(stderr, "%-20s%-24sOptional        %s (default=\"%s\")\n", args->plugin_name, argname, help, defval);
    }

    return defval;
}

const char *panda_parse_string_req(panda_arg_list *args, const char *argname, const char *help) {
    return panda_parse_string_internal(args, argname, "", help, true);
}

const char *panda_parse_string_opt(panda_arg_list *args, const char *argname, const char *defval, const char *help) {
    return panda_parse_string_internal(args, argname, defval, help, false);
}

const char *panda_parse_string(panda_arg_list *args, const char *argname, const char *defval) {
    return panda_parse_string_internal(args, argname, defval, "Undocumented option. Complain to the developer!", false);
}

// Free a list of parsed arguments
void panda_free_args(panda_arg_list *args) {
    int i;
    if (!args) return;
    for (i = 0; i < args->nargs; i++) {
        g_free(args->list[i].argptr);
    }
    g_free(args->plugin_name);
    g_free(args);
}

#ifdef CONFIG_SOFTMMU

// QMP


void qmp_load_plugin(bool has_file_name, const char *file_name, const char *plugin_name, bool has_plugin_args, const char *plugin_args, Error **errp){

    if(!has_file_name)
        file_name = panda_plugin_path(plugin_name);

    if (has_plugin_args){
        gchar *args = g_strdup(plugin_args);
        char *args_start = args;
        char *args_end = args;

        while (args_end != NULL) {
            args_end = strchr(args_start, ',');
            if (args_end != NULL) *args_end = '\0';

            // panda_add_arg() currently always return true
            assert(panda_add_arg(plugin_name, args_start));

            args_start = args_end + 1;
        }

        g_free(args);
    }

    if(!panda_load_plugin(file_name, plugin_name)) {
        // TODO: do something with errp here?
    }

    if(!has_file_name)
        g_free((char *)file_name);
}

void qmp_unload_plugin(int64_t index, Error **errp) {
    if (index >= nb_panda_plugins || index < 0) {
        // TODO: errp
    } else {
        panda_unload_plugin_idx(index);
    }
}

PandaPluginInfoList *qmp_list_plugins(Error **errp) {
    PandaPluginInfoList *head = NULL;
    int i;

    for (i = 0; i < nb_panda_plugins; i++) {
        PandaPluginInfoList *list_item = g_new0(typeof(*list_item), 1);
        PandaPluginInfo *plugin_item = g_new0(typeof(*plugin_item), 1);

        plugin_item->index = i;
        plugin_item->name = g_strdup(panda_plugins[i].name);
        plugin_item->address = (unsigned long) panda_plugins[i].plugin;

        list_item->value = plugin_item;
        list_item->next = head;
        head = list_item;
    }
    return head;
}

void qmp_plugin_cmd(const char * cmd, Error **errp) {

}

// HMP
void hmp_panda_load_plugin(Monitor *mon, const QDict *qdict) {
    Error *err;
    const char *file_name   = qdict_get_try_str(qdict, "file_name");
    const char *plugin_name = qdict_get_try_str(qdict, "plugin_name");
    const char *plugin_args = qdict_get_try_str(qdict, "plugin_args");
    bool has_file_name   = file_name ? true : false;
    bool has_plugin_args = plugin_args ? true : false;
    qmp_load_plugin(has_file_name, file_name, plugin_name, has_plugin_args, plugin_args, &err);
}

void hmp_panda_unload_plugin(Monitor *mon, const QDict *qdict) {
    Error *err;
    const int index = qdict_get_try_int(qdict, "index", -1);
    qmp_unload_plugin(index, &err);
}

void hmp_panda_list_plugins(Monitor *mon, const QDict *qdict) {
    Error *err;
    PandaPluginInfoList *plugin_item = qmp_list_plugins(&err);
    monitor_printf(mon, "idx\t%-20s\taddr\n", "name");
    while (plugin_item != NULL){
        monitor_printf(mon, "%" PRId64 "\t%-20s\t%" PRIx64 "\n",
                       plugin_item->value->index, plugin_item->value->name,
                       plugin_item->value->address);
        plugin_item = plugin_item->next;

    }
}

void hmp_panda_plugin_cmd(Monitor *mon, const QDict *qdict) {
    panda_cb_list *plist;
    const char *cmd = qdict_get_try_str(qdict, "cmd");
    for(plist = panda_cbs[PANDA_CB_MONITOR]; plist != NULL; plist = panda_cb_list_next(plist)) {
        if (plist->enabled){
            plist->entry.monitor(plist->context, mon, cmd);
        }
    }
}

#endif // CONFIG_SOFTMMU<|MERGE_RESOLUTION|>--- conflicted
+++ resolved
@@ -251,7 +251,6 @@
 
 extern const char *qemu_file;
 
-<<<<<<< HEAD
 char *panda_guest_plugin_path(const char *plugin_name) {
     gchar* plugin_path;
     // Note qemu_file is set in the first call to main_aux
@@ -276,13 +275,9 @@
     return NULL;
 }
 
-// Resolve a plugin to a path. If the plugin doesn't exist in any of the search
-// paths, then NULL is returned. The search order for plugins is as follows:
-=======
 // Resolve a file in the plugin directory to a path. If the file doesn't
 // exist in any of the search paths, then NULL is returned. The search order 
 // for files is as follows:
->>>>>>> 49367648
 //
 //   - Relative to the PANDA_DIR environment variable.
 //   - Relative to the QEMU binary
