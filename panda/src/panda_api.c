#include <assert.h>

#include "vl.h"
#include "panda/panda_api.h"
#include "panda/plugin.h"

int panda_virtual_memory_read_external(CPUState *env, target_ulong addr, uint8_t *buf, int len);
int panda_virtual_memory_write_external(CPUState *env, target_ulong addr, uint8_t *buf, int len);
int rr_get_guest_instr_count_external(void);
void qemu_rr_quit_timers(void);
//void qemu_cpu_kick(CPUState *cpu);
void panda_register_callback_helper(void *plugin, panda_cb_type, panda_cb* cb);
target_ulong panda_current_sp_external(CPUState *cpu);
bool panda_in_kernel_external(CPUState *cpu);
<<<<<<< HEAD
=======


int panda_pre(int argc, char **argv, char **envp) {
    return main_aux(argc, argv, envp, PANDA_PRE);
}
>>>>>>> 3223f1b7

int panda_init(int argc, char **argv, char **envp) {
    return main_aux(argc, argv, envp, PANDA_INIT);
}

extern int panda_in_main_loop;

int panda_run(void) {
    qemu_cpu_kick(first_cpu);
    panda_in_main_loop = 1;
    main_loop();
    panda_in_main_loop = 0;
    return 0;
}

int panda_finish(void) {
    return main_aux(0, 0, 0, PANDA_FINISH);
}

int panda_init_plugin(char *plugin_name, char **plugin_args, uint32_t num_args) {
    for (uint32_t i=0; i<num_args; i++) 
        panda_add_arg(plugin_name, plugin_args[i]);
    char *plugin_path = panda_plugin_path((const char *) plugin_name);
    return panda_load_plugin(plugin_path, plugin_name);
}
void panda_register_callback_helper(void *plugin, panda_cb_type type, panda_cb* cb) {
	panda_cb cb_copy;
	memcpy(&cb_copy,cb, sizeof(panda_cb));
	panda_register_callback(plugin, type, cb_copy);
}

// initiate replay 
int panda_replay(char *replay_name) {
    rr_replay_requested = 1;
    rr_requested_name = strdup(replay_name);
    return 0;
//    return panda_run();
}

int rr_get_guest_instr_count_external(void){
	return rr_get_guest_instr_count();
}

int panda_virtual_memory_read_external(CPUState *env, target_ulong addr, uint8_t *buf, int len){
	return panda_virtual_memory_read(env, addr, buf, len);
}

int panda_virtual_memory_write_external(CPUState *env, target_ulong addr, uint8_t *buf, int len){
	return panda_virtual_memory_write(env, addr, buf, len);
}

bool panda_in_kernel_external(CPUState *cpu){
	return panda_in_kernel(cpu);
}

target_ulong panda_current_sp_external(CPUState *cpu){
	return panda_current_sp(cpu);
}

// we have this temporarily in callbacks.c -> to be moved here
/*
bool panda_load_external_plugin(const char *filename, const char *plugin_name, void *plugin_uuid, void *init_fn_ptr) {
    // don't load the same plugin twice
    uint32_t i;
    for (i=0; i<nb_panda_plugins_loaded; i++) {
        if (0 == (strcmp(filename, panda_plugins_loaded[i]))) {
            fprintf(stderr, PANDA_MSG_FMT "%s already loaded\n", PANDA_CORE_NAME, filename);
            return true;
        }
    }
    // NB: this is really a list of plugins for which we have started loading 
    // and not yet called init_plugin fn.  needed to avoid infinite loop with panda_require  
    panda_plugins_loaded[nb_panda_plugins_loaded] = strdup(filename);
    nb_panda_plugins_loaded ++;
    void *plugin = plugin_uuid;//going to be a handle of some sort -> dlopen(filename, RTLD_NOW);
    bool (*init_fn)(void *) = init_fn_ptr; //normally dlsym init_fun

    // Populate basic plugin info *before* calling init_fn.
    // This allows plugins accessing handles of other plugins before
    // initialization completes. E.g. osi does a panda_require("win7x86intro"),
    // and then win7x86intro does a PPP_REG_CB("osi", ...) while initializing.
    panda_plugins[nb_panda_plugins].plugin = plugin;
    if (plugin_name) {
        strncpy(panda_plugins[nb_panda_plugins].name, plugin_name, 256);
    } else {
        char *pn = g_path_get_basename((char *) filename);
        *g_strrstr(pn, HOST_DSOSUF) = '\0';
        strncpy(panda_plugins[nb_panda_plugins].name, pn, 256);
        g_free(pn);
    }
    nb_panda_plugins++;

    // Call init_fn and check status.
    fprintf(stderr, PANDA_MSG_FMT "initializing %s\n", PANDA_CORE_NAME, panda_plugins[nb_panda_plugins-1].name);
    panda_help_wanted = false;
    panda_args_set_help_wanted(plugin_name);
    if (panda_help_wanted) {
        printf("Options for plugin %s:\n", plugin_name);
        fprintf(stderr, "PLUGIN              ARGUMENT                REQUIRED        DESCRIPTION\n");
        fprintf(stderr, "======              ========                ========        ===========\n");
    }
    if(!init_fn(plugin) || panda_plugin_load_failed) {
        return false;
    }
    return true;
}*/<|MERGE_RESOLUTION|>--- conflicted
+++ resolved
@@ -12,14 +12,11 @@
 void panda_register_callback_helper(void *plugin, panda_cb_type, panda_cb* cb);
 target_ulong panda_current_sp_external(CPUState *cpu);
 bool panda_in_kernel_external(CPUState *cpu);
-<<<<<<< HEAD
-=======
 
 
 int panda_pre(int argc, char **argv, char **envp) {
     return main_aux(argc, argv, envp, PANDA_PRE);
 }
->>>>>>> 3223f1b7
 
 int panda_init(int argc, char **argv, char **envp) {
     return main_aux(argc, argv, envp, PANDA_INIT);
