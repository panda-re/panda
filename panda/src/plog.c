--- conflicted
+++ resolved
@@ -524,11 +524,7 @@
                 return returnEntry;
             }
             else {
-<<<<<<< HEAD
-				// read the next chunk
-=======
                 // read the next chunk
->>>>>>> ea0df162
                 new_chunk_num = thePandalog->chunk_num - 1;
                 new_chunk = 1;
             }
@@ -541,21 +537,13 @@
         // can't use plc anymore
         plc = &(thePandalog->chunk);
         if (thePandalog->mode == PL_MODE_READ_FWD)
-<<<<<<< HEAD
-			//reset ind_entry
-=======
             //reset ind_entry
->>>>>>> ea0df162
             plc->ind_entry = 0;
         else
             plc->ind_entry = thePandalog->dir.num_entries[new_chunk_num]-1;
     }
 
-<<<<<<< HEAD
-	return returnEntry;
-=======
     return returnEntry;
->>>>>>> ea0df162
 }
 
 // binary search to find chunk for this instr
@@ -610,24 +598,15 @@
     unmarshall_chunk(c);
     // figure out ind
     uint32_t ind = find_ind(instr, 0, thePandalog->dir.num_entries[c]-1);
-<<<<<<< HEAD
-	// if mode is BWD and we are not seeking from last instruction of chunk (-1)
-=======
     // if mode is BWD and we are not seeking from last instruction of chunk (-1)
->>>>>>> ea0df162
     if (thePandalog->mode == PL_MODE_READ_BWD && instr != -1) {
         // need *last* entry with that instr for backward mode
         uint32_t i;
         for (i=ind; i<thePandalog->dir.num_entries[c]; i++) {
             Panda__LogEntry *ple = thePandalog->chunk.entry[i];
             if (ple->instr != instr) {
-<<<<<<< HEAD
-				// we've gone past the last entry with that instr num
-				// backtrack by one and return
-=======
                 // we've gone past the last entry with that instr num
                 // backtrack by one and return
->>>>>>> ea0df162
                 ind --;
                 break;
             }
