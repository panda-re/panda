# Helper utilities functions and classes for use in pypanda.
'''
Misc helper functions
'''

from colorama import Fore, Style
from functools import wraps
from os import devnull
from subprocess import check_call, STDOUT
from sys import platform, stdout
from threading import current_thread, main_thread
<<<<<<< HEAD
from os.path import isfile
import  tarfile
=======
#for _find_build_path
from os import dup, getenv, environ, path
from os.path import realpath, isfile, dirname, join as pjoin
>>>>>>> 6d057aac

# Set to enable pypanda debugging
debug = False

def progress(msg):
    """
    Print a message with a green "[PYPANDA]" prefix if in a tty
    otherwise just print the message
    """
    if stdout.isatty():
        print(Fore.GREEN + '[PYPANDA] ' + Fore.RESET + Style.BRIGHT + msg +Style.RESET_ALL)
    else:
        print(f"[PYPANDA] {msg}")

def warn(msg):
    """
    Print a message with a red "[PYPANDA]" prefix if in a tty
    otherwise just print the message
    """
    if stdout.isatty():
        print(Fore.RED + '[PYPANDA] ' + Fore.RESET + Style.BRIGHT + msg +Style.RESET_ALL)
    else:
        print(f"[PYPANDA] {msg}")

def make_iso(directory, iso_path):
    '''
    Generate an iso from a directory
    '''
    with open(devnull, "w") as DEVNULL:
        if platform.startswith('linux'):
            check_call([
                'genisoimage', '-RJ', '-max-iso9660-filenames', '-o', iso_path, directory
            ], stderr=STDOUT if debug else DEVNULL)
        elif platform == 'darwin':
            check_call([
                'hdiutil', 'makehybrid', '-hfs', '-joliet', '-iso', '-o', iso_path, directory
            ], stderr=STDOUT if debug else DEVNULL)
        else:
            raise NotImplementedError("Unsupported operating system!")

def telescope(panda, cpu, val):
    '''
    Given a value, check if it's a pointer by seeing if we can map it to physical memory.
    If so, recursively print where it points
    to until
    1) It points to a string (then print the string)
    2) It's code (then disassembly the insn)
    3) It's an invalid pointer
    4) It's the 5th time we've done this, break

    TODO Should use memory protections to determine string/code/data
    '''
    for _ in range(5): # Max chain of 5
        print("-> 0x{:0>8x}".format(val), end="\t")

        if val == 0:
            print()
            return
        # Consider that val points to a string. Test and print
        try:
            str_data = panda.virtual_memory_read(cpu, val, 16)
        except ValueError:
            print()
            return

        str_val = ""
        for d in str_data:
            if d >= 0x20 and d < 0x7F:
                str_val += chr(d)
            else:
                break
        if len(str_val) > 2:
            print("== \"{}\"".format(str_val))
            return


        data = str_data[:4] # Truncate to 4 bytes
        val = int.from_bytes(data, byteorder='little')

    print("-> ...")

def blocking(func):
    """
    Decorator to ensure a function isn't run in the main thread
    """
    @wraps(func)
    def wrapper(*args, **kwargs):
        assert (current_thread() is not main_thread()), "Blocking function run in main thread"
        return func(*args, **kwargs)
    wrapper.__blocking__ = True
    wrapper.__name__ = func.__name__ + " (with async thread)"
    return wrapper


def rr2_name(name):
    return name if name.endswith(".rr2") else name + ".rr2"

def rr2_recording(name):
    def is_gzip(name):
        rr = open(name, "rb")
        return rr.read(2) == b'\x1f\x8b'

    rr2_filename = rr2_name(name)
    if isfile(rr2_filename) and is_gzip(rr2_filename):
        return True
    return False

def rr2_contains_member(name, member):
    rr2_filename = rr2_name(name)
    contains_member = False
    if rr2_recording(rr2_filename):
        try:
            tar = tarfile.open(rr2_filename)
            tar.getmember(member)
            contains_member = True
        except (KeyError, IsADirectoryError, FileNotFoundError, tarfile.ReadError):
            pass
    return contains_member

class GArrayIterator():
    '''
    Iterator which will run a function on each iteration incrementing
    the second argument. Useful for GArrays with an accessor function
    that takes arguments of the GArray and list index. e.g., osi's
    get_one_module.
    '''
    def __init__(self, func, garray, garray_len, cleanup_fn):
        self.garray = garray
        self.garray_len = garray_len
        self.current_idx = 0
        self.func = func
        self.cleanup_func = cleanup_fn

    def __iter__(self):
        self.current_idx = 0
        return self

    def __next__(self):
        if self.current_idx >= self.garray_len:
            raise StopIteration
        # Would need to make this configurable before using MappingIter with other types
        ret = self.func(self.garray, self.current_idx)
        self.current_idx += 1
        return ret

    def __del__(self):
        self.cleanup_func(self.garray)

class plugin_list(dict):
    '''
    Wrapper class around list of active C plugins
    '''
    def __init__(self,panda):
        self._panda = panda
        super().__init__()
    def __getitem__(self,plugin_name):
        if plugin_name not in self:
            self._panda.load_plugin(plugin_name)
        return super().__getitem__(plugin_name)

def _find_build_dir(arch_name, find_executable=False):
    '''
    Internal function to return the build directory for the specified architecture
    '''
    python_package = pjoin(*[dirname(__file__), "data"])
    local_build = realpath(pjoin(dirname(__file__), "../../../../build"))
    arch_dir = f"{arch_name}-softmmu"
    file_name = f"panda-system-{arch_name}" if find_executable else \
                f"libpanda-{arch_name}.so"
    pot_paths = [pjoin(python_package, arch_dir), pjoin(local_build, arch_dir)]

    if find_executable and 'PATH' in environ:
        # If we're looking for the panda executable, also search the user's path
        pot_paths.extend(environ.get('PATH').split(":"))

    for potential_path in pot_paths:
        if isfile(pjoin(potential_path, file_name)):
            if not find_executable:
                # potential_path may contain [arch]-softmmu/ which
                # we shouldn't return unless we're looking for an executable's
                # build dir
                potential_path = potential_path.replace(arch_dir, "")
            return potential_path

    searched_paths = "\n".join(["\t"+p for p in  pot_paths])
    raise RuntimeError((f"Couldn't find {file_name}\n"
                        f"Did you built PANDA for this architecture?\n"
                        f"Searched for {arch_dir}/{file_name} in:\n{searched_paths}"))


def find_build_dir(arch_name=None, find_executable=False):
    '''
    Find directory containing the binaries we care about (i.e., ~git/panda/build). If
    find_executable is False, we're looking for [arch]-softmmu/libpanda-[arch].so. If
    find_executable is True, we're looking for [arch]-softmmu/panda-system-[arch] and we'll return
    the parent dir of the executable (i.e., ~/git/panda/build/x86_64-softmmu/)

    We do this by searching paths in the following order:
        1) Check relative to file (in the case of installed packages)
        2) Check in../ ../../../build/
        2) Search path if user is looking for an executable instead of a library
        3) Raise RuntimeError if we find nothing

    If arch_name is none, we'll search for any supported architecture and return the first
    one we find.
    '''
    arches = ['i386', 'x86_64', 'arm', 'aarch64', 'ppc', 'mips', 'mipsel', 'mips64']

    if arch_name is None:
        e = None
        for arch in arches:
            try:
                return _find_build_dir(arch, find_executable)
            except RuntimeError as _e:
                e = _e
        if e:
            raise e

    elif arch_name not in arches:
        raise ValueError(f"Unsupported architecture name: {arch_name}, allowed values are: {arches}")
    return _find_build_dir(arch_name, find_executable)<|MERGE_RESOLUTION|>--- conflicted
+++ resolved
@@ -9,14 +9,12 @@
 from subprocess import check_call, STDOUT
 from sys import platform, stdout
 from threading import current_thread, main_thread
-<<<<<<< HEAD
-from os.path import isfile
-import  tarfile
-=======
+
 #for _find_build_path
 from os import dup, getenv, environ, path
 from os.path import realpath, isfile, dirname, join as pjoin
->>>>>>> 6d057aac
+# for rr2 format
+import  tarfile
 
 # Set to enable pypanda debugging
 debug = False
