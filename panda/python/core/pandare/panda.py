"""
This module simply contains the Panda class
"""

from sys import version_info, exit

if version_info[0] < 3:
    print("Please run with Python 3!")
    exit(0)

import socket
import threading

from os.path import realpath, exists, abspath, isfile, dirname, join as pjoin
from os import dup, getenv, environ, path
from random import randint
from inspect import signature
from tempfile import NamedTemporaryFile
from time import time
from math import ceil
from inspect import signature
from struct import pack_into
from shlex import quote as shlex_quote
from time import sleep
from cffi import FFI

from .ffi_importer import ffi, set_ffi
from .utils import progress, make_iso, debug, blocking, GArrayIterator, plugin_list, Hook
from .taint import TaintQuery
from .panda_expect import Expect
from .asyncthread import AsyncThread
from .qcows import Qcows
from .arch import ArmArch, MipsArch, X86Arch, X86_64Arch

# Might be worth importing and auto-initilizing a PLogReader
# object within Panda for the current architecture?
#from .plog import PLogReader


class Panda():
    '''
    This is the object used to interact with PANDA. Initializing it creates a virtual machine to interact with.

        Parameters:
            arch : architecture string (e.g. "i386", "x86_64", "arm", "mips", "mipsel")
            mem : size of memory for machine (e.g. "128M", "1G")
            expect_prompt : Regular expression describing the prompt exposed by the guest
                on a serial console. Used so we know when a running command has finished
                with its output.
            os_version : analagous to -os string.
            qcow : qcow file to load as a path
            os : type of OS (e.g. "linux")
            generic : specify a generic qcow to use and set other arguments. Supported
                values: arm/ppc/x86_64/i386. Will download qcow automatically
            raw_monitor : When set, don't specify a -monitor. arg Allows for use of
                -nographic in args with ctrl-A+C for interactive qemu prompt.
            extra_args : extra arguments to pass to PANDA as either a string or an
                array. (e.g. "-nographic" or ["-nographic", "-net", "none"])

    Note that multiple PANDA objects cannot coexist in the same Python instance.
    '''
    def __init__(self, arch="i386", mem="128M",
            expect_prompt=None, # Regular expression describing the prompt exposed by the guest on a serial console. Used so we know when a running command has finished with its output
            os_version=None,
            qcow=None, # Qcow file to load
            os="linux",
            generic=None, # Helper: specify a generic qcow to use and set other arguments. Supported values: arm/ppc/x86_64/i386. Will download qcow automatically
            raw_monitor = False, # When set, don't specify a -monitor. arg Allows for use of -nographic in args with ctrl-A+C for interactive qemu prompt.
            extra_args=[]):
        self.arch_name = arch
        self.mem = mem
        self.os = os_version
        self.os_type = os
        self.qcow = qcow
        self.plugins = plugin_list(self)
        self.expect_prompt = expect_prompt
        self.lambda_cnt = 0
        self.arch = None
        self.__sighandler = None
        """
        A reference to an auto-instantiated `pandare.arch.PandaArch` subclass (e.g., `pandare.arch.X86Arch`)
        """

        if isinstance(extra_args, str): # Extra args can be a string or array
            extra_args = extra_args.split()

        # If specified use a generic (x86_64, i386, arm, ppc) qcow from mit and ignore
        if generic:                                 # other args. See details in images.py
            print("using generic " +str(generic))
            q = Qcows.get_qcow_info(generic)
            self.arch_name     = q.arch
            self.os       = q.os
            self.mem      = q.default_mem # Might clobber a specified argument, but required if you want snapshots
            self.qcow     = Qcows.get_qcow(generic)
            self.expect_prompt = q.prompt
            if q.extra_args:
                extra_args.extend(q.extra_args.split(" "))

        if self.qcow: # Otherwise we shuld be able to do a replay with no qcow but this is probably broken
            if not (exists(self.qcow)):
                print("Missing qcow '{}' Please go create that qcow and give it to the PANDA maintainers".format(self.qcow))

        # panda.arch is a subclass with architecture-specific functions

        if self.arch_name == "i386":
            self.arch = X86Arch(self)
        elif self.arch_name == "x86_64":
            self.arch = X86_64Arch(self)
        elif self.arch_name == "arm":
            self.arch = ArmArch(self)
        elif self.arch_name in ["mips", "mipsel"]:
            self.arch = MipsArch(self)
        else:
            raise ValueError(f"Unsupported architecture {self.arch_name}")
        self.bits, self.endianness, self.register_size = self.arch._determine_bits()

        self.build_dir  = self._find_build_dir()
        environ["PANDA_DIR"] = self.build_dir
        self.libpanda_path = pjoin(self.build_dir, "{0}-softmmu/libpanda-{0}.so".format(self.arch_name))
        self.panda = self.libpanda_path # Necessary for realpath to work inside core-panda, may cause issues?

        self.ffi = self._do_types_import()
        self.libpanda = self.ffi.dlopen(self.libpanda_path)
        self.C = ffi.dlopen(None)

        # set OS name if we have one
        if self.os:
            self.set_os_name(self.os)

        # Setup argv for panda
        self.panda_args = [self.panda]
        biospath = realpath(pjoin(self.build_dir, "pc-bios")) # XXX: necessary for network drivers for arm, so 'pc-bios' is a misleading name
        self.panda_args.append("-L")
        self.panda_args.append(biospath)

        if self.qcow:
            self.panda_args.append(self.qcow)

        self.panda_args += extra_args

        # Configure memory options
        self.panda_args.extend(['-m', self.mem])

        # Configure serial - if we have an expect_prompt set. Otherwise how can we know what guest cmds are outputting?
        if self.expect_prompt:
            self.serial_file = NamedTemporaryFile(prefix="pypanda_s").name
            self.serial_socket = socket.socket(socket.AF_UNIX, socket.SOCK_STREAM)
            self.serial_console = Expect(expectation=self.expect_prompt, quiet=True, consume_first=False)
            self.panda_args.extend(['-serial', 'unix:{},server,nowait'.format(self.serial_file)])
        else:
            self.serial_file = None
            self.serial_socket = None
            self.serial_console = None

        # Configure monitor - Always enabled for now
        self.monitor_file = NamedTemporaryFile(prefix="pypanda_m").name
        self.monitor_socket = socket.socket(socket.AF_UNIX, socket.SOCK_STREAM)
        self.raw_monitor = raw_monitor
        if not self.raw_monitor:
            self.monitor_console = Expect(expectation=rb"(qemu)", quiet=True, consume_first=True)
            self.panda_args.extend(['-monitor', 'unix:{},server,nowait'.format(self.monitor_file)])

        self.running = threading.Event()
        self.started = threading.Event()
        self.athread = AsyncThread(self.started) # athread manages actions that need to occur outside qemu's CPU loop

        # Callbacks
        self.register_cb_decorators()
        self.registered_callbacks = {} # name -> {procname: "bash", enabled: False, callback: None}

        # Register asid_changed CB if and only if a callback requires procname
        self._registered_asid_changed_internal_cb = False
        self._registered_mmap_cb = False

        self._initialized_panda = False
        self.disabled_tb_chaining = False
        self.taint_enabled = False
        self.hook_list = []
        self.hook_list2 = {}
        self.mem_hooks = {}

        # Asid stuff
        self.current_asid_name = None
        self.asid_mapping = {}

        # Shutdown stuff
        self.exception = None # When set to an exn, we'll raise and exit
        self._in_replay = False

        # main_loop_wait functions and callbacks
        self.main_loop_wait_fnargs = [] # [(fn, args), ...]
        progress ("Panda args: [" + (" ".join(self.panda_args)) + "]")
    # /__init__

    def _do_types_import(self):
        # Import objects from panda_datatypes which are configured by the environment variables
        # Store these objects in self.callback and self.callback_dictionary
        global ffi
        from importlib import import_module
        panda_arch_support = import_module(f".autogen.panda_{self.arch_name}_{self.bits}",package='pandare')
        ffi = panda_arch_support.ffi
        self.ffi = ffi
        set_ffi(ffi)
        from .autogen.panda_datatypes import pcb, C, callback_dictionary # XXX: What is C and do we need it?
        self.callback_dictionary = callback_dictionary
        self.callback = pcb
        return ffi

    def _initialize_panda(self):
        '''
        After initializing the class, the user has a chance to do something
        (TODO: what? register callbacks? It's something important...) before we finish initializing
        '''
        self.libpanda._panda_set_library_mode(True)

        cenvp = ffi.new("char**", ffi.new("char[]", b""))
        len_cargs = ffi.cast("int", len(self.panda_args))
        panda_args_ffi = [ffi.new("char[]", bytes(str(i),"utf-8")) for i in self.panda_args]
        self.libpanda.panda_init(len_cargs, panda_args_ffi, cenvp)

        # Now we've run qemu init so we can connect to the sockets for the monitor and serial
        if self.serial_console and not self.serial_console.is_connected():
            self.serial_socket.connect(self.serial_file)
            self.serial_console.connect(self.serial_socket)
        if not self.raw_monitor and not self.monitor_console.is_connected():
            self.monitor_socket.connect(self.monitor_file)
            self.monitor_console.connect(self.monitor_socket)

        # Register __main_loop_wait_callback
        self.register_callback(self.callback.main_loop_wait,
                self.callback.main_loop_wait(self.__main_loop_wait_cb), '__main_loop_wait')

        self._initialized_panda = True


    def __main_loop_wait_cb(self):
        '''
        __main_loop_wait_cb is called at the start of the main cpu loop in qemu.
        This is a fairly safe place to call into qemu internals but watch out for deadlocks caused
        by your request blocking on the guest's execution. Here any functions in main_loop_wait_fnargs will be called
        '''
        try:
            # Then run any and all requested commands
            if len(self.main_loop_wait_fnargs) == 0: return
            #progress("Entering main_loop_wait_cb")
            for fnargs in self.main_loop_wait_fnargs:
                (fn, args) = fnargs
                ret = fn(*args)
            self.main_loop_wait_fnargs = []
        except KeyboardInterrupt:
            self.end_analysis()

    def _find_build_dir(self):
        '''
        Find build directory containing ARCH-softmmu/libpanda-ARCH.so and ARCH-softmmu/panda/plugins/
        1) check relative to file (in the case of installed packages)
        2) Check in../ ../../../build/
        3) raise RuntimeError
        '''
        archs = ['i386', 'x86_64', 'arm', 'ppc']
        python_package = pjoin(*[dirname(__file__), "data"])
        local_build = realpath(pjoin(dirname(__file__), "../../../../build"))
        path_end = "{0}-softmmu/libpanda-{0}.so".format(self.arch_name)

        pot_paths = [python_package, local_build]
        for potential_path in pot_paths:
            if isfile(pjoin(potential_path, path_end)):
                print("Loading libpanda from {}".format(potential_path))
                return potential_path

        searched_paths = "\n".join(["\t"+p for p in  pot_paths])
        raise RuntimeError(("Couldn't find libpanda-{}.so.\n"
                            "Did you built PANDA for this architecture?\n"
                            "Searched paths:\n{}"
                           ).format(self.arch_name, searched_paths))


    def queue_main_loop_wait_fn(self, fn, args=[]):
        '''
        Queue a function to run at the next main loop
        fn is a function we want to run, args are arguments to apss to it
        '''
        self.main_loop_wait_fnargs.append((fn, args))

    def exit_cpu_loop(self):
        '''
        Stop cpu execution at nearest juncture.
        '''
        self.libpanda.panda_exit_loop = True

    def revert_async(self, snapshot_name): # In the next main loop, revert
        '''
        Request a snapshot revert, eventually. This is fairly dangerous
        because you don't know when it finishes. You should be using revert_sync
        from a blocking function instead
        '''
        print("WARNING: panda.revert_async may be deprecated in the near future")
        if debug:
            progress ("Loading snapshot " + snapshot_name)

        # Stop guest, queue up revert, then continue
        timer_start = time()
        self.vm_stop()
        charptr = ffi.new("char[]", bytes(snapshot_name, "utf-8"))
        self.queue_main_loop_wait_fn(self.libpanda.panda_revert, [charptr])
        self.queue_main_loop_wait_fn(self.libpanda.panda_cont)
        if debug:
            self.queue_main_loop_wait_fn(self.finish_timer, [timer_start, "Loaded snapshot"])

    def reset(self):
        """In the next main loop, reset to boot"""
        if debug:
            progress ("Resetting machine to start state")

        # Stop guest, queue up revert, then continue
        self.vm_stop()
        self.queue_main_loop_wait_fn(self.libpanda.panda_reset)
        self.queue_main_loop_wait_fn(self.libpanda.panda_cont)

    def cont(self):
        ''' Continue execution (run after vm_stop) '''
        self.libpanda.panda_cont()
        self.running.set()

    def vm_stop(self, code=4):
        ''' Stop execution, default code means RUN_STATE_PAUSED '''
        self.libpanda.panda_stop(code)

    def snap(self, snapshot_name):
        ''' Create snapshot with specified name '''
        if debug:
            progress ("Creating snapshot " + snapshot_name)

        # Stop guest execution, queue up a snapshot, then continue
        timer_start = time()
        self.vm_stop()
        charptr = ffi.new("char[]", bytes(snapshot_name, "utf-8"))
        self.queue_main_loop_wait_fn(self.libpanda.panda_snap, [charptr])
        self.queue_main_loop_wait_fn(self.libpanda.panda_cont)
        if debug:
            self.queue_main_loop_wait_fn(self.finish_timer, [timer_start, "Saved snapshot"])

    def delvm(self, snapshot_name):
        ''' Delete snapshot with specified name '''
        if debug:
            progress ("Deleting snapshot " + snapshot_name)

        # Stop guest, queue up delete, then continue
        self.vm_stop()
        charptr = ffi.new("char[]", bytes(snapshot_name, "utf-8"))
        self.queue_main_loop_wait_fn(self.libpanda.panda_delvm, [charptr])

    def finish_timer(self, start, msg):
        ''' Print how long some (main_loop_wait) task took '''
        t = time() - start
        print("{} in {1:.08f} seconds".format(msg, t))


    def enable_tb_chaining(self):
        ''' This function enables translation block chaining in QEMU '''
        if debug:
            progress("Enabling TB chaining")
        self.disabled_tb_chaining = False
        self.libpanda.panda_enable_tb_chaining()

    def disable_tb_chaining(self):
        ''' This function disables translation block chaining in QEMU '''
        if not self.disabled_tb_chaining:
            if debug:
                progress("Disabling TB chaining")
            self.disabled_tb_chaining = True
            self.libpanda.panda_disable_tb_chaining()

    def setup_internal_signal_handler(self, signal_handler=None):
       # ffi.cdef("void panda_setup_signal_handling(void (*f) (int,void*,void*));",override=True)
        def SigHandler(SIG,a,b):
            from signal import SIGINT, SIGHUP, SIGTERM
            if SIG == SIGINT:
                self.end_run_raise_signal = KeyboardInterrupt
                self.end_analysis()
            elif SIG == SIGHUP:
                self.end_run_raise_signal = KeyboardInterrupt
                self.end_analysis()
            elif SIG == SIGTERM:
                self.end_run_raise_signal = KeyboardInterrupt
                self.end_analysis()
            else:
                print(f"PyPanda Signal handler received unhandled signal {SIG}")


        if signal_handler is not None:
            # store custom signal handler if requested1
            self.__sighandler = signal_handler

        if self._initialized_panda:
            # initialize and register signal handler only if panda is initialized
            self.__sighandler = (ffi.callback("void(int,void*,void*)", SigHandler)
                       if signal_handler is None and self.__sighandler is None
                       else ffi.callback("void(int,void*,void*)", self.__sighandler))

            self.libpanda.panda_setup_signal_handling(self.__sighandler)


    def run(self):
        '''
        This function starts our running PANDA instance from Python. At termination this function returns and the script continues to run after it.

        This function starts execution of the guest. It blocks until guest finishes.
        It also initializes panda object, clears main_loop_wait fns, and sets up internal callbacks.
        '''

        if len(self.main_loop_wait_fnargs):
            if debug:
                print("Clearing prior main_loop_wait fns:", self.main_loop_wait_fnargs)
            self.main_loop_wait_fnargs = [] # [(fn, args), ...]

        if debug:
            progress ("Running")

        if not self._initialized_panda:
            self._initialize_panda()

        if not self.started.is_set():
            self.started.set()

        # Ensure our internal CBs are always enabled
        self.enable_internal_callbacks()
        self.setup_internal_signal_handler()
        self.running.set()
        self.libpanda.panda_run() # Give control to panda
        self.running.clear() # Back from panda's execution (due to shutdown or monitor quit)
        self.delete_callbacks()
        self.libpanda.panda_unload_plugins() # Unload c plugins - should be safe now since exec has stopped
        self.plugins = plugin_list(self)
        # Write PANDALOG, if any
        #self.libpanda.panda_cleanup_record()
        if self._in_replay:
            self.reset()
        if hasattr(self, "end_run_raise_signal"):
            saved = self.end_run_raise_signal
            del self.end_run_raise_signal
            raise saved
        if hasattr(self, "callback_exit_exception"):
<<<<<<< HEAD
            saved = self.callback_exit_exception
            del self.callback_exit_exception
            raise saved
            
=======
            raise self.callback_exit_exception

>>>>>>> 710d61c6

    def end_analysis(self):
        '''
        Stop running machine.

        Call from any thread to unload all plugins and stop all queued functions.
        If called from async thread or a callback, it will also unblock panda.run()

        Note here we use the async class's internal thread to process these
        without needing to wait for tasks in the main async thread
        '''
        self.unload_plugins()
        if self.running.is_set():
            # If we were running, stop the execution and check if we crashed
            self.queue_async(self.stop_run, internal=True)

    def record(self, recording_name, snapshot_name=None):
        """Begins active recording with name provided.

        Args:
            recording_name (string): name of recording to save.
            snapshot_name (string, optional): Before recording starts restore to this snapshot name. Defaults to None.

        Raises:
            Exception: raises exception if there was an error starting recording.
        """
        if snapshot_name == None:
            snapshot_name_ffi = ffi.NULL
        else:
            snapshot_name_ffi = ffi.new("char[]",snapshot_name.encode())
        recording_name_ffi = ffi.new("char[]", recording_name.encode())
        result = self.libpanda.panda_record_begin(recording_name_ffi,snapshot_name_ffi)
        res_string_enum = ffi.string(ffi.cast("RRCTRL_ret",result))
        if res_string_enum != "RRCTRL_OK":
           raise Exception(f"record method failed with RTCTL_ret {res_string_enum} ({result})")

    def end_record(self):
        """Stop active recording.

        Raises:
            Exception: raises exception if there was an error stopping recording.
        """
        result = self.libpanda.panda_record_end()
        res_string_enum = ffi.string(ffi.cast("RRCTRL_ret",result))
        if res_string_enum != "RRCTRL_OK":
           raise Exception(f"record method failed with RTCTL_ret {res_string_enum} ({result})")


    def run_replay(self, replaypfx):
        '''
        Load a replay and run it. Starts PANDA execution and returns after end of VM execution.

            Parameters:
                replaypfx: python string path to replay file.

            Returns:
                None
        '''
        if not isfile(replaypfx+"-rr-snp") or not isfile(replaypfx+"-rr-nondet.log"):
            raise ValueError("Replay files not present to run replay of {}".format(replaypfx))

        if debug:
            progress ("Replaying %s" % replaypfx)

        charptr = ffi.new("char[]",bytes(replaypfx,"utf-8"))
        self.libpanda.panda_replay_begin(charptr)
        self._in_replay = True
        self.run()
        self._in_replay = False

    def require(self, name):
        '''
        Load a C plugin with no arguments. Deprecated. Use load_plugin
        '''
        self.load_plugin(name, args={})

    def load_plugin(self, name, args={}):
        '''
        Load a C plugin, optionally with arguments

            Parameters:
                name: python string name of plugin
                args: Dictionary of arguments matching key to value. e.g. {"key": "value"} sets option key to value.

            Returns:
                None.
        '''
        if debug:
            progress ("Loading plugin %s" % name),

        argstrs_ffi = []
        if isinstance(args, dict):
            for k,v in args.items():
                this_arg_s = "{}={}".format(k,v)
                this_arg = ffi.new("char[]", bytes(this_arg_s, "utf-8"))
                argstrs_ffi.append(this_arg)

            n = len(args.keys())
        elif isinstance(args, list):
            for arg in args:
                this_arg = ffi.new("char[]", bytes(arg, "utf-8"))
                argstrs_ffi.append(this_arg)
            n = len(args)

        else:
            raise ValueError("Arguments to load plugin must be a list or dict of key/value pairs")

        # First set qemu_path so plugins can load (may be unnecessary after the first time)
        assert(self.panda), "Unknown location of PANDA"
        panda_name_ffi = ffi.new("char[]", bytes(self.panda,"utf-8"))
        self.libpanda.panda_set_qemu_path(panda_name_ffi)

        if len(argstrs_ffi):
            plugin_args = argstrs_ffi
        else:
            plugin_args = ffi.NULL

        charptr = ffi.new("char[]", bytes(name,"utf-8"))
        self.libpanda.panda_require_from_library(charptr, plugin_args, len(argstrs_ffi))
        self._load_plugin_library(name)

    def _procname_changed(self, cpu, name):
        for cb_name, cb in self.registered_callbacks.items():
            if not cb["procname"]:
                continue
            if name == cb["procname"] and not cb['enabled']:
                self.enable_callback(cb_name)
            if name != cb["procname"] and cb['enabled']:
                self.disable_callback(cb_name)

        self._update_hooks_new_procname(cpu, name)

    def unload_plugin(self, name):
        '''
        Unload plugin with given name.

            Parameters:
                name: python string name of plugin

            Returns:
                None
        '''
        if debug:
            progress ("Unloading plugin %s" % name),
        name_ffi = ffi.new("char[]", bytes(name,"utf-8"))
        self.libpanda.panda_unload_plugin_by_name(name_ffi)

    def unload_plugins(self):
        '''
        Disable all python plugins and request to unload all c plugins
        at the next main_loop_wait.

        XXX: If called during shutdown/exit, c plugins won't be unloaded
        because the next main_loop_wait will never happen. Instead, call
        panda.panda_finish directly (which is done at the end of panda.run())
        '''
        if debug:
            progress ("Disabling all python plugins, unloading all C plugins")

        # First unload python plugins, should be safe to do anytime
        #for name in self.registered_callbacks.keys():
        while len(list(self.registered_callbacks)) > 0:
            self.delete_callback(list(self.registered_callbacks.keys())[0])
            #self.disable_callback(name)

        # Then unload C plugins. May be unsafe to do except from the top of the main loop (taint segfaults otherwise)
        self.queue_main_loop_wait_fn(self.libpanda.panda_unload_plugins)

    def memsavep(self, file_out):
        '''
        Calls QEMU memsavep on your specified python file.
        '''
        def initlib():
            ffi.cdef('''
            FILE *fdopen(int, const char *);   // from the C <stdio.h>
            int fclose(FILE *);
            ''', override=True)
        ffi.init_once(initlib, "cinit")

        # this part was largely copied from https://cffi.readthedocs.io/en/latest/ref.html#support-for-file

        file_out.flush()                    # make sure the file is flushed
        newfd = dup(file_out.fileno())   # make a copy of the file descriptor
        fileptr = self.C.fdopen(newfd, b"w")
        self.libpanda.panda_memsavep(fileptr)
        self.C.fclose(fileptr)

    def physical_memory_read(self, addr, length, fmt='bytearray'):
        '''
        Read guest physical memory.

            Parameters:
                addr: python int address
                length: length of array you would like returned
                fmt: format for returned array. Options: 'bytearray', 'int', and 'str'

            Returns:
                Buffer based on fmt string

            Raises:
                ValueError for two cases:
                    Memory Access with error value.
                    Format string is incorrect.
        '''
        return self._memory_read(None, addr, length, physical=True, fmt=fmt)

    def virtual_memory_read(self, env, addr, length, fmt='bytearray'):
        '''
        Read guest virtual memory.

            Parameters:
                    env: CPUState structure
                    addr: python int address
                    length: length of array you would like returned
                    fmt: format for returned array. Options: 'bytearray', 'int', and 'str'

            Returns:
                    Buffer based on fmt string

            Raises:
                    ValueError for two cases:
                        Memory Access with error value.
                        Format string is incorrect.
        '''
        return self._memory_read(env, addr, length, physical=False, fmt=fmt)

    def _memory_read(self, env, addr, length, physical=False, fmt='bytearray'):
        '''
        Read but with an autogen'd buffer
        Supports physical or virtual addresses
        Raises ValueError if read fails
        '''
        if not hasattr(self, "_memcb"): # XXX: Why do we enable memcbs for memory writes?
            self.enable_memcb()
        buf = ffi.new("char[]", length)

        # Force CFFI to parse addr as an unsigned value. Otherwise we get OverflowErrors
        # when it decides that it's negative
        ptr_typ = f'uint{self.bits}_t'
        addr_u = int(ffi.cast(ptr_typ, addr))

        buf_a = ffi.cast("char*", buf)
        length_a = ffi.cast("int", length)
        if physical:
            err = self.libpanda.panda_physical_memory_read_external(addr_u, buf_a, length_a)
        else:
            err = self.libpanda.panda_virtual_memory_read_external(env, addr_u, buf_a, length_a)

        if err < 0:
            raise ValueError(f"Memory access failed with err={err}") # TODO: make a PANDA Exn class

        r = ffi.unpack(buf, length)
        if fmt == 'bytearray':
            return r
        elif fmt=='int':
            return int.from_bytes(r, byteorder=self.endianness)  # XXX size better be small enough to pack into an int!
        elif fmt=='str':
            return ffi.string(buf, length)
        elif fmt=='ptrlist':
            # This one is weird. Chunmk the memory into byte-sequences of (self.bits/8) bytes and flip endianness as approperiate
            # return a list
            bytelen = int(self.bits/8)
            if (length % bytelen != 0):
                raise ValueError(f"Memory of size {length} does not evenly divide into {bytelen} byte chunks")
            chunks = []
            for start in range(0, length, bytelen):
                data = r[start:start+bytelen]
                int_data = int.from_bytes(data, byteorder=self.endianness)
                chunks.append(int_data)
            return chunks

        else:
            raise ValueError("fmt={} unsupported".format(fmt))

    def physical_memory_write(self, addr, buf):
        '''
        Write guest physical memory.

            Parameters:
                    addr: python int address
                    buf:  byte string to write
        '''
        return self._memory_write(None, addr, buf, physical=True)

    def virtual_memory_write(self, env, addr, buf):
        '''
        Write guest virtual memory.

            Parameters:
                    env: CPUState structure
                    address: python int address
                    buf: byte string to write

            Returns:
                    int: 0 on success. 1 on error.

        '''
        return self._memory_write(env, addr, buf, physical=False)

    def _memory_write(self, env, addr, buf, physical=False):
        '''
        Write a bytearray into memory at the specified physical/virtual address
        '''
        length = len(buf)
        c_buf = ffi.new("char[]",buf)
        buf_a = ffi.cast("char*", c_buf)
        length_a = ffi.cast("int", length)

        if not hasattr(self, "_memcb"): # XXX: Why do we enable memcbs for memory writes?
            self.enable_memcb()

        if physical:
            return self.libpanda.panda_physical_memory_write_external(addr, buf_a, length_a)
        else:
            return self.libpanda.panda_virtual_memory_write_external(env, addr, buf_a, length_a)

    def callstack_callers(self, lim, cpu): # XXX move into new directory, 'callstack' ?
        '''
        Utility function to handle conversion and return get_callers from callstack_instr.
        '''
        if not "plugin_callstack_instr" in self.plugins:
            progress("enabling callstack_instr plugin")
            self.require("callstack_instr")

        callers = ffi.new("uint32_t[%d]" % lim)
        n = self.plugins['callstack_instr'].get_callers(callers, lim, cpu)
        c = []
        for pc in callers:
            c.append(pc)
        return c

    def _load_plugin_library(self, name):
        if hasattr(self,"__did_load_libpanda"):
            libpanda_path_chr = ffi.new("char[]",bytes(self.libpanda_path, "UTF-8"))
            self.__did_load_libpanda = self.libpanda.panda_load_libpanda(libpanda_path_chr)
        if not name in self.plugins.keys():
            assert(isfile(pjoin(*[self.build_dir, self.arch_name+"-softmmu", "panda/plugins/panda_{}.so".format(name)])))
            library = ffi.dlopen(pjoin(*[self.build_dir, self.arch_name+"-softmmu", "panda/plugins/panda_{}.so".format(name)]))
            self.plugins[name] = library

    def queue_async(self, f, internal=False):
        '''
        Queues work in the asynchronous work queue.

            Parameters:
                f: A python function with no arguments to be called at a later date

            Returns:
                None
        '''
        self.athread.queue(f, internal=internal)

    def map_memory(self, name, size, address):

        '''
        Make a new memory region.

            Parameters:
                    name: This is an internal reference name for this region. Must be unique.
                    size: number of bytes the region should be.
                    address: start address of region
        '''

        name_c = ffi.new("char[]", bytes(name, "utf-8"))
        size = ceil(size/1024)*1024 # Must be page-aligned
        return self.libpanda.map_memory(name_c, size, address)

    def read_str(self, cpu, ptr):
        '''
        Helper to read a null-terminated string from guest memory given a pointer and CPU state
        May return an exception if the call to panda.virtual_memory_read fails (e.g., if you pass a
        pointer to an unmapped page)
        '''
        r = b""
        while True:
            next_char = self.virtual_memory_read(cpu, ptr, 1) # If this raises an exn, don't mask it
            if next_char == b"\x00":
                break
            r += next_char
            ptr += 1
        return r.decode("utf8", "ignore")

    def to_unsigned_guest(self, x):
        '''
        Convert a singed python int to an unsigned int32/unsigned int64
        depending on guest bit-size
        '''
        import ctypes
        if self.bits == 32:
            return ctypes.c_uint32(x).value
        elif self.bits == 64:
            return ctypes.c_uint64(x).value
        else:
            raise ValueError("Unsupported number of bits")

    def from_unsigned_guest(self, x):
        '''
        Convert an unsigned int32/unsigned int64 from the guest
        (depending on guest bit-size) to a (signed) python int
        '''
        if x >= 2**(self.bits-1): # If highest bit is set, it's negative
            return (x - 2**self.bits)
        else: # Else it's positive
            return x

    def queue_blocking(self, func, queue=True):
        """
        Decorator to mark a function as `blocking`, and by default queue it to run asynchronously

        ```
        @panda.queue_blocking
        def do_something():
            panda.revert_sync('root')
            print(panda.run_serial_cmd('whoami'))
            panda.end_analysis()
        ```

        is equivalent to

        ```
        @blocking
        def run_whoami():
            panda.revert_sync('root')
            print(panda.run_serial_cmd('whoami'))
            panda.end_analysis()

        panda.queue_async(run_whoami)
        ```

        """
        f = blocking(func)
        if queue:
            self.queue_async(f)
        return f


    ########################## LIBPANDA FUNCTIONS ########################
    # Methods that directly pass data to/from PANDA with no extra logic beyond argument reformatting.
    def set_pandalog(self, name):
        '''
        Enable recording to a pandalog (plog) named `name`

            Parameters:
                name: file to output data to

            Returns:
                None
        '''
        charptr = ffi.new("char[]", bytes(name, "utf-8"))
        self.libpanda.panda_start_pandalog(charptr)

    def enable_memcb(self):
        '''
        Enable memory callbacks. Must be called for memory callbacks to work.
        pypanda enables this automatically with some callbacks.
        '''
        self._memcb = True
        self.libpanda.panda_enable_memcb()

    def disable_memcb(self):
        '''
        Disable memory callbacks. Must be enabled for memory callbacks to work.
        pypanda enables this automatically with some callbacks.
        '''
        self._memcb = False
        self.libpanda.panda_disable_memcb()

    def virt_to_phys(self, env, addr):
        '''
        Convert virtual address to physical address.

            Parameters:
                env: CPUState struct
                addr (int): virtual address to convert

            Return:
                physical address as python int
        '''
        return self.libpanda.panda_virt_to_phys_external(env, addr)

    def enable_plugin(self, handle):
        '''
        Enable plugin.

            Parameters:
                handle: pointer to handle returned by plugin

            Return:
                None
        '''
        self.libpanda.panda_enable_plugin(handle)

    def disable_plugin(self, handle):
        '''
        Disable plugin.

            Parameters:
                handle: pointer to handle returned by plugin

            Return:
                None
        '''
        self.libpanda.panda_disable_plugin(handle)

    def enable_llvm(self):
        '''
        Enables the use of the LLVM JIT in replacement of the TCG (QEMU intermediate language and compiler) backend.
        '''
        self.libpanda.panda_enable_llvm()

    def disable_llvm(self):
        '''
        Disables the use of the LLVM JIT in replacement of the TCG (QEMU intermediate language and compiler) backend.
        '''
        self.libpanda.panda_disable_llvm()

    def enable_llvm_helpers(self):
        '''
        Enables the use of Helpers for the LLVM JIT in replacement of the TCG (QEMU intermediate language and compiler) backend.
        '''
        self.libpanda.panda_enable_llvm_helpers()

    def disable_llvm_helpers(self):
        '''
        Disables the use of Helpers for the LLVM JIT in replacement of the TCG (QEMU intermediate language and compiler) backend.
        '''
        self.libpanda.panda_disable_llvm_helpers()

    def flush_tb(self):
        '''
        This function requests that the translation block cache be flushed as soon as possible. If running with translation block chaining turned off (e.g. when in LLVM mode or replay mode), this will happen when the current translation block is done executing.
        Flushing the translation block cache is additionally necessary if the plugin makes changes to the way code is translated. For example, by using panda_enable_precise_pc.
        '''
        return self.libpanda.panda_flush_tb()

    def enable_precise_pc(self):
        '''
        By default, QEMU does not update the program counter after every instruction.
        This function enables precise tracking of the program counter. After enabling precise PC tracking, the program counter will be available in env->panda_guest_pc and can be assumed to accurately reflect the guest state.
        '''
        self.libpanda.panda_enable_precise_pc()

    def disable_precise_pc(self):
        '''
        By default, QEMU does not update the program counter after every instruction.
        This function disables precise tracking of the program counter.
        '''
        self.libpanda.panda_disable_precise_pc()

    def in_kernel(self, cpustate):
        '''
        Returns true if the processor is in the privilege level corresponding to executing kernel code for any of the PANDA supported architectures.
        '''
        return self.libpanda.panda_in_kernel_external(cpustate)

    def g_malloc0(self, size):
        '''
        Helper function to call glib malloc

            Parameters:
                size: size to call with malloc

            Returns:
                buffer of that size from malloc
        '''
        return self.libpanda.g_malloc0(size)

    def current_sp(self, cpustate):
        '''
        Get current stack pointer

            Parameters:
                cpustate: CPUState struct

            Return:
                integer value of stack pointer
        '''
        return self.libpanda.panda_current_sp_external(cpustate)

    def current_pc(self, cpustate):
        '''
        Get current program counter

            Parameters:
                cpustate: CPUState struct

            Return:
                integer value of current program counter

            .. Deprecated:: Use panda.arch.get_pc(cpu) instead
        '''
        return self.libpanda.panda_current_pc(cpustate)


    def current_asid(self, cpustate):
        '''
        Get current Application Specific ID

            Parameters:
                cpustate: CPUState struct

            Return:
                integer value of current ASID
        '''
        return self.libpanda.panda_current_asid(cpustate)

    def disas2(self, code, size):
        '''
        Call panda_disas to diasassemble an amount of code at a pointer.
        FIXME: seem to not match up to PANDA definition
        '''
        self.libpanda.panda_disas(code, size)

    def cleanup(self):
        '''
        Unload all plugins and close pandalog.
        '''
        self.libpanda.panda_cleanup()

    def was_aborted(self):
        '''
        Returns true if panda was aborted.
        '''
        return self.libpanda.panda_was_aborted()

    def get_cpu(self):
        '''
        This function returns first_cpu CPUState object from QEMU.
        XXX: You rarely want this
        '''
        return self.libpanda.get_cpu()

    def garray_len(self, garray):
        '''
        Convenience function to get array length of glibc array.
        '''
        return self.libpanda.garray_len(garray)

    def panda_finish(self):
        '''
        Final stage call to underlying panda_finish with initialization.
        '''
        return self.libpanda.panda_finish()

    def rr_get_guest_instr_count(self):
        '''
        Returns record/replay guest instruction count.
        '''
        return self.libpanda.rr_get_guest_instr_count_external()

    ################### LIBQEMU Functions ############
    #Methods that directly pass data to/from QEMU with no extra logic beyond argument reformatting.
    #All QEMU function can be directly accessed by Python. These are here for convenience.
    # It's usally better to find a function name and look at the QEMU source for these functions.

    def drive_get(self, blocktype, bus, unit):
        '''
        Gets DriveInfo struct from user specified information.

            Parameters:
                blocktype: BlockInterfaceType structure
                bus: integer bus
                unit: integer unit

            Return:
                DriveInfo struct
        '''
        return self.libpanda.drive_get(blocktype,bus,unit)

    def sysbus_create_varargs(self, name, addr):
        '''
        Returns DeviceState struct from user specified information
        Calls sysbus_create_varargs QEMU function.

            Parameters:
                name: python string
                addr: python integer representing hwaddr

            Return:
                DeviceState struct
        '''
        return self.libpanda.sysbus_create_varargs(name,addr,ffi.NULL)

    def cpu_class_by_name(self, name, cpu_model):
        '''
        Gets cpu class from name.
        Calls cpu_class_by_name QEMU function.

            Parameters:
                name: typename from python string
                cpu_model: string specified cpu model

            Returns:
                ObjectClass struct
        '''
        return self.libpanda.cpu_class_by_name(name, cpu_model)

    def object_class_by_name(self, name):
        '''
        Returns class as ObjectClass from name specified.
        Calls object_class_by_name QEMU function.

            Parameters:
                name: string defined by user

            Returns:
                struct as specified by name
        '''
        return self.libpanda.object_class_by_name(name)

    def object_property_set_bool(self, obj, value, name):
        '''
        Writes a bool value to a property.
        Calls object_property_set_bool QEMU function.

            Parameters:
                value: the value to be written to the property
                name: the name of the property
                errp: returns an error if this function fails

            Returns:
                None
        '''
        return self.libpanda.object_property_set_bool(obj,value,name,self.libpanda.error_abort)

    def object_class_get_name(self, objclass):
        '''
        Gets String QOM typename from object class.
        Calls object_class_get_name QEMU function.

            Parameters:
                objclass: class to obtain the QOM typename for.

            Returns:
                String QOM typename for klass.
        '''
        return self.libpanda.object_class_get_name(objclass)

    def object_new(self, name):
        '''
        Creates a new object from typename.
        This function will initialize a new object using heap allocated memory.
        The returned object has a reference count of 1, and will be freed when
        the last reference is dropped.
        Calls object_new QEMU function.

            Parameters:
                name: The name of the type of the object to instantiate.

            Returns:
                The newly allocated and instantiated object.
        '''
        return self.libpanda.object_new(name)

    def object_property_get_bool(self, obj, name):
        '''
        Pull boolean from object.
        Calls object_property_get_bool QEMU function.

            Parameters:
                obj: the object
                name: the name of the property

            Returns:
                the value of the property, converted to a boolean, or NULL if an error occurs (including when the property value is not a bool).
        '''
        return self.libpanda.object_property_get_bool(obj,name,self.libpanda.error_abort)

    def object_property_set_int(self,obj, value, name):
        '''
        Set integer in QEMU object. Writes an integer value to a property.
        Calls object_property_set_int QEMU function.

            Parameters:
                value: the value to be written to the property
                name: the name of the property

            Returns:
                None
        '''
        return self.libpanda.object_property_set_int(obj, value, name, self.libpanda.error_abort)

    def object_property_get_int(self, obj, name):
        '''
        Gets integer in QEMU object. Reads an integer value from this property.
        Calls object_property_get_int QEMU function.

            Paramaters:
                obj: the object
                name: the name of the property

            Returns:
                the value of the property, converted to an integer, or negative if an error occurs (including when the property value is not an integer).
        '''
        return self.libpanda.object_property_get_int(obj, name, self.libpanda.error_abort)

    def object_property_set_link(self, obj, val, name):
        '''
        Writes an object's canonical path to a property.
        Calls object_property_set_link QEMU function.

            Parameters:
                value: the value to be written to the property
                name: the name of the property
                errp: returns an error if this function fails

            Returns:
                None
        '''
        return self.libpanda.object_property_set_link(obj,val,name,self.libpanda.error_abort)

    def object_property_get_link(self, obj, name):
        '''
        Reads an object's canonical path to a property.
        Calls object_property_get_link QEMU function.

            Parameters:
                obj: the object
                name: the name of the property
                errp: returns an error if this function fails

            Returns:
                the value of the property, resolved from a path to an Object, or NULL if an error occurs (including when the property value is not a string or not a valid object path).
        '''
        return self.libpanda.object_property_get_link(obj,name,self.libpanda.error_abort)

    def object_property_find(self, obj, name):
        '''
        Look up a property for an object and return its #ObjectProperty if found.
        Calls object_property_find QEMU function.

            Parameters:
                obj: the object
                name: the name of the property
                errp: returns an error if this function fails

            Returns:
                struct ObjectProperty pointer
        '''
        return self.libpanda.object_property_find(obj,name,ffi.NULL)

    def memory_region_allocate_system_memory(self, mr, obj, name, ram_size):
        '''
        Allocates Memory region by user specificiation.
        Calls memory_region_allocation_system_memory QEMU function.

            Parameters:
                mr: MemoryRegion struct
                obj: Object struct
                name: string of region name
                ram_size: int of ram size

            Returns:
                None
        '''
        return self.libpanda.memory_region_allocate_system_memory(mr, obj, name, ram_size)

    def memory_region_add_subregion(self, mr, offset, sr):
        '''
        Calls memory_region_add_subregion from QEMU.
        memory_region_add_subregion: Add a subregion to a container.

        Adds a subregion at @offset.  The subregion may not overlap with other
        subregions (except for those explicitly marked as overlapping).  A region
        may only be added once as a subregion (unless removed with
        memory_region_del_subregion()); use memory_region_init_alias() if you
        want a region to be a subregion in multiple locations.

            Parameters:
                mr: the region to contain the new subregion; must be a container initialized with memory_region_init().
                offset: the offset relative to @mr where @subregion is added.
                subregion: the subregion to be added.

            Returns:
                None
        '''
        return self.libpanda.memory_region_add_subregion(mr,offset,sr)

    def memory_region_init_ram_from_file(self, mr, owner, name, size, share, path):
        '''
        Calls memory_region_init_ram_from_file from QEMU.
        memory_region_init_ram_from_file:  Initialize RAM memory region with a mmap-ed backend.

            Parameters:
                mr: the #MemoryRegion to be initialized.
                owner: the object that tracks the region's reference count
                name: the name of the region.
                size: size of the region.
                share: %true if memory must be mmaped with the MAP_SHARED flag
                path: the path in which to allocate the RAM.
                errp: pointer to Error*, to store an error if it happens.

            Returns:
                None
        '''
        return self.libpanda.memory_region_init_ram_from_file(mr, owner, name, size, share, path, self.libpanda.error_fatal)

    def create_internal_gic(self, vbi, irqs, gic_vers):
        return self.libpanda.create_internal_gic(vbi, irqs, gic_vers)

    def create_one_flash(self, name, flashbase, flashsize, filename, mr):
        return self.libpanda.create_one_flash(name, flashbase, flashsize, filename, mr)

    def create_external_gic(self, vbi, irqs, gic_vers, secure):
        return self.libpanda.create_external_gic(vbi, irqs, gic_vers, secure)

    def create_virtio_devices(self, vbi, pic):
        return self.libpanda.create_virtio_devices(vbi, pic)

    def arm_load_kernel(self, cpu, bootinfo):
        return self.libpanda.arm_load_kernel(cpu, bootinfo)

    def error_report(self, s):
        return self.libpanda.error_report(s)

    def get_system_memory(self):
        return self.libpanda.get_system_memory()

    def lookup_gic(self,n):
        return self.libpanda.lookup_gic(n)

    ##################### OSI FUNCTIONS ###########
    #Convenience functions to interact with the Operating System Instrospection (OSI) class of plugins.

    def set_os_name(self, os_name):
        """
        Set OS target. Equivalent to "-os" flag on the command line. Matches the form of:

            "windows[-_]32[-_]xpsp[23]",
            "windows[-_]32[-_]7",
            "windows[-_]32[-_]2000",
            "linux[-_]32[-_].+",
            "linux[-_]64[-_].+",

            Parameters:
                os_name: string matching the format for the os flag.

            Returns:
                None
        """
        os_name_new = ffi.new("char[]", bytes(os_name, "utf-8"))
        self.libpanda.panda_set_os_name(os_name_new)


    def get_mappings(self, cpu):
        '''
        Get all active memory mappings in the system.

            Requires: OSI

            Parameters:
                cpu: CPUState struct

            Returns:
                Iterator of `OsiModule` structures
        '''
        current = self.plugins['osi'].get_current_process(cpu)
        maps = self.plugins['osi'].get_mappings(cpu, current)
        map_len = self.garray_len(maps)
        return GArrayIterator(self.plugins['osi'].get_one_module, maps, map_len, self.plugins['osi'].cleanup_garray)

    def get_processes(self, cpu):
        '''
        Get all running processes in the system. Includes kernel modules on Linux.

            Requires: OSI

            Parameters:
                cpu: CPUState struct

            Returns:
                Iterator of `OsiProc` structures
        '''
        processes = self.plugins['osi'].get_processes(cpu)
        processes_len = self.garray_len(processes)
        return GArrayIterator(self.plugins['osi'].get_one_proc, processes, processes_len, self.plugins['osi'].cleanup_garray)

    def get_processes_dict(self, cpu):
        '''
        Get all running processes for the system at this moment in time as a dictionary.

        The dictionary maps proceses by their PID. Each mapping returns a dictionary containing the process name, its pid,
        and its parent pid (ppid).

            Requires: OSI

            Parameters:
                cpu: CPUState struct

            Returns:
                Dictionary as described above.
        '''

        procs = {} #pid: {name: X, pid: Y, parent_pid: Z})

        for proc in self.get_processes(cpu):
            assert(proc != ffi.NULL)
            assert(proc.pid not in procs)
            procs[proc.pid] = {"name": ffi.string(proc.name).decode('utf8', 'ignore'), 'pid': proc.pid, 'parent_pid': proc.ppid}
            assert(not (proc.pid != 0 and proc.pid == proc.ppid)) # No cycles allowed other than at 0
        return procs

    def get_process_name(self, cpu):
        '''
        Get the name of the current process. May return None if OSI cannot identify the current process
        '''
        proc = self.plugins['osi'].get_current_process(cpu)
        if proc == ffi.NULL or proc.name == ffi.NULL:
            return None

        procname = ffi.string(proc.name).decode('utf8', 'ignore')
        return ffi.string(proc.name).decode('utf8', 'ignore')


    ################## PYPERIPHERAL FUNCTIONS #####################
    # Pyperipherals are objects which handle mmio read/writes using the PANDA callback infrastructure.
    # Under the hood, they use the cb_unassigned_io_read/cb_unassigned_io_write callbacks.
    # A python peripheral itself is an object which exposes the following functions:
    #     write_memory(self, address, size, value)
    #     read_memory(self, address, size)
    # And has at least the following attributes:
    #     address
    #     size

    # One example for such a python object are avatar2's AvatarPeripheral.
    def _addr_to_pyperipheral(self, address):
        """
        Returns the python peripheral for a given address, or None if no
        peripheral is registered for that address
        """

        for pp in self.pyperipherals:
            if pp.address <= address < pp.address + pp.size:
                return pp
        return None

    def _validate_object(self, object):
        # This function makes sure that the object exposes the right interfaces

        if not hasattr(object, "address") or not isinstance(object.address, int):
            raise RuntimeError(
                (
                    "Registering PyPeripheral {} failed:\n"
                    "Missing or non-int `address` attribute"
                ).format(str(object.__repr__()))
            )

        if not hasattr(object, "size") or not isinstance(object.size, int):
            raise RuntimeError(
                (
                    "Registering PyPeripheral {} failed:\n"
                    "Missing or non-int `address` attribute"
                ).format(object.__repr__())
            )

        if not hasattr(object, "read_memory"):
            raise RuntimeError(
                (
                    "Registering PyPeripheral {} failed:\n"
                    "Missing read_memory function"
                ).format(object.__repr__())
            )

        params = list(signature(object.read_memory).parameters)
        if params[0] != "address" or params[1] != "size":
            raise RuntimeError(
                (
                    "Registering PyPeripheral {} failed:\n"
                    "Invalid function signature for read_memory"
                ).format(object.__repr__())
            )

        if not hasattr(object, "write_memory"):
            raise RuntimeError(
                (
                    "Registering PyPeripheral {} failed:\n"
                    "Missing write_memory function"
                ).format(object.__repr__())
            )

        params = list(signature(object.write_memory).parameters)
        if params[0] != "address" or params[1] != "size" or params[2] != "value":
            raise RuntimeError(
                (
                    "Registering PyPeripheral {} failed:\n"
                    "Invalid function signature for write_memory"
                ).format(object.__repr__())
            )

        # Ensure object is not overlapping with any other pyperipheral
        if (
            self._addr_to_pyperipheral(object.address) is not None
            or self._addr_to_pyperipheral(object.address + object.size) is not None
        ):
            raise RuntimeError(
                (
                    "Registering PyPeripheral {} failed:\n" "Overlapping memories!"
                ).format(object.__repr__())
            )

        return True

    def pyperiph_read_cb(self, cpu, pc, physaddr, size, val_ptr):
        pp = self._addr_to_pyperipheral(physaddr)
        if pp is None:
            return False

        val = pp.read_memory(physaddr, size)
        buf = ffi.buffer(val_ptr, size)

        fmt = "{}{}".format(self._end2fmt[self.endianness], self._num2fmt[size])

        pack_into(fmt, buf, 0, val)

        return True

    def pyperiph_write_cb(self, cpu, pc, physaddr, size, val):
        pp = self._addr_to_pyperipheral(physaddr)
        if pp is None:
            return False

        pp.write_memory(physaddr, size, val)
        return True

    def register_pyperipheral(self, object):
        """
        Registers a python peripheral, and the necessary attributes to the
        panda-object, if not present yet.
        """

        # if we are the first pyperipheral, register the pp-dict
        if not hasattr(self, "pyperipherals"):
            self.pyperipherals = []
            self.pyperipherals_registered_cb = False
            self._num2fmt = {1: "B", 2: "H", 4: "I", 8: "Q"}
            self._end2fmt = {"little": "<", "big": ">"}

        self._validate_object(object)

        if self.pyperipherals_registered_cb is False:
            self.register_callback(
                self.callback.unassigned_io_read,
                self.callback.unassigned_io_read(self.pyperiph_read_cb),
                "pyperipheral_read_callback",
            )

            self.register_callback(
                self.callback.unassigned_io_write,
                self.callback.unassigned_io_write(self.pyperiph_write_cb),
                "pyperipheral_write_callback",
            )

            self.pyperipherals_registered_cb = True

        self.pyperipherals.append(object)

    def unregister_pyperipheral(self, pyperiph):
        """
        deregisters a python peripheral.
        The pyperiph parameter can be either an object, or an address
        Returns true if the pyperipheral was successfully removed, else false.
        """

        if isinstance(pyperiph, int) is True:
            pp = self._addr_to_pyperipheral(pyperiph)
            if pp is None:
                return False
        else:
            if pyperiph not in self.pyperipherals:
                return False
            pp = pyperiph

        self.pyperipherals.remove(pp)

        # If we dont have any pyperipherals left, unregister callbacks
        if len(self.pyperipherals) == 0:
            self.disable_callback("pyperipheral_read_callback", forever=True)
            self.disable_callback("pyperipheral_write_callback", forever=True)
            self.pyperipherals_registered_cb = False
        return True

    ############## TAINT FUNCTIONS ###############
    # Convenience methods for interacting with the taint subsystem.
    def taint_enable(self, cont=True):
        """
        Inform python that taint is enabled.
        """
        if not self.taint_enabled:
            progress("taint not enabled -- enabling")
            self.vm_stop()
            self.require("taint2")
#            self.queue_main_loop_wait_fn(self.require, ["taint2"])
            self.queue_main_loop_wait_fn(self.plugins['taint2'].taint2_enable_taint, [])
            if cont:
                self.queue_main_loop_wait_fn(self.libpanda.panda_cont, [])
            self.taint_enabled = True

    # label all bytes in this register.
    # or at least four of them
    def taint_label_reg(self, reg_num, label):
        self.taint_enable(cont=False)
        #if debug:
        #    progress("taint_reg reg=%d label=%d" % (reg_num, label))

        # XXX must ensure labeling is done in a before_block_invalidate that rets 1
        #     or some other safe way where the main_loop_wait code will always be run
        #self.stop()
        for i in range(self.register_size):
            self.queue_main_loop_wait_fn(self.plugins['taint2'].taint2_label_reg, [reg_num, i, label])
        self.queue_main_loop_wait_fn(self.libpanda.panda_cont, [])

    def taint_label_ram(self, addr, label):
        self.taint_enable(cont=False)
        #if debug:
            #progress("taint_ram addr=0x%x label=%d" % (addr, label))

        # XXX must ensure labeling is done in a before_block_invalidate that rets 1
        #     or some other safe way where the main_loop_wait code will always be run
        #self.stop()
        self.queue_main_loop_wait_fn(self.plugins['taint2'].taint2_label_ram, [addr, label])
        self.queue_main_loop_wait_fn(self.libpanda.panda_cont, [])

    # returns true if any bytes in this register have any taint labels
    def taint_check_reg(self, reg_num):
        if not self.taint_enabled: return False
#        if debug:
#            progress("taint_check_reg %d" % (reg_num))
        for offset in range(self.register_size):
            if self.plugins['taint2'].taint2_query_reg(reg_num, offset) > 0:
                return True

    # returns true if this physical address is tainted
    def taint_check_ram(self, addr):
        if not self.taint_enabled: return False
        if self.plugins['taint2'].taint2_query_ram(addr) > 0:
            return True

    def taint_get_reg(self, reg_num):
        '''
        Returns array of results, one for each byte in this register
        None if no taint.  QueryResult struct otherwise
        '''
        if not self.taint_enabled: return None
        if debug:
            progress("taint_get_reg %d" % (reg_num))
        res = []
        for offset in range(self.register_size):
            if self.plugins['taint2'].taint2_query_reg(reg_num, offset) > 0:
                query_res = ffi.new("QueryResult *")
                self.plugins['taint2'].taint2_query_reg_full(reg_num, offset, query_res)
                tq = TaintQuery(query_res, self.plugins['taint2'])
                res.append(tq)
            else:
                res.append(None)
        return res

    # returns array of results, one for each byte in this register
    # None if no taint.  QueryResult struct otherwise
    def taint_get_ram(self, addr):
        if not self.taint_enabled: return None
        if self.plugins['taint2'].taint2_query_ram(addr) > 0:
            query_res = ffi.new("QueryResult *")
            self.plugins['taint2'].taint2_query_ram_full(addr, query_res)
            tq = TaintQuery(query_res, self.plugins['taint2'])
            return tq
        else:
            return None

    # returns true if this laddr is tainted
    def taint_check_laddr(self, addr, off):
        if not self.taint_enabled: return False
        if self.plugins['taint2'].taint2_query_laddr(addr, off) > 0:
            return True

    # returns array of results, one for each byte in this laddr
    # None if no taint.  QueryResult struct otherwise
    def taint_get_laddr(self, addr, offset):
        if not self.taint_enabled: return None
        if self.plugins['taint2'].taint2_query_laddr(addr, offset) > 0:
            query_res = ffi.new("QueryResult *")
            self.plugins['taint2'].taint2_query_laddr_full(addr, offset, query_res)
            tq = TaintQuery(query_res, self.plugins['taint2'])
            return tq
        else:
            return None

    ############ Volatility mixins
    """
    Utilities to integrate Volatility with PANDA. Highly experimental.
    """

    def make_panda_file_handler(self, debug=False):
        '''
        Constructs a file and file handler that volatility can't ignore to back by PANDA physical memory
        '''
        from urllib.request import BaseHandler
        if 'PandaFileHandler' in globals():  # already initialized
            return
        panda = self

        class PandaFile(object):
            def __init__(self, length, panda):
                self.pos = 0
                self.length = length
                self.closed = False
                self.mode = "rb"
                self.name = "/tmp/panda.panda"
                self.panda = panda
                self.classname = type(self).__name__

            def readable(self):
                return self.closed

            def read(self, size=1):
                if self.panda.bits == 32 and self.panda.arch_name == "i386":
                    data = self.panda.physical_memory_read(
                        self.pos & 0xfffffff, size)
                else:
                    data = self.panda.physical_memory_read(self.pos, size)
                if debug:
                    print(self.classname+": Reading " +
                          str(size)+" bytes from "+hex(self.pos))
                self.pos += size
                return data

            def peek(self, size=1):
                return self.panda.physical_memory_read(self.pos, size)

            def seek(self, pos, whence=0):
                if whence == 0:
                    self.pos = pos
                elif whence == 1:
                    self.pos += pos
                else:
                    self.pos = self.length - pos
                if self.pos > self.length:
                    print(self.classname+": We've gone off the deep end")
                if debug:
                    print(self.classname+" Seeking to address "+hex(self.pos))

            def tell(self):
                return self.pos

            def close(self):
                self.closed = True

        class PandaFileHandler(BaseHandler):
            def default_open(self, req):
                if 'panda.panda' in req.full_url:
                    length = panda.libpanda.ram_size
                    if length > 0xc0000000:
                        length += 0x40000000  # 3GB hole
                    if debug:
                        print(type(self).__name__ +
                              ": initializing PandaFile with length="+hex(length))
                    return PandaFile(length=length, panda=panda)
                else:
                    return None

            def file_close(self):
                return True

        globals()["PandaFileHandler"] = PandaFileHandler

    def get_volatility_symbols(self, debug=False):
        try:
            from .volatility_cli_classes import CommandLineMoreEfficient
            from volatility.framework import contexts
            from volatility.framework.layers.linear import LinearlyMappedLayer
            from volatility.framework.automagic import linux
        except ImportError:
            print("Warning: Failed to import volatility")
            return None
        if "linux" in self.os_type:
            if not hasattr(self, "_vmlinux"):
                self.make_panda_file_handler(debug=debug)
                constructed_original = CommandLineMoreEfficient().run()
                linux.LinuxUtilities.aslr_mask_symbol_table(
                    constructed_original.context, constructed_original.config['vmlinux'], constructed_original.config['primary'])
                self._vmlinux = contexts.Module(
                    constructed_original.context, constructed_original.config['vmlinux'], constructed_original.config['primary'], 0)
            else:
                LinearlyMappedLayer.read.cache_clear()  # smearing technique
            return self._vmlinux
        else:
            print("Unsupported.")
            return None

    def run_volatility(self, plugin, debug=False):
        try:
            from .volatility_cli_classes import CommandLineRunFullCommand, StringTextRenderer
        except ImportError:
            print("Warning: Failed to import volatility")
            return None
        self.make_panda_file_handler(debug=debug)
        cmd = CommandLineRunFullCommand().run("-q -f panda.panda " + plugin)
        output = StringTextRenderer().render(cmd.run())
        return output

    ########## BLOCKING MIXINS ############
    '''
    Utilities to provide blocking interactions with PANDA. This includes serial and monitor interactions as well as file copy to the guest.
    XXX: Do not call any of the following from the main thread- they depend on the CPU loop running
    '''
    @blocking
    def stop_run(self):
        '''
        From a blocking thread, request vl.c loop to break. Returns control flow in main thread.
        In other words, once this is called, panda.run() will finish and your main thread will continue.
        If you also want to unload plugins, use end_analysis instead

        XXX: This doesn't work in replay mode
        '''
        self.libpanda.panda_break_vl_loop_req = True

    @blocking
    def run_serial_cmd(self, cmd, no_timeout=False, timeout=30):
        self.running.wait() # Can only run serial when guest is running
        self.serial_console.sendline(cmd.encode("utf8"))
        if no_timeout:
            result = self.serial_console.expect(timeout=9999)
        else:
            result = self.serial_console.expect(timeout=timeout)
        return result

    @blocking
    def run_serial_cmd_async(self, cmd, delay=1):
        '''
        Type a command and press enter in the guest. Return immediately. No results available
        Only use this if you know what you're doing!
        '''
        self.running.wait() # Can only run serial when guest is running
        self.serial_console.sendline(cmd.encode("utf8"))
        if delay:
            sleep(delay) # Ensure it has a chance to run

    @blocking
    def type_serial_cmd(self, cmd):
        #Can send message into socket without guest running (no self.running.wait())
        self.serial_console.send(cmd.encode("utf8")) # send, not sendline

    def finish_serial_cmd(self):
        result = self.serial_console.send_eol()
        result = self.serial_console.expect()
        return result

    @blocking
    def run_monitor_cmd(self, cmd):
        self.monitor_console.sendline(cmd.encode("utf8"))
        result = self.monitor_console.expect()
        return result

    @blocking
    def revert_sync(self, snapshot_name):
        result = self.run_monitor_cmd("loadvm {}".format(snapshot_name))
        if result.startswith("Length mismatch"):
            raise RuntimeError("QEMU machine's RAM size doesn't match snapshot RAM size!")
        return result

    @blocking
    def delvm_sync(self, snapshot_name):
        self.run_monitor_cmd("delvm {}".format(snapshot_name))

    @blocking
    def copy_to_guest(self, copy_directory, iso_name=None):
        if not iso_name: iso_name = copy_directory + '.iso'
        progress("Creating ISO {}...".format(iso_name))

        make_iso(copy_directory, iso_name)

        copy_directory = path.split(copy_directory)[-1] # Get dirname

        # 1) we insert the CD drive TODO: the cd-drive name should be a config option, see the values in qcow.py
        self.run_monitor_cmd("change ide1-cd0 \"{}\"".format(iso_name))

        # 2) run setup script
        # setup_sh:
        #   Make sure cdrom didn't automount
        #   Make sure guest path mirrors host path
        #   if there is a setup.sh script in the directory,
        #   then run that setup.sh script first (good for scripts that need to
        #   prep guest environment before script runs)
        setup_sh = "mkdir -p {mount_dir}; while ! mount /dev/cdrom {mount_dir}; do sleep 0.3; " \
               " umount /dev/cdrom; done; {mount_dir}/setup.sh &> /dev/null || true " \
               .format(mount_dir = (shlex_quote(copy_directory)))
        progress("setup_sh = [%s] " % setup_sh)
        progress(self.run_serial_cmd(setup_sh))

    @blocking
    def record_cmd(self, guest_command, copy_directory=None, iso_name=None, setup_command=None, recording_name="recording", snap_name="root", ignore_errors=False):
        '''
        Take a recording as follows:
            0) Revert to the specified snapshot name if one is set. By default 'root'. Set to `None` if you have already set up the guest and are ready to record with no revert
            1) Create an ISO of files that need to be copied into the guest if copy_directory is specified. Copy them in
            2) Run the setup_command in the guest, if provided
            3) Type the command you wish to record but do not press enter to begin execution. This avoids the recording capturing the command being typed
            4) Begin the recording (name controlled by recording_name)
            5) Press enter in the guest to begin the command. Wait until it finishes.
            6) End the recording
        '''
        # 0) Revert to the specified snapshot
        if snap_name is not None:
            self.revert_sync(snap_name) # Can't use self.revert because that would would run async and we'd keep going before the revert happens

        # 1) Make copy_directory into an iso and copy it into the guest - It will end up at the exact same path
        if copy_directory: # If there's a directory, build an ISO and put it in the cddrive
            # Make iso
            self.copy_to_guest(copy_directory, iso_name)

        # 2) Run setup_command, if provided before we start the recording (good place to CD or install, etc)
        if setup_command:
            print(f"Running setup command {setup_command}")
            r = self.run_serial_cmd(setup_command)
            print(f"Setup command results: {r}")

        # 3) type commmand (note we type command, start recording, finish command)
        self.type_serial_cmd(guest_command)

        # 4) start recording
        self.run_monitor_cmd("begin_record {}".format(recording_name))

        # 5) finish command
        result = self.finish_serial_cmd()

        if debug:
            progress("Result of `{}`:".format(guest_command))
            print("\t"+"\n\t".join(result.split("\n"))+"\n")

        if "No such file or directory" in result and not ignore_errors:
            print("Bad output running command: {}".format(result))
            raise RuntimeError("Command not found while taking recording")

        if "cannot execute binary file" in result and not ignore_errors:
            print("Bad output running command: {}".format(result))
            raise RuntimeError("Could not execute binary while taking recording")

        # 6) End recording
        self.run_monitor_cmd("end_record")

        print("Finished recording")

    @blocking
    def interact(self, confirm_quit=True):
        '''
        Expose console interactively until user types pandaquit
        Must be run in blocking thread.

        TODO: This should probably repace self.serial_console with something
        that directly renders output to the user. Then we don't have to handle
        buffering and other problems. But we will need to re-enable the serial_console
        interface after this returns
        '''
        print("PANDA: entering interactive mode. Type pandaquit to exit")
        prompt = self.expect_prompt.decode("utf8") if self.expect_prompt  else "$ "
        if not prompt.endswith(" "): prompt += " "
        while True:
            cmd = input(prompt) # TODO: Strip all control characters - Ctrl-L breaks things
            if cmd.strip() == 'pandaquit':
                if confirm_quit:
                    q = input("PANDA: Quitting interactive mode. Are you sure? (y/n) ")
                    if len(q) and q.lower()[0] == 'y':
                        break
                    else:
                        continue
                else: # No confirm - just break
                    break
            r = self.run_serial_cmd(cmd) # XXX: may timeout
            print(r)

    @blocking
    def do_panda_finish(self):
        '''
        Call panda_finish. Note this isn't really blocking - the
        guest should have exited by now, but queue this after
        (blocking) shutdown commands in our internal async queue
        so it must also be labeled as blocking.
        '''
#        assert (not self.running.is_set()), "Can't finish while still running"
        self.panda_finish()

    ################## CALLBACK FUNCTIONS ################
    # Mixin for handling callbacks and generation of decorators that allow users to register their own callbacks
    # such as panda.cb_before_block_exec()
    def register_cb_decorators(self):
        '''
        Setup callbacks and generate self.cb_XYZ functions for cb decorators
        XXX Don't add any other methods with names starting with 'cb_'
        Callbacks can be called as @panda.cb_XYZ in which case they'll take default arguments and be named the same as the decorated function
        Or they can be called as @panda.cb_XYZ(name='A', procname='B', enabled=True). Defaults: name is function name, procname=None, enabled=True unless procname set
        '''
        for cb_name, pandatype in zip(self.callback._fields, self.callback):
            def closure(closed_cb_name, closed_pandatype): # Closure on cb_name and pandatype
                def f(*args, **kwargs):
                    if len(args): # Called as @panda.cb_XYZ without ()s- no arguments to decorator but we get the function name instead
                        # Call our decorator with only a name argument ON the function itself
                        fun = args[0]
                        return self._generated_callback(closed_pandatype, **{"name": fun.__name__})(fun)
                    else:
                        # Otherwise, we were called as @panda.cb_XYZ() with potential args - Just return the decorator and it's applied to the function
                        return self._generated_callback(closed_pandatype, *args, **kwargs)
                return f

            setattr(self, 'cb_'+cb_name, closure(cb_name, pandatype))

    def _generated_callback(self, pandatype, name=None, procname=None, enabled=True):
        '''
        Actual implementation of self.cb_XYZ. pandatype is pcb.XYZ
        name must uniquely describe a callback
        if procname is specified, callback will only be enabled when that asid is running (requires OSI support)
        '''

        if procname:
            enabled = False # Process won't be running at time 0 (probably)
            self._register_internal_asid_changed_cb()

        def decorator(fun):
            local_name = name  # We need a new varaible otherwise we have scoping issues with _generated_callback's name
            if name is None:
                local_name = fun.__name__

            # 0 works for all callbacks except void. We check later on
            # to see if we need to return None otherwise we return 0
            return_from_exception = 0

            def _run_and_catch(*args, **kwargs): # Run function but if it raises an exception, stop panda and raise it
                try:
                    r = fun(*args, **kwargs)
                    #print(pandatype, type(r)) # XXX Can we use pandatype to determine requried return and assert if incorrect
                    #assert(isinstance(r, int)), "Invalid return type?"
                    return r
                except Exception as e:
                    # exceptions wont work in our thread. Therefore we print it here and then throw it after the
                    # machine exits.
                    self.callback_exit_exception = e
                    self.end_analysis()
                    return return_from_exception

            cast_rc = pandatype(_run_and_catch)
            cast_rc_string = str(ffi.typeof(cast_rc))
            return_from_exception = 0
            if "void(*)(" in cast_rc_string:
                return_from_exception = None

            self.register_callback(pandatype, cast_rc, local_name, enabled=enabled, procname=procname)
            def wrapper(*args, **kw):
                return _run_and_catch(*args, **kw)
            return wrapper
        return decorator

    def _register_internal_asid_changed_cb(self):
        '''
        Call this function if you need procname filtering for callbacks. It enables
        an internal callback on asid_changed (and sometimes an after_block_exec cb)
        which will deteremine when the process name changes and enable/disable other callbacks
        that filter on process name.
        '''
        if self._registered_asid_changed_internal_cb: # Already registered these callbacks
            return

        @self.ppp("syscalls2", "on_sys_brk_enter")
        def on_sys_brk_enter(cpu, pc, brk):
            name = self.get_process_name(cpu)
            asid = self.libpanda.panda_current_asid(cpu)
            if self.asid_mapping.get(asid, None) != name:
                self.asid_mapping[asid] = name
                self._procname_changed(cpu, name)

        @self.callback.after_block_exec
        def __get_pending_procname_change(cpu, tb, exit_code):
            if exit_code: # Didn't actually execute block
                return None
            if not self.in_kernel(cpu): # Once we're out of kernel code, grab procname
                process = self.plugins['osi'].get_current_process(cpu)
                if process != ffi.NULL:
                    name = ffi.string(process.name).decode("utf8", "ignore")
                else:
                    return None # Couldn't figure out the process
                asid = self.libpanda.panda_current_asid(cpu)
                self.asid_mapping[asid] = name
                self._procname_changed(cpu, name)
                self.disable_callback('__get_pending_procname_change') # Disabled to begin


        # Local function def
        @self.callback.asid_changed
        def __asid_changed(cpustate, old_asid, new_asid):
            '''
            When the ASID changes, check if we know its procname (in self.asid_mapping),
            if so, call panda._procname_changed(cpu, name). Otherwise, we enable __get_pending_procname_change CB, which
            waits until the procname changes. Then we grab the new procname, update self.asid_mapping and call
            panda._procname_changed(cpu, name)
            '''
            if old_asid == new_asid:
                return 0

            if new_asid not in self.asid_mapping: # We don't know this ASID->procname - turn on __get_pending_procname_change
                if not self.is_callback_enabled('__get_pending_procname_change'):
                    self.enable_callback('__get_pending_procname_change')
            else: # We do know this ASID->procname, just call procname_changed
                self._procname_changed(cpustate, self.asid_mapping[new_asid])

            return 0

        self.register_callback(self.callback.asid_changed, __asid_changed, "__asid_changed") # Always call on ASID change

        # This internal callback is only enabled on-demand (later) when we need to figure out ASID->procname mappings
        self.register_callback(self.callback.after_block_exec, __get_pending_procname_change, "__get_pending_procname_change", enabled=False)

        self._registered_asid_changed_internal_cb = True

    def register_callback(self, callback, function, name, enabled=True, procname=None):
        # CB   = self.callback.main_loop_wait
        # func = main_loop_wait_cb
        # name = main_loop_wait

        if name in self.registered_callbacks:
            print(f"Warning: replacing existing callback '{name}' since it was re-registered")
            self.delete_callback(name)

        cb = self.callback_dictionary[callback]

        # Generate a unique handle for each callback type using the number of previously registered CBs of that type added to a constant
        handle = ffi.cast('void *', 0x8888 + 100*len([x for x in self.registered_callbacks.values() if x['callback'] == cb]))

        # XXX: We should have another layer of indirection here so we can catch
        #      exceptions raised during execution of the CB and abort analysis
        pcb = ffi.new("panda_cb *", {cb.name:function})

        if debug:
            progress("Registered function '{}' to run on callback {}".format(name, cb.name))

        self.libpanda.panda_register_callback_helper(handle, cb.number, pcb)
        self.registered_callbacks[name] = {"procname": procname, "enabled": True, "callback": cb,
                           "handle": handle, "pcb": pcb, "function": function} # XXX: if function is not saved here it gets GC'd and everything breaks! Watch out!

        if not enabled: # Note the registered_callbacks dict starts with enabled true and then we update it to false as necessary here
            self.disable_callback(name)

        if "block" in cb.name:
            if not self.disabled_tb_chaining:
                print("Warning: disabling TB chaining to support {} callback".format(cb.name))
                self.disable_tb_chaining()


    def is_callback_enabled(self, name):
        if name not in self.registered_callbacks.keys():
            raise RuntimeError("No callback has been registered with name '{}'".format(name))
        return self.registered_callbacks[name]['enabled']

    def enable_internal_callbacks(self):
        '''
        Enable all our internal callbacks that start with __ such as __main_loop_wait
        and __asid_changed. Important in case user has done a panda.end_analysis()
        and then (re)called run
        '''
        for name in self.registered_callbacks.keys():
            if name.startswith("__") and not self.registered_callbacks[name]['enabled']:
                self.enable_callback(name)

    def enable_all_callbacks(self):
        '''
        Enable all python callbacks that have been disabled
        '''
        for name in self.registered_callbacks.keys():
            self.enable_callback(name)

    def enable_callback(self, name):
        '''
        Enable a panda plugin using its handle and cb.number as a unique ID
        '''
        if name not in self.registered_callbacks.keys():
            raise RuntimeError("No callback has been registered with name '{}'".format(name))

        self.registered_callbacks[name]['enabled'] = True
        handle = self.registered_callbacks[name]['handle']
        cb = self.registered_callbacks[name]['callback']
        pcb = self.registered_callbacks[name]['pcb']
        #progress("Enabling callback '{}' on '{}' handle = {}".format(name, cb.name, handle))
        self.libpanda.panda_enable_callback_helper(handle, cb.number, pcb)

    def disable_callback(self, name, forever=False):
        '''
        Disable a panda plugin using its handle and cb.number as a unique ID
        If forever is specified, we'll never reenable the call- useful when
        you want to really turn off something with a procname filter.
        '''
        if name not in self.registered_callbacks.keys():
            raise RuntimeError("No callback has been registered with name '{}'".format(name))
        self.registered_callbacks[name]['enabled'] = False
        handle = self.registered_callbacks[name]['handle']
        cb = self.registered_callbacks[name]['callback']
        pcb = self.registered_callbacks[name]['pcb']
        #progress("Disabling callback '{}' on '{}' handle={}".format(name, cb.name, handle))
        self.libpanda.panda_disable_callback_helper(handle, cb.number, pcb)

        if forever:
            del self.registered_callbacks[name]

    def delete_callback(self, name):
        '''
        Completely delete a registered panda callback by name
        '''
        if name not in self.registered_callbacks.keys():
            raise ValueError("No callback has been registered with name '{}'".format(name))

        handle = self.registered_callbacks[name]['handle']
        self.libpanda.panda_unregister_callbacks(handle)
        del self.registered_callbacks[name]['handle']
        del self.registered_callbacks[name]
    
    def delete_callbacks(self):
        #for name in self.registered_callbacks.keys():
        while len(self.registered_callbacks.keys()) > 0:
            self.delete_callback(list(self.registered_callbacks.keys())[0])

    ###########################
    ### PPP-style callbacks ###
    ###########################

    def ppp(self, plugin_name, attr, name=None):
        '''
        Decorator for plugin-to-plugin interface. Note this isn't in decorators.py
        becuase it uses the panda object.

        Example usage to register my_run with syscalls2 as a 'on_sys_open_return'
        @ppp("syscalls2", "on_sys_open_return")
        def my_fun(cpu, pc, filename, flags, mode):
            ...
        '''

        if plugin_name not in self.plugins: # Could automatically load it?
            print(f"PPP automatically loaded plugin {plugin_name}")

        if not hasattr(self, "ppp_registered_cbs"):
            self.ppp_registered_cbs = {}
            # We use this to traak fn_names->fn_pointers so we can later disable by name

            # XXX: if  we don't save the cffi generated callbacks somewhere in Python,
            # they may get garbage collected even though the c-code could still has a
            # reference to them  which will lead to a crash. If we stop using this to track
            # function names, we need to keep it or something similar to ensure the reference
            # count remains >0 in python

        def decorator(fun):
            local_name = name  # We need a new varaible otherwise we have scoping issues, maybe
            if local_name is None:
                local_name = fun.__name__

            def _run_and_catch(*args, **kwargs): # Run function but if it raises an exception, stop panda and raise it
                try:
                    r = fun(*args, **kwargs)
                    #print(pandatype, type(r)) # XXX Can we use pandatype to determine requried return and assert if incorrect
                    #assert(isinstance(r, int)), "Invalid return type?"
                    return r
                except Exception as e:
                    # exceptions wont work in our thread. Therefore we print it here and then throw it after the
                    # machine exits.
                    self.callback_exit_exception = e
                    self.end_analysis()
                    # this works in all current callback cases. CFFI auto-converts to void, bool, int, and int32_t

            f = ffi.callback(attr+"_t")(_run_and_catch)  # Wrap the python fn in a c-callback.
            if local_name == "<lambda>":
                local_name = f"<lambda_{self.lambda_cnt}>"
                self.lambda_cnt += 1

            if local_name in self.ppp_registered_cbs:
                print(f"Warning: replacing existing PPP callback '{name}' since it was re-registered")
                self.disable_ppp(local_name)

            assert (local_name not in self.ppp_registered_cbs), f"Two callbacks with conflicting name: {local_name}"

            # Ensure function isn't garbage collected, and keep the name->(fn, plugin_name, attr) map for disabling
            self.ppp_registered_cbs[local_name] = (f, plugin_name, attr)

            eval(f"self.plugins['{plugin_name}'].ppp_add_cb_{attr}")(f) # All PPP  cbs start with this string. XXX insecure eval
            return f
        return decorator


    def disable_ppp(self, name):
        '''
        Disable a ppp-style callback by name.
        Unlike regular panda callbacks which can be enabled/disabled/deleted, PPP callbacks are only enabled/deleted (which we call disabled)

        Example usage to register my_run with syscalls2 as a 'on_sys_open_return' and then disable:
        ```
        @ppp("syscalls2", "on_sys_open_return")
        def my_fun(cpu, pc, filename, flags, mode):
            ...

        panda.disable_ppp("my_fun")
        ```

        -- OR --

        ```
        @ppp("syscalls2", "on_sys_open_return", name="custom")
        def my_fun(cpu, pc, filename, flags, mode):
            ...
        ```

        panda.disable_ppp("custom")
        '''

        (f, plugin_name, attr) = self.ppp_registered_cbs[name]
        eval(f"self.plugins['{plugin_name}'].ppp_remove_cb_{attr}")(f) # All PPP cbs start with this string. XXX insecure eval
        del self.ppp_registered_cbs[name] # It's now safe to be garbage collected

    ########## GDB MIXINS ##############
    """
    Provides the ability to interact with a QEMU attached gdb session by setting and clearing breakpoints. Experimental.
    """

    def set_breakpoint(self, cpu, pc):
        '''
        Set a GDB breakpoint such that when the guest hits PC, execution is paused and an attached
        GDB instance can introspect on guest memory. Requires starting panda with -s, at least for now
        '''
        BP_GDB = 0x10
        self.libpanda.cpu_breakpoint_insert(cpu, pc, BP_GDB, ffi.NULL)

    def clear_breakpoint(self, cpu, pc):
        '''
        Remove a breakpoint
        '''
        BP_GDB = 0x10
        self.libpanda.cpu_breakpoint_remove(cpu, pc, BP_GDB)

    ############# HOOKING MIXINS ###############
    def update_hook(self,hook_name,addr):
        '''
        Update hook to point to a different addres and enable it
        '''
        if hook_name in self.named_hooks:
            hook = self.named_hooks[hook_name]
            #print(f"Updating hook {hook_name} at 0x{hook.target_addr:x}")
            if addr != hook.target_addr:
                hook.target_addr = addr
            self.enable_hook(hook_name)

        else:
            raise ValueError(f"Unknown hook {hook_name}")

    def enable_hook(self,hook_name):
        '''
        Set hook status to active.
        '''
        if hook_name in self.named_hooks:
            hook = self.named_hooks[hook_name]
            if not hook.is_enabled:
                hook.is_enabled = True
                #print(f"Enabling hook {hook_name} at 0x{hook.target_addr:x}")
                self.plugins['hooks'].enable_hook(hook.hook_cb, hook.target_addr)
        else:
            raise ValueError(f"Unknown hook {hook_name}")

    def disable_hook(self,hook_name):
        '''
        Set hook status to inactive.
        '''
        if hook_name in self.named_hooks:
            hook = self.named_hooks[hook_name]
            if hook.is_enabled:
                hook.is_enabled = False
                self.plugins['hooks'].disable_hook(hook.hook_cb)
        else:
            raise ValueError(f"Unknown hook {hook_name}")

    def _update_hooks_new_procname(self, cpu, name):
        '''
        Uses user-defined information to update the state of hooks based on things such as libraryname, procname and whether
        or not the hook points to kernel space.
        '''
        for h in self.hook_list:
            if h.is_kernel:
                continue

            if h.program_name:
                if (h.program_name != name):
                    if h.is_enabled:
                        self.disable_hook(name)
                    continue

                if h.library_name is None:
                    if h.is_enabled:
                        self.enable_hook(h)
                    continue

            if h.library_name:
                asid = self.libpanda.panda_current_asid(cpu)
                lowest_matching_addr = 0

                if lowest_matching_addr == 0:
                    libs = self.get_mappings(cpu)
                    if libs == ffi.NULL:
                        continue
                    for lib in libs:
                        if lib.file != ffi.NULL:
                            filename = ffi.string(lib.file).decode("utf8", "ignore")
                            if h.library_name in filename:
                                if (lowest_matching_addr == 0) or (lib.base < lowest_matching_addr):
                                    lowest_matching_addr = lib.base

                if lowest_matching_addr:
                    self.update_hook(h, lowest_matching_addr + h.target_library_offset)
                else:
                    self.disable_hook(name)

    def _register_mmap_cb(self):
        if self._registered_mmap_cb:
            return

        @self.ppp("syscalls2", "on_do_mmap2_return")
        def on_do_mmap2_return(cpu, pc, addr, length, prot, flags, fd, pgoff):
            self._update_hooks_new_procname(cpu, self.get_process_name(cpu))

    def hook(self, addr, enabled=True, kernel=True, libraryname=None, procname=None, name=None):
        '''
        Decorate a function to setup a hook: when a guest goes to execute a basic block beginning with addr,
        the function will be called with args (CPUState, TranslationBlock)
        '''
        if procname:
            self._register_internal_asid_changed_cb()

        if libraryname:
            self._register_mmap_cb()

        def decorator(fun):
            # Ultimately, our hook resolves as a before_block_exec_invalidate_opt callback so we must match its args
            hook_cb_type = self.callback.before_block_exec_invalidate_opt # (CPUState, TranslationBlock)

            if 'hooks' not in self.plugins:
                # Enable hooks plugin on first request
                self.load_plugin("hooks")

            if debug:
                print("Registering breakpoint at 0x{:x} -> {} == {}".format(addr, fun, 'cdata_cb'))

            # Inform the plugin that it has a new breakpoint at addr
            hook_cb_passed = hook_cb_type(fun)
            self.plugins['hooks'].add_hook(addr, hook_cb_passed)
            hook_to_add = Hook(is_enabled=enabled,is_kernel=kernel,target_addr=addr,library_name=libraryname,program_name=procname,hook_cb=None, target_library_offset=None)
            if libraryname:
                hook_to_add.target_library_offset = addr
                hook_to_add.target_addr = 0
                hook_to_add.hook_cb = hook_cb_passed
            else:
                hook_to_add.hook_cb = hook_cb_passed
            self.hook_list.append(hook_to_add)
            if not hasattr(self, "named_hooks"):
                self.named_hooks = {}
            local_name = name if name else fun.__name__ # XXX: weird scoping
            self.named_hooks[local_name] = hook_to_add

            if libraryname or procname or not enabled:
                self.disable_hook(local_name)

            @hook_cb_type # Make CFFI know it's a callback. Different from _generated_callback for some reason?
            def wrapper(*args, **kw):
                return fun(*args, **kw)

            return wrapper
        return decorator



    """
    Provides the ability to interact with the hooks2 plugin and receive callbacks based on user-provided criteria.
    """

    def enable_hook2(self,hook_name):
        '''
        Set hook status to active.
        '''
        if hook_name in self.hook_list2:
            self.plugins['hooks2'].enable_hooks2(self.hook_list2[hook_name])
        else:
            print("ERROR: Your hook name was not in the hook list")

    def disable_hook2(self,hook_name):
        '''
        Set hook status to inactive.
        '''
        if hook_name in self.hook_list2:
            self.plugins['hooks2'].disable_hooks2(self.hook_list2[hook_name])
        else:
            print("ERROR: Your hook name was not in the hook list")

    def hook2(self,name, kernel=True, procname=ffi.NULL, libname=ffi.NULL, trace_start=0, trace_stop=0, range_begin=0, range_end=0):
        if procname != ffi.NULL:
            procname = ffi.new("char[]",bytes(procname,"utf-8"))
        if libname != ffi.NULL:
            libname = ffi.new("char[]",bytes(libname,"utf-8"))
        '''
        Decorate a function to setup a hook: when a guest goes to execute a basic block beginning with addr,
        the function will be called with args (CPUState, TranslationBlock)
        '''
        def decorator(fun):
            # Ultimately, our hook resolves as a before_block_exec_invalidate_opt callback so we must match its args
            hook_cb_type = ffi.callback("bool (CPUState*, TranslationBlock*, void*)")
            # Inform the plugin that it has a new breakpoint at addr

            hook_cb_passed = hook_cb_type(fun)
            if not hasattr(self, "hook_gc_list"):
                self.hook_gc_list = [hook_cb_passed]
            else:
                self.hook_gc_list.append(hook_cb_passed)

            # I don't know what this is/does
            cb_data = ffi.NULL
            hook_number = self.plugins['hooks2'].add_hooks2(hook_cb_passed, cb_data, kernel, \
                procname, libname, trace_start, trace_stop, range_begin,range_end)

            self.hook_list2[name] = hook_number

            @hook_cb_type # Make CFFI know it's a callback. Different from _generated_callback for some reason?
            def wrapper(*args, **kw):
                return fun(*args, **kw)

            return wrapper
        return decorator

    def hook2_single_insn(self, name, pc, kernel=False, procname=ffi.NULL, libname=ffi.NULL):
        return self.hook(name, kernel=kernel, procname=procname,libname=libname,range_begin=pc, range_end=pc)
    
    # MEM HOOKS
    def _hook_mem(self, start_address, end_address, before, after, read, write, virtual, physical, enabled):
        def decorator(fun):
            mem_hook_cb_type = self.ffi.callback("mem_hook_func_t")
            # Inform the plugin that it has a new breakpoint at addr
            
            hook_cb_passed = mem_hook_cb_type(fun)
            mem_reg = self.ffi.new("struct memory_hooks_region*")
            mem_reg.start_address = start_address
            mem_reg.stop_address = end_address
            mem_reg.on_before = before
            mem_reg.on_after = after
            mem_reg.on_read = read
            mem_reg.on_write = write
            mem_reg.on_virtual = virtual
            mem_reg.on_physical = physical
            mem_reg.enabled = enabled
            mem_reg.cb = hook_cb_passed

            hook = self.plugins['mem_hooks'].add_mem_hook(mem_reg)
            
            self.mem_hooks[hook] = [mem_reg, hook_cb_passed]

            @mem_hook_cb_type # Make CFFI know it's a callback. Different from _generated_callback for some reason?
            def wrapper(*args, **kw):
                return fun(*args, **kw)

            return wrapper
        return decorator
    
    def hook_mem(self, start_address, end_address, on_before, on_after, on_read, on_write, on_virtual, on_physical, enabled):
        return self._hook_mem(start_address,end_address,on_before,on_after,on_read, on_write, on_virtual, on_physical, enabled)

    def hook_phys_mem_read(self, start_address, end_address, on_before=True, on_after=False, enabled=True):
        return self._hook_mem(start_address,end_address,on_before,on_after, True, False, False, True, True)
    
    def hook_phys_mem_write(self, start_address, end_address, on_before=True, on_after=False):
        return self._hook_mem(start_address,end_address,on_before,on_after, False, True, False, True, True)
    
    def hook_virt_mem_read(self, start_address, end_address, on_before=True, on_after=False):
        return self._hook_mem(start_address,end_address,on_before,on_after, True, False, True, False, True)
    
    def hook_virt_mem_write(self, start_address, end_address, on_before=True, on_after=False):
        return self._hook_mem(start_address,end_address,on_before,on_after, False, True, True, False, True)

# vim: expandtab:tabstop=4:<|MERGE_RESOLUTION|>--- conflicted
+++ resolved
@@ -441,15 +441,10 @@
             del self.end_run_raise_signal
             raise saved
         if hasattr(self, "callback_exit_exception"):
-<<<<<<< HEAD
             saved = self.callback_exit_exception
             del self.callback_exit_exception
             raise saved
             
-=======
-            raise self.callback_exit_exception
-
->>>>>>> 710d61c6
 
     def end_analysis(self):
         '''
