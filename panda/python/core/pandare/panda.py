"""
This module simply contains the Panda class
"""

from sys import version_info, exit

if version_info[0] < 3:
    print("Please run with Python 3!")
    exit(0)

import socket
import threading


import readline
# XXX: readline is unused but necessary. We need to load python
# readline, to preempt PANDA loading another version. PANDA
# seems to work with python's but not vice-versa. This allows for
# stdio interactions later (e.g., pdb, input())  without segfaults

from typing import IO, Callable, List
from os.path import realpath, exists, abspath, isfile, dirname, join as pjoin
from os import dup, getenv, environ, path
from random import randint
from inspect import signature
from tempfile import NamedTemporaryFile
from time import time
from math import ceil
from inspect import signature
from struct import pack_into
from shlex import quote as shlex_quote
from time import sleep
from cffi import FFI

from .ffi_importer import ffi, set_ffi
from .utils import progress, make_iso, debug, blocking, GArrayIterator, plugin_list
from .taint import TaintQuery
from .panda_expect import Expect
from .asyncthread import AsyncThread
from .qcows import Qcows
from .arch import ArmArch, Aarch64Arch, MipsArch, X86Arch, X86_64Arch

# Might be worth importing and auto-initilizing a PLogReader
# object within Panda for the current architecture?
#from .plog import PLogReader


class Panda():
    '''
    This is the object used to interact with PANDA. Initializing it creates a virtual machine to interact with.

        Parameters:
            arch : architecture string (e.g. "i386", "x86_64", "arm", "mips", "mipsel")
            mem : size of memory for machine (e.g. "128M", "1G")
            expect_prompt : Regular expression describing the prompt exposed by the guest
                on a serial console. Used so we know when a running command has finished
                with its output.
            os_version : analagous to -os string.
            qcow : qcow file to load as a path
            os : type of OS (e.g. "linux")
            generic : specify a generic qcow to use and set other arguments. Supported
                values: arm/ppc/x86_64/i386. Will download qcow automatically
            raw_monitor : When set, don't specify a -monitor. arg Allows for use of
                -nographic in args with ctrl-A+C for interactive qemu prompt.
            extra_args : extra arguments to pass to PANDA as either a string or an
                array. (e.g. "-nographic" or ["-nographic", "-net", "none"])

    Note that multiple PANDA objects cannot coexist in the same Python instance.
    '''
    def __init__(self, arch:str="i386", mem:str="128M",
            expect_prompt:str=None, # Regular expression describing the prompt exposed by the guest on a serial console. Used so we know when a running command has finished with its output
            os_version:str=None,
            qcow:str=None, # Qcow file to load
            os:str="linux",
            generic:str=None, # Helper: specify a generic qcow to use and set other arguments. Supported values: arm/ppc/x86_64/i386. Will download qcow automatically
            raw_monitor:bool = False, # When set, don't specify a -monitor. arg Allows for use of -nographic in args with ctrl-A+C for interactive qemu prompt.
            extra_args:List[str]=[]):
        self.arch_name = arch
        self.mem = mem
        self.os = os_version
        self.os_type = os
        self.qcow = qcow
        self.plugins = plugin_list(self)
        self.expect_prompt = expect_prompt
        self.lambda_cnt = 0
        self.arch = None
        self.__sighandler = None
        self.ending = False # True during end_analysis
        """
        A reference to an auto-instantiated `pandare.arch.PandaArch` subclass (e.g., `pandare.arch.X86Arch`)
        """

        if isinstance(extra_args, str): # Extra args can be a string or array
            extra_args = extra_args.split()

        # If specified use a generic (x86_64, i386, arm, ppc) qcow from mit and ignore
        if generic:                                 # other args. See details in images.py
            print("using generic " +str(generic))
            q = Qcows.get_qcow_info(generic)
            self.arch_name     = q.arch
            self.os       = q.os
            self.mem      = q.default_mem # Might clobber a specified argument, but required if you want snapshots
            self.qcow     = Qcows.get_qcow(generic)
            self.expect_prompt = q.prompt
            if q.extra_args:
                extra_args.extend(q.extra_args.split(" "))

        if self.qcow: # Otherwise we shuld be able to do a replay with no qcow but this is probably broken
            if not (exists(self.qcow)):
                print("Missing qcow '{}' Please go create that qcow and give it to the PANDA maintainers".format(self.qcow))

        # panda.arch is a subclass with architecture-specific functions

        if self.arch_name == "i386":
            self.arch = X86Arch(self)
        elif self.arch_name == "x86_64":
            self.arch = X86_64Arch(self)
        elif self.arch_name in ["arm"]:
            self.arch = ArmArch(self)
        elif self.arch_name in ["aarch64"]:
            self.arch = Aarch64Arch(self)
        elif self.arch_name in ["mips", "mipsel"]:
            self.arch = MipsArch(self)
        else:
            raise ValueError(f"Unsupported architecture {self.arch_name}")
        self.bits, self.endianness, self.register_size = self.arch._determine_bits()

        self.build_dir  = self._find_build_dir()
        environ["PANDA_DIR"] = self.build_dir
        self.libpanda_path = pjoin(self.build_dir, "{0}-softmmu/libpanda-{0}.so".format(self.arch_name))
        self.panda = self.libpanda_path # Necessary for realpath to work inside core-panda, may cause issues?

        self.ffi = self._do_types_import()
        self.libpanda = self.ffi.dlopen(self.libpanda_path)
        self.C = ffi.dlopen(None)

        # set OS name if we have one
        if self.os:
            self.set_os_name(self.os)

        # Setup argv for panda
        self.panda_args = [self.panda]
        biospath = realpath(pjoin(self.build_dir, "pc-bios")) # XXX: necessary for network drivers for arm, so 'pc-bios' is a misleading name
        self.panda_args.append("-L")
        self.panda_args.append(biospath)

        if self.qcow:
            self.panda_args.append(self.qcow)

        self.panda_args += extra_args

        # Configure memory options
        self.panda_args.extend(['-m', self.mem])

        # Configure serial - if we have an expect_prompt set. Otherwise how can we know what guest cmds are outputting?
        if self.expect_prompt:
            self.serial_file = NamedTemporaryFile(prefix="pypanda_s").name
            self.serial_socket = socket.socket(socket.AF_UNIX, socket.SOCK_STREAM)
            self.serial_console = Expect('serial', expectation=self.expect_prompt, consume_first=False)
            self.panda_args.extend(['-serial', 'unix:{},server,nowait'.format(self.serial_file)])
        else:
            self.serial_file = None
            self.serial_socket = None
            self.serial_console = None

        # Configure monitor - Always enabled for now
        self.monitor_file = NamedTemporaryFile(prefix="pypanda_m").name
        self.monitor_socket = socket.socket(socket.AF_UNIX, socket.SOCK_STREAM)
        self.raw_monitor = raw_monitor
        if not self.raw_monitor:
            # XXX don't forget to escape expectation regex parens!
            self.monitor_console = Expect('monitor', expectation=rb"\(qemu\) ", consume_first=True)
            self.panda_args.extend(['-monitor', 'unix:{},server,nowait'.format(self.monitor_file)])

        self.running = threading.Event()
        self.started = threading.Event()
        self.initializing = threading.Event()
        self.athread = AsyncThread(self.started) # athread manages actions that need to occur outside qemu's CPU loop

        # Callbacks
        self.register_cb_decorators()
        self.registered_callbacks = {} # name -> {procname: "bash", enabled: False, callback: None}

        # Register asid_changed CB if and only if a callback requires procname
        self._registered_asid_changed_internal_cb = False
        self._registered_mmap_cb = False

        self._initialized_panda = False
        self.disabled_tb_chaining = False
        self.taint_enabled = False
        self.taint_sym_enabled = False
        self.named_hooks = {}
        self.hook_list = []
        self.hook_list2 = {}
        self.mem_hooks = {}

        # Asid stuff
        self.current_asid_name = None
        self.asid_mapping = {}

        # Shutdown stuff
        self.exception = None # When set to an exn, we'll raise and exit
        self._in_replay = False

        # main_loop_wait functions and callbacks
        self.main_loop_wait_fnargs = [] # [(fn, args), ...]
        progress ("Panda args: [" + (" ".join(self.panda_args)) + "]")
    # /__init__

    def _do_types_import(self) -> None:
        # Import objects from panda_datatypes which are configured by the environment variables
        # Store these objects in self.callback and self.callback_dictionary
        global ffi
        from importlib import import_module
        panda_arch_support = import_module(f".autogen.panda_{self.arch_name}_{self.bits}",package='pandare')
        ffi = panda_arch_support.ffi
        self.ffi = ffi
        set_ffi(ffi)
        from .autogen.panda_datatypes import pcb, C, callback_dictionary # XXX: What is C and do we need it?
        self.callback_dictionary = callback_dictionary
        self.callback = pcb
        return ffi

    def _initialize_panda(self) -> None:
        '''
        After initializing the class, the user has a chance to do something
        (TODO: what? register callbacks? It's something important...) before we finish initializing
        '''
        self.libpanda._panda_set_library_mode(True)

        cenvp = ffi.new("char**", ffi.new("char[]", b""))
        len_cargs = ffi.cast("int", len(self.panda_args))
        panda_args_ffi = [ffi.new("char[]", bytes(str(i),"utf-8")) for i in self.panda_args]
        self.libpanda.panda_init(len_cargs, panda_args_ffi, cenvp)

        # Now we've run qemu init so we can connect to the sockets for the monitor and serial
        if self.serial_console and not self.serial_console.is_connected():
            self.serial_socket.connect(self.serial_file)
            self.serial_console.connect(self.serial_socket)
        if not self.raw_monitor and not self.monitor_console.is_connected():
            self.monitor_socket.connect(self.monitor_file)
            self.monitor_console.connect(self.monitor_socket)

        # Register __main_loop_wait_callback
        self.register_callback(self.callback.main_loop_wait,
                self.callback.main_loop_wait(self.__main_loop_wait_cb), '__main_loop_wait')

        self._initialized_panda = True


    def __main_loop_wait_cb(self) -> None:
        '''
        __main_loop_wait_cb is called at the start of the main cpu loop in qemu.
        This is a fairly safe place to call into qemu internals but watch out for deadlocks caused
        by your request blocking on the guest's execution. Here any functions in main_loop_wait_fnargs will be called
        '''
        try:
            # Then run any and all requested commands
            if len(self.main_loop_wait_fnargs) == 0: return
            #progress("Entering main_loop_wait_cb")
            for fnargs in self.main_loop_wait_fnargs:
                (fn, args) = fnargs
                ret = fn(*args)
            self.main_loop_wait_fnargs = []
        except KeyboardInterrupt:
            self.end_analysis()

    def _find_build_dir(self) -> str:
        '''
        Find build directory containing ARCH-softmmu/libpanda-ARCH.so and ARCH-softmmu/panda/plugins/
        1) check relative to file (in the case of installed packages)
        2) Check in../ ../../../build/
        3) raise RuntimeError
        '''
        archs = ['i386', 'x86_64', 'arm', 'ppc']
        python_package = pjoin(*[dirname(__file__), "data"])
        local_build = realpath(pjoin(dirname(__file__), "../../../../build"))
        path_end = "{0}-softmmu/libpanda-{0}.so".format(self.arch_name)

        pot_paths = [python_package, local_build]
        for potential_path in pot_paths:
            if isfile(pjoin(potential_path, path_end)):
                print("Loading libpanda from {}".format(potential_path))
                return potential_path

        searched_paths = "\n".join(["\t"+p for p in  pot_paths])
        raise RuntimeError(("Couldn't find libpanda-{}.so.\n"
                            "Did you built PANDA for this architecture?\n"
                            "Searched paths:\n{}"
                           ).format(self.arch_name, searched_paths))


    def queue_main_loop_wait_fn(self, fn:Callable, args:List[str]=[]) -> None:
        '''
        Queue a function to run at the next main loop
        fn is a function we want to run, args are arguments to apss to it
        '''
        self.main_loop_wait_fnargs.append((fn, args))

    def exit_cpu_loop(self) -> None:
        '''
        Stop cpu execution at nearest juncture.
        '''
        self.libpanda.panda_exit_loop = True

    def revert_async(self, snapshot_name:str) -> None: # In the next main loop, revert
        '''
        Request a snapshot revert, eventually. This is fairly dangerous
        because you don't know when it finishes. You should be using revert_sync
        from a blocking function instead
        '''
        print("WARNING: panda.revert_async may be deprecated in the near future")
        if debug:
            progress ("Loading snapshot " + snapshot_name)

        # Stop guest, queue up revert, then continue
        timer_start = time()
        self.vm_stop()
        charptr = ffi.new("char[]", bytes(snapshot_name, "utf-8"))
        self.queue_main_loop_wait_fn(self.libpanda.panda_revert, [charptr])
        self.queue_main_loop_wait_fn(self.libpanda.panda_cont)
        if debug:
            self.queue_main_loop_wait_fn(self.finish_timer, [timer_start, "Loaded snapshot"])

    def reset(self) -> None:
        """In the next main loop, reset to boot"""
        if debug:
            progress ("Resetting machine to start state")

        # Stop guest, queue up revert, then continue
        self.vm_stop()
        self.queue_main_loop_wait_fn(self.libpanda.panda_reset)
        self.queue_main_loop_wait_fn(self.libpanda.panda_cont)

    def cont(self) -> None:
        ''' Continue execution (run after vm_stop) '''
        self.libpanda.panda_cont()
        self.running.set()

    def vm_stop(self, code:int=4) -> None:
        ''' Stop execution, default code means RUN_STATE_PAUSED '''
        self.libpanda.panda_stop(code)

    def snap(self, snapshot_name:str) -> None:
        ''' Create snapshot with specified name '''
        if debug:
            progress ("Creating snapshot " + snapshot_name)

        # Stop guest execution, queue up a snapshot, then continue
        timer_start = time()
        self.vm_stop()
        charptr = ffi.new("char[]", bytes(snapshot_name, "utf-8"))
        self.queue_main_loop_wait_fn(self.libpanda.panda_snap, [charptr])
        self.queue_main_loop_wait_fn(self.libpanda.panda_cont)
        if debug:
            self.queue_main_loop_wait_fn(self.finish_timer, [timer_start, "Saved snapshot"])

    def delvm(self, snapshot_name:str) -> None:
        ''' Delete snapshot with specified name '''
        if debug:
            progress ("Deleting snapshot " + snapshot_name)

        # Stop guest, queue up delete, then continue
        self.vm_stop()
        charptr = ffi.new("char[]", bytes(snapshot_name, "utf-8"))
        self.queue_main_loop_wait_fn(self.libpanda.panda_delvm, [charptr])

    def finish_timer(self, start, msg:str) -> None:
        ''' Print how long some (main_loop_wait) task took '''
        t = time() - start
        print("{} in {1:.08f} seconds".format(msg, t))


    def enable_tb_chaining(self) -> None:
        ''' This function enables translation block chaining in QEMU '''
        if debug:
            progress("Enabling TB chaining")
        self.disabled_tb_chaining = False
        self.libpanda.panda_enable_tb_chaining()

    def disable_tb_chaining(self) -> None:
        ''' This function disables translation block chaining in QEMU '''
        if not self.disabled_tb_chaining:
            if debug:
                progress("Disabling TB chaining")
            self.disabled_tb_chaining = True
            self.libpanda.panda_disable_tb_chaining()

    def setup_internal_signal_handler(self, signal_handler=None) -> None:
        def SigHandler(SIG,a,b):
            from signal import SIGINT, SIGHUP, SIGTERM
            if SIG == SIGINT:
                self.end_run_raise_signal = KeyboardInterrupt
                self.end_analysis()
            elif SIG == SIGHUP:
                self.end_run_raise_signal = KeyboardInterrupt
                self.end_analysis()
            elif SIG == SIGTERM:
                self.end_run_raise_signal = KeyboardInterrupt
                self.end_analysis()
            else:
                print(f"PyPanda Signal handler received unhandled signal {SIG}")


        if signal_handler is not None:
            # store custom signal handler if requested1
            self.__sighandler = signal_handler

        if self._initialized_panda:
            # initialize and register signal handler only if panda is initialized
            self.__sighandler = (ffi.callback("void(int,void*,void*)", SigHandler)
                       if signal_handler is None and self.__sighandler is None
                       else ffi.callback("void(int,void*,void*)", self.__sighandler))

            self.libpanda.panda_setup_signal_handling(self.__sighandler)


    def run(self) -> None:
        '''
        This function starts our running PANDA instance from Python. At termination this function returns and the script continues to run after it.

        This function starts execution of the guest. It blocks until guest finishes.
        It also initializes panda object, clears main_loop_wait fns, and sets up internal callbacks.
        '''

        if len(self.main_loop_wait_fnargs):
            if debug:
                print("Clearing prior main_loop_wait fns:", self.main_loop_wait_fnargs)
            self.main_loop_wait_fnargs = [] # [(fn, args), ...]

        self.ending = False

        if debug:
            progress ("Running")

        self.initializing.set()
        if not self._initialized_panda:
            self._initialize_panda()
        self.initializing.clear()

        if not self.started.is_set():
            self.started.set()

        self.athread.ending = False

        # Ensure our internal CBs are always enabled
        self.enable_internal_callbacks()
        self.setup_internal_signal_handler()
        self.running.set()
        self.libpanda.panda_run() # Give control to panda
        self.running.clear() # Back from panda's execution (due to shutdown or monitor quit)
        self.delete_callbacks()
        self.libpanda.panda_unload_plugins() # Unload c plugins - should be safe now since exec has stopped
        self.plugins = plugin_list(self)
        # Write PANDALOG, if any
        #self.libpanda.panda_cleanup_record()
        if self._in_replay:
            self.reset()
        if hasattr(self, "end_run_raise_signal"):
            saved_exception = self.end_run_raise_signal
            del self.end_run_raise_signal
            raise saved_exception
        if hasattr(self, "callback_exit_exception"):
            saved_exception = self.callback_exit_exception
            del self.callback_exit_exception
            raise saved_exception
        if hasattr(self, "blocking_queue_error"):
            saved_exception = self.blocking_queue_error
            del self.blocking_queue_error
            raise saved_exception
        if hasattr(self, "hook_exit_exception"):
            saved_exception = self.hook_exit_exception
            del self.hook_exit_exception
            raise saved_exception


    def end_analysis(self) -> None:
        '''
        Stop running machine.

        Call from any thread to unload all plugins and stop all queued functions.
        If called from async thread or a callback, it will also unblock panda.run()

        Note here we use the async class's internal thread to process these
        without needing to wait for tasks in the main async thread
        '''
        self.athread.ending = True
        self.ending = True
        self.unload_plugins()
        if self.running.is_set() or self.initializing.is_set():

            # If we were running, stop the execution and check if we crashed
            self.queue_async(self.stop_run, internal=True)

    def record(self, recording_name:str, snapshot_name:str=None) -> None:
        """Begins active recording with name provided.

        Args:
            recording_name (string): name of recording to save.
            snapshot_name (string, optional): Before recording starts restore to this snapshot name. Defaults to None.

        Raises:
            Exception: raises exception if there was an error starting recording.
        """
        if snapshot_name == None:
            snapshot_name_ffi = ffi.NULL
        else:
            snapshot_name_ffi = ffi.new("char[]",snapshot_name.encode())
        recording_name_ffi = ffi.new("char[]", recording_name.encode())
        result = self.libpanda.panda_record_begin(recording_name_ffi,snapshot_name_ffi)
        res_string_enum = ffi.string(ffi.cast("RRCTRL_ret",result))
        if res_string_enum != "RRCTRL_OK":
           raise Exception(f"record method failed with RTCTL_ret {res_string_enum} ({result})")

    def end_record(self) -> None:
        """Stop active recording.

        Raises:
            Exception: raises exception if there was an error stopping recording.
        """
        result = self.libpanda.panda_record_end()
        res_string_enum = ffi.string(ffi.cast("RRCTRL_ret",result))
        if res_string_enum != "RRCTRL_OK":
           raise Exception(f"record method failed with RTCTL_ret {res_string_enum} ({result})")
    
    def recording_exists(self, name:str) -> None:
        '''
        Checks if a recording file exists on disk.

        Parameters:
            name: name of the recording to check for
        
        Returns:
            boolean true if file exists, false otherwise
        '''
        if exists(name + "-rr-snp"):
            return True

    def run_replay(self, replaypfx:str) -> None:
        '''
        Load a replay and run it. Starts PANDA execution and returns after end of VM execution.

            Parameters:
                replaypfx: python string path to replay file.

            Returns:
                None
        '''
        if not isfile(replaypfx+"-rr-snp") or not isfile(replaypfx+"-rr-nondet.log"):
            raise ValueError("Replay files not present to run replay of {}".format(replaypfx))

        self.ending = False

        if debug:
            progress ("Replaying %s" % replaypfx)

        charptr = ffi.new("char[]",bytes(replaypfx,"utf-8"))
        self.libpanda.panda_replay_begin(charptr)
        self._in_replay = True
        self.run()
        self._in_replay = False


    def end_replay(self) -> None:
        '''
        Terminates a currently running replay

            Returns:
                None

            Raises:
                Exception: raises exception if no replay is active or termination failed.
        '''

        if self._in_replay is False:
            raise Exception("Tried to terminate replay while not in replay mode!")

        result = self.libpanda.panda_replay_end()

        res_string_enum = ffi.string(ffi.cast("RRCTRL_ret",result))
        if res_string_enum != "RRCTRL_OK":
           raise Exception(f"ending record method failed with RTCTL_ret {res_string_enum} ({result})")


    def require(self, name:str) -> None:
        '''
        Load a C plugin with no arguments. Deprecated. Use load_plugin
        '''
        self.load_plugin(name, args={})

    def load_plugin(self, name:str, args:set[str]={}) -> None:
        '''
        Load a C plugin, optionally with arguments

            Parameters:
                name: python string name of plugin
                args: Dictionary of arguments matching key to value. e.g. {"key": "value"} sets option key to value.

            Returns:
                None.
        '''
        if debug:
            progress ("Loading plugin %s" % name),

        argstrs_ffi = []
        if isinstance(args, dict):
            for k,v in args.items():
                this_arg_s = "{}={}".format(k,v)
                this_arg = ffi.new("char[]", bytes(this_arg_s, "utf-8"))
                argstrs_ffi.append(this_arg)

            n = len(args.keys())
        elif isinstance(args, list):
            for arg in args:
                this_arg = ffi.new("char[]", bytes(arg, "utf-8"))
                argstrs_ffi.append(this_arg)
            n = len(args)

        else:
            raise ValueError("Arguments to load plugin must be a list or dict of key/value pairs")

        # First set qemu_path so plugins can load (may be unnecessary after the first time)
        assert(self.panda), "Unknown location of PANDA"
        panda_name_ffi = ffi.new("char[]", bytes(self.panda,"utf-8"))
        self.libpanda.panda_set_qemu_path(panda_name_ffi)

        if len(argstrs_ffi):
            plugin_args = argstrs_ffi
        else:
            plugin_args = ffi.NULL

        charptr = ffi.new("char[]", bytes(name,"utf-8"))
        self.libpanda.panda_require_from_library(charptr, plugin_args, len(argstrs_ffi))
        self._load_plugin_library(name)

    def _procname_changed(self, cpu, name:str) -> None:
        for cb_name, cb in self.registered_callbacks.items():
            if not cb["procname"]:
                continue
            if name == cb["procname"] and not cb['enabled']:
                self.enable_callback(cb_name)
            if name != cb["procname"] and cb['enabled']:
                self.disable_callback(cb_name)

    def unload_plugin(self, name:str) -> None:
        '''
        Unload plugin with given name.

            Parameters:
                name: python string name of plugin

            Returns:
                None
        '''
        if debug:
            progress ("Unloading plugin %s" % name),
        name_ffi = ffi.new("char[]", bytes(name,"utf-8"))
        self.libpanda.panda_unload_plugin_by_name(name_ffi)

    def unload_plugins(self) -> None:
        '''
        Disable all python plugins and request to unload all c plugins
        at the next main_loop_wait.

        XXX: If called during shutdown/exit, c plugins won't be unloaded
        because the next main_loop_wait will never happen. Instead, call
        panda.panda_finish directly (which is done at the end of panda.run())
        '''
        if debug:
            progress ("Disabling all python plugins, unloading all C plugins")

        # First unload python plugins, should be safe to do anytime
        #for name in self.registered_callbacks.keys():
        while len(list(self.registered_callbacks)) > 0:
            try:
                self.delete_callback(list(self.registered_callbacks.keys())[0])
            except IndexError:
                continue
            #self.disable_callback(name)

        # Then unload C plugins. May be unsafe to do except from the top of the main loop (taint segfaults otherwise)
        self.queue_main_loop_wait_fn(self.libpanda.panda_unload_plugins)

    def memsavep(self, file_out:IO) -> None:
        '''
        Calls QEMU memsavep on your specified python file.
        '''
        # this part was largely copied from https://cffi.readthedocs.io/en/latest/ref.html#support-for-file

        file_out.flush()                 # make sure the file is flushed
        newfd = dup(file_out.fileno())   # make a copy of the file descriptor
        fileptr = self.C.fdopen(newfd, b"w")
        self.libpanda.panda_memsavep(fileptr)
        self.C.fclose(fileptr)

    def physical_memory_read(self, addr:int, length:int, fmt:str='bytearray'):
        '''
        Read guest physical memory.

            Parameters:
                addr: python int address
                length: length of array you would like returned
                fmt: format for returned array. Options: 'bytearray', 'int', and 'str'

            Returns:
                Buffer based on fmt string

            Raises:
                ValueError for two cases:
                    Memory Access with error value.
                    Format string is incorrect.
        '''
        return self._memory_read(None, addr, length, physical=True, fmt=fmt)

    def virtual_memory_read(self, env, addr:int, length:int, fmt='bytearray'):
        '''
        Read guest virtual memory.

            Parameters:
                    env: CPUState structure
                    addr: python int address
                    length: length of array you would like returned
                    fmt: format for returned array. Options: 'bytearray', 'int', and 'str'

            Returns:
                    Buffer based on fmt string

            Raises:
                    ValueError for two cases:
                        Memory Access with error value.
                        Format string is incorrect.
        '''

        return self._memory_read(env, addr, length, physical=False, fmt=fmt)

    def _memory_read(self, env, addr:int, length:int, physical:bool=False, fmt:str='bytearray'):
        '''
        Read but with an autogen'd buffer
        Supports physical or virtual addresses
        Raises ValueError if read fails
        '''
        if not isinstance(addr, int):
            raise ValueError(f"Unsupported read from address {repr(addr)}")

        buf = ffi.new("char[]", length)

        # Force CFFI to parse addr as an unsigned value. Otherwise we get OverflowErrors
        # when it decides that it's negative
        ptr_typ = f'uint{self.bits}_t'
        addr_u = int(ffi.cast(ptr_typ, addr))

        buf_a = ffi.cast("char*", buf)
        length_a = ffi.cast("int", length)
        if physical:
            err = self.libpanda.panda_physical_memory_read_external(addr_u, buf_a, length_a)
        else:
            err = self.libpanda.panda_virtual_memory_read_external(env, addr_u, buf_a, length_a)

        if err < 0:
            raise ValueError(f"Memory access failed with err={err}") # TODO: make a PANDA Exn class

        r = ffi.unpack(buf, length)
        if fmt == 'bytearray':
            return r
        elif fmt=='int':
            return int.from_bytes(r, byteorder=self.endianness)  # XXX size better be small enough to pack into an int!
        elif fmt=='str':
            return ffi.string(buf, length)
        elif fmt=='ptrlist':
            # This one is weird. Chunmk the memory into byte-sequences of (self.bits/8) bytes and flip endianness as approperiate
            # return a list
            bytelen = int(self.bits/8)
            if (length % bytelen != 0):
                raise ValueError(f"Memory of size {length} does not evenly divide into {bytelen} byte chunks")
            chunks = []
            for start in range(0, length, bytelen):
                data = r[start:start+bytelen]
                int_data = int.from_bytes(data, byteorder=self.endianness)
                chunks.append(int_data)
            return chunks

        else:
            raise ValueError("fmt={} unsupported".format(fmt))

    def physical_memory_write(self, addr:int, buf:int) -> int:
        '''
        Write guest physical memory.

            Parameters:
                    addr: python int address
                    buf:  byte string to write
        '''
        return self._memory_write(None, addr, buf, physical=True)

    def virtual_memory_write(self, env, addr:int, buf:int) -> int:
        '''
        Write guest virtual memory.

            Parameters:
                    env: CPUState structure
                    address: python int address
                    buf: byte string to write

            Returns:
                    int: 0 on success. 1 on error.

        '''
        return self._memory_write(env, addr, buf, physical=False)

    def _memory_write(self, env, addr:int, buf:int, physical=False):
        '''
        Write a bytearray into memory at the specified physical/virtual address
        '''
        length = len(buf)
        c_buf = ffi.new("char[]",buf)
        buf_a = ffi.cast("char*", c_buf)
        length_a = ffi.cast("int", length)

        if not hasattr(self, "_memcb"): # XXX: Why do we enable memcbs for memory writes?
            self.enable_memcb()

        if physical:
            return self.libpanda.panda_physical_memory_write_external(addr, buf_a, length_a)
        else:
            return self.libpanda.panda_virtual_memory_write_external(env, addr, buf_a, length_a)

    def callstack_callers(self, lim, cpu): # XXX move into new directory, 'callstack' ?
        '''
        Utility function to handle conversion and return get_callers from callstack_instr.
        '''
        if not "plugin_callstack_instr" in self.plugins:
            progress("enabling callstack_instr plugin")
            self.load_plugin("callstack_instr")

        callers = ffi.new("uint32_t[%d]" % lim)
        n = self.plugins['callstack_instr'].get_callers(callers, lim, cpu)
        c = []
        for pc in callers:
            c.append(pc)
        return c

    def _load_plugin_library(self, name:str) -> None:
        if hasattr(self,"__did_load_libpanda"):
            libpanda_path_chr = ffi.new("char[]",bytes(self.libpanda_path, "UTF-8"))
            self.__did_load_libpanda = self.libpanda.panda_load_libpanda(libpanda_path_chr)
        if not name in self.plugins.keys():
            assert(isfile(pjoin(*[self.build_dir, self.arch_name+"-softmmu", "panda/plugins/panda_{}.so".format(name)])))
            library = ffi.dlopen(pjoin(*[self.build_dir, self.arch_name+"-softmmu", "panda/plugins/panda_{}.so".format(name)]))
            self.plugins[name] = library

    def queue_async(self, f:Callable, internal:bool=False) -> None:
        '''
        Queues work in the asynchronous work queue.

            Parameters:
                f: A python function with no arguments to be called at a later date

            Returns:
                None
        '''

        # this takes the blocking function and handles errors
        @blocking
        def wrapper():
            try:
                f()
            except Exception as e:
                self.blocking_queue_error = e
                self.end_analysis()


        # Keep the original function name instead of replacing it with 'wrapper'
        wrapper.__name__ = f.__name__
        self.athread.queue(wrapper, internal=internal)

    def map_memory(self, name:str, size:int, address:int) -> None:

        '''
        Make a new memory region.

            Parameters:
                    name: This is an internal reference name for this region. Must be unique.
                    size: number of bytes the region should be.
                    address: start address of region
        '''

        name_c = ffi.new("char[]", bytes(name, "utf-8"))
        size = ceil(size/1024)*1024 # Must be page-aligned
        return self.libpanda.map_memory(name_c, size, address)

    def read_str(self, cpu, ptr:int, max_length:int=None) -> str:
        '''
        Helper to read a null-terminated string from guest memory given a pointer and CPU state
        May return an exception if the call to panda.virtual_memory_read fails (e.g., if you pass a
        pointer to an unmapped page)
        '''
        r = b""
        idx = 0
        while (max_length is None or idx < max_length):
            next_char = self.virtual_memory_read(cpu, ptr, 1) # If this raises an exn, don't mask it
            if next_char == b"\x00":
                break
            r += next_char
            ptr += 1
            idx += 1
        return r.decode("utf8", "ignore")

    def to_unsigned_guest(self, x:int) -> int:
        '''
        Convert a singed python int to an unsigned int32/unsigned int64
        depending on guest bit-size
        '''
        import ctypes
        if self.bits == 32:
            return ctypes.c_uint32(x).value
        elif self.bits == 64:
            return ctypes.c_uint64(x).value
        else:
            raise ValueError("Unsupported number of bits")

    def from_unsigned_guest(self, x:int) -> int:
        '''
        Convert an unsigned int32/unsigned int64 from the guest
        (depending on guest bit-size) to a (signed) python int
        '''
        if x >= 2**(self.bits-1): # If highest bit is set, it's negative
            return (x - 2**self.bits)
        else: # Else it's positive
            return x

    def queue_blocking(self, func:Callable, queue:bool=True) -> Callable:
        """
        Decorator to mark a function as `blocking`, and by default queue it to run asynchronously

        ```
        @panda.queue_blocking
        def do_something():
            panda.revert_sync('root')
            print(panda.run_serial_cmd('whoami'))
            panda.end_analysis()
        ```

        is equivalent to

        ```
        @blocking
        def run_whoami():
            panda.revert_sync('root')
            print(panda.run_serial_cmd('whoami'))
            panda.end_analysis()

        panda.queue_async(run_whoami)
        ```

        """
        f = blocking(func)
        if queue:
            self.queue_async(f)
        return f


    ########################## LIBPANDA FUNCTIONS ########################
    # Methods that directly pass data to/from PANDA with no extra logic beyond argument reformatting.
    def set_pandalog(self, name:str) -> None:
        '''
        Enable recording to a pandalog (plog) named `name`

            Parameters:
                name: file to output data to

            Returns:
                None
        '''
        charptr = ffi.new("char[]", bytes(name, "utf-8"))
        self.libpanda.panda_start_pandalog(charptr)

    def enable_memcb(self) -> None:
        '''
        Enable memory callbacks. Must be called for memory callbacks to work.
        pypanda enables this automatically with some callbacks.
        '''
        self._memcb = True
        self.libpanda.panda_enable_memcb()

    def disable_memcb(self) -> None:
        '''
        Disable memory callbacks. Must be enabled for memory callbacks to work.
        pypanda enables this automatically with some callbacks.
        '''
        self._memcb = False
        self.libpanda.panda_disable_memcb()

    def virt_to_phys(self, env, addr:int) -> int:
        '''
        Convert virtual address to physical address.

            Parameters:
                env: CPUState struct
                addr (int): virtual address to convert

            Return:
                physical address as python int
        '''
        return self.libpanda.panda_virt_to_phys_external(env, addr)

    def enable_plugin(self, handle:int) -> None:
        '''
        Enable plugin.

            Parameters:
                handle: pointer to handle returned by plugin

            Return:
                None
        '''
        self.libpanda.panda_enable_plugin(handle)

    def disable_plugin(self, handle:int) -> None:
        '''
        Disable plugin.

            Parameters:
                handle: pointer to handle returned by plugin

            Return:
                None
        '''
        self.libpanda.panda_disable_plugin(handle)

    def enable_llvm(self) -> None:
        '''
        Enables the use of the LLVM JIT in replacement of the TCG (QEMU intermediate language and compiler) backend.
        '''
        self.libpanda.panda_enable_llvm()

    def disable_llvm(self) -> None:
        '''
        Disables the use of the LLVM JIT in replacement of the TCG (QEMU intermediate language and compiler) backend.
        '''
        self.libpanda.panda_disable_llvm()

    def enable_llvm_helpers(self) -> None:
        '''
        Enables the use of Helpers for the LLVM JIT in replacement of the TCG (QEMU intermediate language and compiler) backend.
        '''
        self.libpanda.panda_enable_llvm_helpers()

    def disable_llvm_helpers(self) -> None:
        '''
        Disables the use of Helpers for the LLVM JIT in replacement of the TCG (QEMU intermediate language and compiler) backend.
        '''
        self.libpanda.panda_disable_llvm_helpers()

    def flush_tb(self) -> None:
        '''
        This function requests that the translation block cache be flushed as soon as possible. If running with translation block chaining turned off (e.g. when in LLVM mode or replay mode), this will happen when the current translation block is done executing.
        Flushing the translation block cache is additionally necessary if the plugin makes changes to the way code is translated. For example, by using panda_enable_precise_pc.
        '''
        return self.libpanda.panda_do_flush_tb()

    def enable_precise_pc(self) -> None:
        '''
        By default, QEMU does not update the program counter after every instruction.
        This function enables precise tracking of the program counter. After enabling precise PC tracking, the program counter will be available in env->panda_guest_pc and can be assumed to accurately reflect the guest state.
        '''
        self.libpanda.panda_enable_precise_pc()

    def disable_precise_pc(self) -> None:
        '''
        By default, QEMU does not update the program counter after every instruction.
        This function disables precise tracking of the program counter.
        '''
        self.libpanda.panda_disable_precise_pc()

    def in_kernel(self, cpustate) -> bool:
        '''
        Returns true if the processor is in the privilege level corresponding to kernel mode for any of the PANDA supported architectures.
        Legacy alias for in_kernel_mode().
        '''
        return self.libpanda.panda_in_kernel_external(cpustate)

    def in_kernel_mode(self, cpustate) -> bool:
        '''
        Returns true if the processor is in the privilege level corresponding to kernel mode for any of the PANDA supported architectures.
        '''
        return self.libpanda.panda_in_kernel_mode_external(cpustate)

    def in_kernel_code_linux(self, cpustate) -> bool:
        '''
        Returns true if the current program counter corresponds to Linux kernelspace.
        '''
        return self.libpanda.panda_in_kernel_code_linux_external(cpustate)

    def g_malloc0(self, size:int):
        '''
        Helper function to call glib malloc

            Parameters:
                size: size to call with malloc

            Returns:
                buffer of that size from malloc
        '''
        return self.libpanda.g_malloc0(size)

    def current_sp(self, cpustate) -> int:
        '''
        Get current stack pointer

            Parameters:
                cpustate: CPUState struct

            Return:
                integer value of stack pointer
        '''
        return self.libpanda.panda_current_sp_external(cpustate)

    def current_pc(self, cpustate) -> int:
        '''
        Get current program counter

            Parameters:
                cpustate: CPUState struct

            Return:
                integer value of current program counter

            .. Deprecated:: Use panda.arch.get_pc(cpu) instead
        '''
        return self.libpanda.panda_current_pc(cpustate)


    def current_asid(self, cpustate) -> int:
        '''
        Get current Application Specific ID

            Parameters:
                cpustate: CPUState struct

            Return:
                integer value of current ASID
        '''
        return self.libpanda.panda_current_asid(cpustate)

    def disas2(self, code, size):
        '''
        Call panda_disas to diasassemble an amount of code at a pointer.
        FIXME: seem to not match up to PANDA definition
        '''
        self.libpanda.panda_disas(code, size)

    def cleanup(self) -> None:
        '''
        Unload all plugins and close pandalog.
        '''
        self.libpanda.panda_cleanup()

    def was_aborted(self) -> bool:
        '''
        Returns true if panda was aborted.
        '''
        return self.libpanda.panda_was_aborted()

    def get_cpu(self):
        '''
        This function returns first_cpu CPUState object from QEMU.
        XXX: You rarely want this
        '''
        return self.libpanda.get_cpu()

    def garray_len(self, garray):
        '''
        Convenience function to get array length of glibc array.
        '''
        return self.libpanda.garray_len(garray)

    def panda_finish(self) -> int:
        '''
        Final stage call to underlying panda_finish with initialization.
        '''
        return self.libpanda.panda_finish()

    def rr_get_guest_instr_count(self) -> int:
        '''
        Returns record/replay guest instruction count.
        '''
        return self.libpanda.rr_get_guest_instr_count_external()

    ################### LIBQEMU Functions ############
    #Methods that directly pass data to/from QEMU with no extra logic beyond argument reformatting.
    #All QEMU function can be directly accessed by Python. These are here for convenience.
    # It's usally better to find a function name and look at the QEMU source for these functions.

    def drive_get(self, blocktype, bus, unit):
        '''
        Gets DriveInfo struct from user specified information.

            Parameters:
                blocktype: BlockInterfaceType structure
                bus: integer bus
                unit: integer unit

            Return:
                DriveInfo struct
        '''
        return self.libpanda.drive_get(blocktype,bus,unit)

    def sysbus_create_varargs(self, name, addr):
        '''
        Returns DeviceState struct from user specified information
        Calls sysbus_create_varargs QEMU function.

            Parameters:
                name: python string
                addr: python integer representing hwaddr

            Return:
                DeviceState struct
        '''
        return self.libpanda.sysbus_create_varargs(name,addr,ffi.NULL)

    def cpu_class_by_name(self, name, cpu_model):
        '''
        Gets cpu class from name.
        Calls cpu_class_by_name QEMU function.

            Parameters:
                name: typename from python string
                cpu_model: string specified cpu model

            Returns:
                ObjectClass struct
        '''
        return self.libpanda.cpu_class_by_name(name, cpu_model)

    def object_class_by_name(self, name):
        '''
        Returns class as ObjectClass from name specified.
        Calls object_class_by_name QEMU function.

            Parameters:
                name: string defined by user

            Returns:
                struct as specified by name
        '''
        return self.libpanda.object_class_by_name(name)

    def object_property_set_bool(self, obj, value, name):
        '''
        Writes a bool value to a property.
        Calls object_property_set_bool QEMU function.

            Parameters:
                value: the value to be written to the property
                name: the name of the property
                errp: returns an error if this function fails

            Returns:
                None
        '''
        return self.libpanda.object_property_set_bool(obj,value,name,self.libpanda.error_abort)

    def object_class_get_name(self, objclass):
        '''
        Gets String QOM typename from object class.
        Calls object_class_get_name QEMU function.

            Parameters:
                objclass: class to obtain the QOM typename for.

            Returns:
                String QOM typename for klass.
        '''
        return self.libpanda.object_class_get_name(objclass)

    def object_new(self, name):
        '''
        Creates a new object from typename.
        This function will initialize a new object using heap allocated memory.
        The returned object has a reference count of 1, and will be freed when
        the last reference is dropped.
        Calls object_new QEMU function.

            Parameters:
                name: The name of the type of the object to instantiate.

            Returns:
                The newly allocated and instantiated object.
        '''
        return self.libpanda.object_new(name)

    def object_property_get_bool(self, obj, name):
        '''
        Pull boolean from object.
        Calls object_property_get_bool QEMU function.

            Parameters:
                obj: the object
                name: the name of the property

            Returns:
                the value of the property, converted to a boolean, or NULL if an error occurs (including when the property value is not a bool).
        '''
        return self.libpanda.object_property_get_bool(obj,name,self.libpanda.error_abort)

    def object_property_set_int(self,obj, value, name):
        '''
        Set integer in QEMU object. Writes an integer value to a property.
        Calls object_property_set_int QEMU function.

            Parameters:
                value: the value to be written to the property
                name: the name of the property

            Returns:
                None
        '''
        return self.libpanda.object_property_set_int(obj, value, name, self.libpanda.error_abort)

    def object_property_get_int(self, obj, name):
        '''
        Gets integer in QEMU object. Reads an integer value from this property.
        Calls object_property_get_int QEMU function.

            Paramaters:
                obj: the object
                name: the name of the property

            Returns:
                the value of the property, converted to an integer, or negative if an error occurs (including when the property value is not an integer).
        '''
        return self.libpanda.object_property_get_int(obj, name, self.libpanda.error_abort)

    def object_property_set_link(self, obj, val, name):
        '''
        Writes an object's canonical path to a property.
        Calls object_property_set_link QEMU function.

            Parameters:
                value: the value to be written to the property
                name: the name of the property
                errp: returns an error if this function fails

            Returns:
                None
        '''
        return self.libpanda.object_property_set_link(obj,val,name,self.libpanda.error_abort)

    def object_property_get_link(self, obj, name):
        '''
        Reads an object's canonical path to a property.
        Calls object_property_get_link QEMU function.

            Parameters:
                obj: the object
                name: the name of the property
                errp: returns an error if this function fails

            Returns:
                the value of the property, resolved from a path to an Object, or NULL if an error occurs (including when the property value is not a string or not a valid object path).
        '''
        return self.libpanda.object_property_get_link(obj,name,self.libpanda.error_abort)

    def object_property_find(self, obj, name):
        '''
        Look up a property for an object and return its #ObjectProperty if found.
        Calls object_property_find QEMU function.

            Parameters:
                obj: the object
                name: the name of the property
                errp: returns an error if this function fails

            Returns:
                struct ObjectProperty pointer
        '''
        return self.libpanda.object_property_find(obj,name,ffi.NULL)

    def memory_region_allocate_system_memory(self, mr, obj, name, ram_size):
        '''
        Allocates Memory region by user specificiation.
        Calls memory_region_allocation_system_memory QEMU function.

            Parameters:
                mr: MemoryRegion struct
                obj: Object struct
                name: string of region name
                ram_size: int of ram size

            Returns:
                None
        '''
        return self.libpanda.memory_region_allocate_system_memory(mr, obj, name, ram_size)

    def memory_region_add_subregion(self, mr, offset, sr):
        '''
        Calls memory_region_add_subregion from QEMU.
        memory_region_add_subregion: Add a subregion to a container.

        Adds a subregion at @offset.  The subregion may not overlap with other
        subregions (except for those explicitly marked as overlapping).  A region
        may only be added once as a subregion (unless removed with
        memory_region_del_subregion()); use memory_region_init_alias() if you
        want a region to be a subregion in multiple locations.

            Parameters:
                mr: the region to contain the new subregion; must be a container initialized with memory_region_init().
                offset: the offset relative to @mr where @subregion is added.
                subregion: the subregion to be added.

            Returns:
                None
        '''
        return self.libpanda.memory_region_add_subregion(mr,offset,sr)

    def memory_region_init_ram_from_file(self, mr, owner, name, size, share, path):
        '''
        Calls memory_region_init_ram_from_file from QEMU.
        memory_region_init_ram_from_file:  Initialize RAM memory region with a mmap-ed backend.

            Parameters:
                mr: the #MemoryRegion to be initialized.
                owner: the object that tracks the region's reference count
                name: the name of the region.
                size: size of the region.
                share: %true if memory must be mmaped with the MAP_SHARED flag
                path: the path in which to allocate the RAM.
                errp: pointer to Error*, to store an error if it happens.

            Returns:
                None
        '''
        return self.libpanda.memory_region_init_ram_from_file(mr, owner, name, size, share, path, self.libpanda.error_fatal)

    def create_internal_gic(self, vbi, irqs, gic_vers):
        return self.libpanda.create_internal_gic(vbi, irqs, gic_vers)

    def create_one_flash(self, name, flashbase, flashsize, filename, mr):
        return self.libpanda.create_one_flash(name, flashbase, flashsize, filename, mr)

    def create_external_gic(self, vbi, irqs, gic_vers, secure):
        return self.libpanda.create_external_gic(vbi, irqs, gic_vers, secure)

    def create_virtio_devices(self, vbi, pic):
        return self.libpanda.create_virtio_devices(vbi, pic)

    def arm_load_kernel(self, cpu, bootinfo):
        return self.libpanda.arm_load_kernel(cpu, bootinfo)

    def error_report(self, s):
        return self.libpanda.error_report(s)

    def get_system_memory(self):
        return self.libpanda.get_system_memory()

    def lookup_gic(self,n):
        return self.libpanda.lookup_gic(n)

    ##################### OSI FUNCTIONS ###########
    #Convenience functions to interact with the Operating System Instrospection (OSI) class of plugins.

    def set_os_name(self, os_name:str) -> None:
        """
        Set OS target. Equivalent to "-os" flag on the command line. Matches the form of:

            "windows[-_]32[-_]xpsp[23]",
            "windows[-_]32[-_]7",
            "windows[-_]32[-_]2000",
            "linux[-_]32[-_].+",
            "linux[-_]64[-_].+",

            Parameters:
                os_name: string matching the format for the os flag.

            Returns:
                None
        """
        os_name_new = ffi.new("char[]", bytes(os_name, "utf-8"))
        self.libpanda.panda_set_os_name(os_name_new)


    def get_mappings(self, cpu):
        '''
        Get all active memory mappings in the system.

            Requires: OSI

            Parameters:
                cpu: CPUState struct

            Returns:
                Iterator of `OsiModule` structures
        '''
        current = self.plugins['osi'].get_current_process(cpu)
        maps = self.plugins['osi'].get_mappings(cpu, current)
        map_len = self.garray_len(maps)
        return GArrayIterator(self.plugins['osi'].get_one_module, maps, map_len, self.plugins['osi'].cleanup_garray)

    def get_processes(self, cpu):
        '''
        Get all running processes in the system. Includes kernel modules on Linux.

            Requires: OSI

            Parameters:
                cpu: CPUState struct

            Returns:
                Iterator of `OsiProc` structures
        '''
        processes = self.plugins['osi'].get_processes(cpu)
        processes_len = self.garray_len(processes)
        return GArrayIterator(self.plugins['osi'].get_one_proc, processes, processes_len, self.plugins['osi'].cleanup_garray)

    def get_processes_dict(self, cpu):
        '''
        Get all running processes for the system at this moment in time as a dictionary.

        The dictionary maps proceses by their PID. Each mapping returns a dictionary containing the process name, its pid,
        and its parent pid (ppid).

            Requires: OSI

            Parameters:
                cpu: CPUState struct

            Returns:
                Dictionary as described above.
        '''

        procs = {} #pid: {name: X, pid: Y, parent_pid: Z})

        for proc in self.get_processes(cpu):
            assert(proc != ffi.NULL)
            assert(proc.pid not in procs)
            procs[proc.pid] = {"name": ffi.string(proc.name).decode('utf8', 'ignore'), 'pid': proc.pid, 'parent_pid': proc.ppid}
            assert(not (proc.pid != 0 and proc.pid == proc.ppid)) # No cycles allowed other than at 0
        return procs

    def get_process_name(self, cpu) -> str:
        '''
        Get the name of the current process. May return None if OSI cannot identify the current process
        '''
        proc = self.plugins['osi'].get_current_process(cpu)
        if proc == ffi.NULL or proc.name == ffi.NULL:
            return None

        procname = ffi.string(proc.name).decode('utf8', 'ignore')
        return ffi.string(proc.name).decode('utf8', 'ignore')


    ################## PYPERIPHERAL FUNCTIONS #####################
    # Pyperipherals are objects which handle mmio read/writes using the PANDA callback infrastructure.
    # Under the hood, they use the cb_unassigned_io_read/cb_unassigned_io_write callbacks.
    # A python peripheral itself is an object which exposes the following functions:
    #     write_memory(self, address, size, value)
    #     read_memory(self, address, size)
    # And has at least the following attributes:
    #     address
    #     size

    # One example for such a python object are avatar2's AvatarPeripheral.
    def _addr_to_pyperipheral(self, address):
        """
        Returns the python peripheral for a given address, or None if no
        peripheral is registered for that address
        """

        for pp in self.pyperipherals:
            if pp.address <= address < pp.address + pp.size:
                return pp
        return None

    def _validate_object(self, object):
        # This function makes sure that the object exposes the right interfaces

        if not hasattr(object, "address") or not isinstance(object.address, int):
            raise RuntimeError(
                (
                    "Registering PyPeripheral {} failed:\n"
                    "Missing or non-int `address` attribute"
                ).format(str(object.__repr__()))
            )

        if not hasattr(object, "size") or not isinstance(object.size, int):
            raise RuntimeError(
                (
                    "Registering PyPeripheral {} failed:\n"
                    "Missing or non-int `address` attribute"
                ).format(object.__repr__())
            )

        if not hasattr(object, "read_memory"):
            raise RuntimeError(
                (
                    "Registering PyPeripheral {} failed:\n"
                    "Missing read_memory function"
                ).format(object.__repr__())
            )

        params = list(signature(object.read_memory).parameters)
        if params[0] != "address" or params[1] != "size":
            raise RuntimeError(
                (
                    "Registering PyPeripheral {} failed:\n"
                    "Invalid function signature for read_memory"
                ).format(object.__repr__())
            )

        if not hasattr(object, "write_memory"):
            raise RuntimeError(
                (
                    "Registering PyPeripheral {} failed:\n"
                    "Missing write_memory function"
                ).format(object.__repr__())
            )

        params = list(signature(object.write_memory).parameters)
        if params[0] != "address" or params[1] != "size" or params[2] != "value":
            raise RuntimeError(
                (
                    "Registering PyPeripheral {} failed:\n"
                    "Invalid function signature for write_memory"
                ).format(object.__repr__())
            )

        # Ensure object is not overlapping with any other pyperipheral
        if (
            self._addr_to_pyperipheral(object.address) is not None
            or self._addr_to_pyperipheral(object.address + object.size) is not None
        ):
            raise RuntimeError(
                (
                    "Registering PyPeripheral {} failed:\n" "Overlapping memories!"
                ).format(object.__repr__())
            )

        return True

    def pyperiph_read_cb(self, cpu, pc:int, physaddr:int, size:int, val_ptr) -> bool:
        pp = self._addr_to_pyperipheral(physaddr)
        if pp is None:
            return False

        val = pp.read_memory(physaddr, size)
        buf = ffi.buffer(val_ptr, size)

        fmt = "{}{}".format(self._end2fmt[self.endianness], self._num2fmt[size])

        pack_into(fmt, buf, 0, val)

        return True

    def pyperiph_write_cb(self, cpu, pc:int, physaddr:int, size:int, val) -> bool:
        pp = self._addr_to_pyperipheral(physaddr)
        if pp is None:
            return False

        pp.write_memory(physaddr, size, val)
        return True

    def register_pyperipheral(self, object) -> None:
        """
        Registers a python peripheral, and the necessary attributes to the
        panda-object, if not present yet.
        """

        # if we are the first pyperipheral, register the pp-dict
        if not hasattr(self, "pyperipherals"):
            self.pyperipherals = []
            self.pyperipherals_registered_cb = False
            self._num2fmt = {1: "B", 2: "H", 4: "I", 8: "Q"}
            self._end2fmt = {"little": "<", "big": ">"}

        self._validate_object(object)

        if self.pyperipherals_registered_cb is False:
            self.register_callback(
                self.callback.unassigned_io_read,
                self.callback.unassigned_io_read(self.pyperiph_read_cb),
                "pyperipheral_read_callback",
            )

            self.register_callback(
                self.callback.unassigned_io_write,
                self.callback.unassigned_io_write(self.pyperiph_write_cb),
                "pyperipheral_write_callback",
            )

            self.pyperipherals_registered_cb = True

        self.pyperipherals.append(object)

    def unregister_pyperipheral(self, pyperiph) -> bool:
        """
        deregisters a python peripheral.
        The pyperiph parameter can be either an object, or an address
        Returns true if the pyperipheral was successfully removed, else false.
        """

        if isinstance(pyperiph, int) is True:
            pp = self._addr_to_pyperipheral(pyperiph)
            if pp is None:
                return False
        else:
            if pyperiph not in self.pyperipherals:
                return False
            pp = pyperiph

        self.pyperipherals.remove(pp)

        # If we dont have any pyperipherals left, unregister callbacks
        if len(self.pyperipherals) == 0:
            self.disable_callback("pyperipheral_read_callback", forever=True)
            self.disable_callback("pyperipheral_write_callback", forever=True)
            self.pyperipherals_registered_cb = False
        return True

    ############## TAINT FUNCTIONS ###############
    # Convenience methods for interacting with the taint subsystem.
    def taint_enable(self, cont=True):
        """
        Inform python that taint is enabled.
        """
        if not self.taint_enabled:
            progress("taint not enabled -- enabling")
            self.vm_stop()
            self.load_plugin("taint2")
#            self.queue_main_loop_wait_fn(self.load_plugin, ["taint2"])
            self.queue_main_loop_wait_fn(self.plugins['taint2'].taint2_enable_taint, [])
            if cont:
                self.queue_main_loop_wait_fn(self.libpanda.panda_cont, [])
            self.taint_enabled = True

    # label all bytes in this register.
    # or at least four of them
    def taint_label_reg(self, reg_num, label):
        self.taint_enable(cont=False)
        #if debug:
        #    progress("taint_reg reg=%d label=%d" % (reg_num, label))

        # XXX must ensure labeling is done in a before_block_invalidate that rets 1
        #     or some other safe way where the main_loop_wait code will always be run
        #self.stop()
        for i in range(self.register_size):
            self.queue_main_loop_wait_fn(self.plugins['taint2'].taint2_label_reg, [reg_num, i, label])
        self.queue_main_loop_wait_fn(self.libpanda.panda_cont, [])

    def taint_label_ram(self, addr, label):
        self.taint_enable(cont=False)
        #if debug:
            #progress("taint_ram addr=0x%x label=%d" % (addr, label))

        # XXX must ensure labeling is done in a before_block_invalidate that rets 1
        #     or some other safe way where the main_loop_wait code will always be run
        #self.stop()
        self.queue_main_loop_wait_fn(self.plugins['taint2'].taint2_label_ram, [addr, label])
        self.queue_main_loop_wait_fn(self.libpanda.panda_cont, [])

    # returns true if any bytes in this register have any taint labels
    def taint_check_reg(self, reg_num):
        if not self.taint_enabled: return False
#        if debug:
#            progress("taint_check_reg %d" % (reg_num))
        for offset in range(self.register_size):
            if self.plugins['taint2'].taint2_query_reg(reg_num, offset) > 0:
                return True

    # returns true if this physical address is tainted
    def taint_check_ram(self, addr):
        if not self.taint_enabled: return False
        if self.plugins['taint2'].taint2_query_ram(addr) > 0:
            return True

    def taint_get_reg(self, reg_num):
        '''
        Returns array of results, one for each byte in this register
        None if no taint.  QueryResult struct otherwise
        '''
        if not self.taint_enabled: return None
        if debug:
            progress("taint_get_reg %d" % (reg_num))
        res = []
        for offset in range(self.register_size):
            if self.plugins['taint2'].taint2_query_reg(reg_num, offset) > 0:
                query_res = ffi.new("QueryResult *")
                self.plugins['taint2'].taint2_query_reg_full(reg_num, offset, query_res)
                tq = TaintQuery(query_res, self.plugins['taint2'])
                res.append(tq)
            else:
                res.append(None)
        return res

    # returns array of results, one for each byte in this register
    # None if no taint.  QueryResult struct otherwise
    def taint_get_ram(self, addr):
        if not self.taint_enabled: return None
        if self.plugins['taint2'].taint2_query_ram(addr) > 0:
            query_res = ffi.new("QueryResult *")
            self.plugins['taint2'].taint2_query_ram_full(addr, query_res)
            tq = TaintQuery(query_res, self.plugins['taint2'])
            return tq
        else:
            return None

    # returns true if this laddr is tainted
    def taint_check_laddr(self, addr, off):
        if not self.taint_enabled: return False
        if self.plugins['taint2'].taint2_query_laddr(addr, off) > 0:
            return True

    # returns array of results, one for each byte in this laddr
    # None if no taint.  QueryResult struct otherwise
    def taint_get_laddr(self, addr, offset):
        if not self.taint_enabled: return None
        if self.plugins['taint2'].taint2_query_laddr(addr, offset) > 0:
            query_res = ffi.new("QueryResult *")
            self.plugins['taint2'].taint2_query_laddr_full(addr, offset, query_res)
            tq = TaintQuery(query_res, self.plugins['taint2'])
            return tq
        else:
            return None

    def taint_sym_enable(self, cont=True):
        """
        Inform python that taint is enabled.
        """
        if not self.taint_enabled:
            progress("taint symbolic not enabled -- enabling")
            self.vm_stop()
            self.load_plugin("taint2")
#            self.queue_main_loop_wait_fn(self.load_plugin, ["taint2"])
        if not self.taint_sym_enabled:
            self.queue_main_loop_wait_fn(self.plugins['taint2'].taint2_enable_sym, [])
            if cont:
                self.queue_main_loop_wait_fn(self.libpanda.panda_cont, [])
            self.taint_enabled = True

    def taint_sym_label_ram(self, addr, label):
        self.taint_sym_enable(cont=False)
        #if debug:
            #progress("taint_ram addr=0x%x label=%d" % (addr, label))

        # XXX must ensure labeling is done in a before_block_invalidate that rets 1
        #     or some other safe way where the main_loop_wait code will always be run
        #self.stop()
        self.queue_main_loop_wait_fn(self.plugins['taint2'].taint2_sym_label_ram, [addr, label])
        self.queue_main_loop_wait_fn(self.libpanda.panda_cont, [])

    # label all bytes in this register.
    # or at least four of them
    def taint_sym_label_reg(self, reg_num, label):
        self.taint_sym_enable(cont=False)
        #if debug:
        #    progress("taint_reg reg=%d label=%d" % (reg_num, label))

        # XXX must ensure labeling is done in a before_block_invalidate that rets 1
        #     or some other safe way where the main_loop_wait code will always be run
        #self.stop()
        for i in range(self.register_size):
            self.queue_main_loop_wait_fn(self.plugins['taint2'].taint2_sym_label_reg, [reg_num, i, label])
        self.queue_main_loop_wait_fn(self.libpanda.panda_cont, [])


    ############ Volatility mixins
    """
    Utilities to integrate Volatility with PANDA. Highly experimental.
    """

    def make_panda_file_handler(self, debug:bool=False) -> bool:
        '''
        Constructs a file and file handler that volatility can't ignore to back by PANDA physical memory
        '''
        from urllib.request import BaseHandler
        if 'PandaFileHandler' in globals():  # already initialized
            return
        panda = self

        class PandaFile(object):
            def __init__(self, length, panda):
                self.pos = 0
                self.length = length
                self.closed = False
                self.mode = "rb"
                self.name = "/tmp/panda.panda"
                self.panda = panda
                self.classname = type(self).__name__

            def readable(self):
                return self.closed

            def read(self, size=1):
                if self.panda.bits == 32 and self.panda.arch_name == "i386":
                    data = self.panda.physical_memory_read(
                        self.pos & 0xfffffff, size)
                else:
                    data = self.panda.physical_memory_read(self.pos, size)
                if debug:
                    print(self.classname+": Reading " +
                          str(size)+" bytes from "+hex(self.pos))
                self.pos += size
                return data

            def peek(self, size=1):
                return self.panda.physical_memory_read(self.pos, size)

            def seek(self, pos, whence=0):
                if whence == 0:
                    self.pos = pos
                elif whence == 1:
                    self.pos += pos
                else:
                    self.pos = self.length - pos
                if self.pos > self.length:
                    print(self.classname+": We've gone off the deep end")
                if debug:
                    print(self.classname+" Seeking to address "+hex(self.pos))

            def tell(self):
                return self.pos

            def close(self):
                self.closed = True

        class PandaFileHandler(BaseHandler):
            def default_open(self, req):
                if 'panda.panda' in req.full_url:
                    length = panda.libpanda.ram_size
                    if length > 0xc0000000:
                        length += 0x40000000  # 3GB hole
                    if debug:
                        print(type(self).__name__ +
                              ": initializing PandaFile with length="+hex(length))
                    return PandaFile(length=length, panda=panda)
                else:
                    return None

            def file_close(self):
                return True

        globals()["PandaFileHandler"] = PandaFileHandler

    def get_volatility_symbols(self, debug=False):
        try:
            from .volatility_cli_classes import CommandLineMoreEfficient
            from volatility.framework import contexts
            from volatility.framework.layers.linear import LinearlyMappedLayer
            from volatility.framework.automagic import linux
        except ImportError:
            print("Warning: Failed to import volatility")
            return None
        if "linux" in self.os_type:
            if not hasattr(self, "_vmlinux"):
                self.make_panda_file_handler(debug=debug)
                constructed_original = CommandLineMoreEfficient().run()
                linux.LinuxUtilities.aslr_mask_symbol_table(
                    constructed_original.context, constructed_original.config['vmlinux'], constructed_original.config['primary'])
                self._vmlinux = contexts.Module(
                    constructed_original.context, constructed_original.config['vmlinux'], constructed_original.config['primary'], 0)
            else:
                LinearlyMappedLayer.read.cache_clear()  # smearing technique
            return self._vmlinux
        else:
            print("Unsupported.")
            return None

    def run_volatility(self, plugin, debug=False):
        try:
            from .volatility_cli_classes import CommandLineRunFullCommand, StringTextRenderer
        except ImportError:
            print("Warning: Failed to import volatility")
            return None
        self.make_panda_file_handler(debug=debug)
        cmd = CommandLineRunFullCommand().run("-q -f panda.panda " + plugin)
        output = StringTextRenderer().render(cmd.run())
        return output

    ########## BLOCKING MIXINS ############
    '''
    Utilities to provide blocking interactions with PANDA. This includes serial and monitor interactions as well as file copy to the guest.
    XXX: Do not call any of the following from the main thread- they depend on the CPU loop running
    '''
    @blocking
    def stop_run(self) -> None:
        '''
        From a blocking thread, request vl.c loop to break. Returns control flow in main thread.
        In other words, once this is called, panda.run() will finish and your main thread will continue.
        If you also want to unload plugins, use end_analysis instead

        XXX: This doesn't work in replay mode
        '''
        self.libpanda.panda_break_vl_loop_req = True

    @blocking
    def run_serial_cmd(self, cmd:str, no_timeout:bool=False, timeout:int=30) -> str:
        if self.serial_console is None:
            raise RuntimeError("Cannot run serial commands without providing PANDA an expect_prompt")
        self.running.wait() # Can only run serial when guest is running
        self.serial_console.sendline(cmd.encode("utf8"))
        if no_timeout:
            result = self.serial_console.expect(timeout=9999)
        else:
            result = self.serial_console.expect(timeout=timeout)
        return result

    @blocking
    def run_serial_cmd_async(self, cmd:str, delay:int=1) -> None:
        '''
        Type a command and press enter in the guest. Return immediately. No results available
        Only use this if you know what you're doing!
        '''
        self.running.wait() # Can only run serial when guest is running
        self.serial_console.sendline(cmd.encode("utf8"))
        if delay:
            sleep(delay) # Ensure it has a chance to run

    @blocking
    def type_serial_cmd(self, cmd:str) -> None:
        #Can send message into socket without guest running (no self.running.wait())
        self.serial_console.send(cmd.encode("utf8")) # send, not sendline

    def finish_serial_cmd(self) -> None:
        result = self.serial_console.send_eol()
        result = self.serial_console.expect()
        return result

    @blocking
    def run_monitor_cmd(self, cmd:str) -> str:
        self.monitor_console.sendline(cmd.encode("utf8"))
        result = self.monitor_console.expect()
        return result

    @blocking
    def revert_sync(self, snapshot_name:str) -> str:
        result = self.run_monitor_cmd("loadvm {}".format(snapshot_name))
        if result.startswith("Length mismatch"):
            raise RuntimeError("QEMU machine's RAM size doesn't match snapshot RAM size!")
        return result

    @blocking
    def delvm_sync(self, snapshot_name:str) -> None:
        self.run_monitor_cmd("delvm {}".format(snapshot_name))

    @blocking
    def copy_to_guest(self, copy_directory:str, iso_name:str=None) -> None:
        if not iso_name: iso_name = copy_directory + '.iso'
        progress("Creating ISO {}...".format(iso_name))

        make_iso(copy_directory, iso_name)

        copy_directory = path.split(copy_directory)[-1] # Get dirname

        # 1) we insert the CD drive TODO: the cd-drive name should be a config option, see the values in qcow.py
        self.run_monitor_cmd("change ide1-cd0 \"{}\"".format(iso_name))

        # 2) run setup script
        # setup_sh:
        #   Make sure cdrom didn't automount
        #   Make sure guest path mirrors host path
        #   if there is a setup.sh script in the directory,
        #   then run that setup.sh script first (good for scripts that need to
        #   prep guest environment before script runs)
        setup_sh = "mkdir -p {mount_dir} {mount_dir}.ro; while ! mount /dev/cdrom {mount_dir}.ro; do sleep 0.3; " \
               " umount /dev/cdrom; done; cp -r {mount_dir}.ro/* {mount_dir}/; {mount_dir}/setup.sh &> /dev/null || true " \
               .format(mount_dir = (shlex_quote(copy_directory)))
        progress("setup_sh = [%s] " % setup_sh)
        progress(self.run_serial_cmd(setup_sh))

    @blocking
    def record_cmd(self, guest_command:str, copy_directory:str=None, iso_name:str=None, setup_command:str=None, recording_name:str="recording", snap_name:str="root", ignore_errors:bool=False) -> None:
        '''
        Take a recording as follows:
            0) Revert to the specified snapshot name if one is set. By default 'root'. Set to `None` if you have already set up the guest and are ready to record with no revert
            1) Create an ISO of files that need to be copied into the guest if copy_directory is specified. Copy them in
            2) Run the setup_command in the guest, if provided
            3) Type the command you wish to record but do not press enter to begin execution. This avoids the recording capturing the command being typed
            4) Begin the recording (name controlled by recording_name)
            5) Press enter in the guest to begin the command. Wait until it finishes.
            6) End the recording
        '''
        # 0) Revert to the specified snapshot
        if snap_name is not None:
            self.revert_sync(snap_name) # Can't use self.revert because that would would run async and we'd keep going before the revert happens

        # 1) Make copy_directory into an iso and copy it into the guest - It will end up at the exact same path
        if copy_directory: # If there's a directory, build an ISO and put it in the cddrive
            # Make iso
            self.copy_to_guest(copy_directory, iso_name)

        # 2) Run setup_command, if provided before we start the recording (good place to CD or install, etc)
        if setup_command:
            print(f"Running setup command {setup_command}")
            r = self.run_serial_cmd(setup_command)
            print(f"Setup command results: {r}")

        # 3) type commmand (note we type command, start recording, finish command)
        self.type_serial_cmd(guest_command)

        # 4) start recording
        self.run_monitor_cmd("begin_record {}".format(recording_name))

        # 5) finish command
        result = self.finish_serial_cmd()

        if debug:
            progress("Result of `{}`:".format(guest_command))
            print("\t"+"\n\t".join(result.split("\n"))+"\n")

        if "No such file or directory" in result and not ignore_errors:
            print("Bad output running command: {}".format(result))
            raise RuntimeError("Command not found while taking recording")

        if "cannot execute binary file" in result and not ignore_errors:
            print("Bad output running command: {}".format(result))
            raise RuntimeError("Could not execute binary while taking recording")

        # 6) End recording
        self.run_monitor_cmd("end_record")

        print("Finished recording")

    @blocking
    def interact(self, confirm_quit:bool=True) -> None:
        '''
        Expose console interactively until user types pandaquit
        Must be run in blocking thread.

        TODO: This should probably repace self.serial_console with something
        that directly renders output to the user. Then we don't have to handle
        buffering and other problems. But we will need to re-enable the serial_console
        interface after this returns
        '''
        print("PANDA: entering interactive mode. Type pandaquit to exit")
        prompt = self.expect_prompt.decode("utf8") if self.expect_prompt  else "$ "
        if not prompt.endswith(" "): prompt += " "
        while True:
            cmd = input(prompt) # TODO: Strip all control characters - Ctrl-L breaks things
            if cmd.strip() == 'pandaquit':
                if confirm_quit:
                    q = input("PANDA: Quitting interactive mode. Are you sure? (y/n) ")
                    if len(q) and q.lower()[0] == 'y':
                        break
                    else:
                        continue
                else: # No confirm - just break
                    break
            r = self.run_serial_cmd(cmd) # XXX: may timeout
            print(r)

    @blocking
    def do_panda_finish(self) -> None:
        '''
        Call panda_finish. Note this isn't really blocking - the
        guest should have exited by now, but queue this after
        (blocking) shutdown commands in our internal async queue
        so it must also be labeled as blocking.
        '''
#        assert (not self.running.is_set()), "Can't finish while still running"
        self.panda_finish()

    ################## CALLBACK FUNCTIONS ################
    # Mixin for handling callbacks and generation of decorators that allow users to register their own callbacks
    # such as panda.cb_before_block_exec()
    def register_cb_decorators(self) -> None:
        '''
        Setup callbacks and generate self.cb_XYZ functions for cb decorators
        XXX Don't add any other methods with names starting with 'cb_'
        Callbacks can be called as @panda.cb_XYZ in which case they'll take default arguments and be named the same as the decorated function
        Or they can be called as @panda.cb_XYZ(name='A', procname='B', enabled=True). Defaults: name is function name, procname=None, enabled=True unless procname set
        '''
        for cb_name, pandatype in zip(self.callback._fields, self.callback):
            def closure(closed_cb_name, closed_pandatype): # Closure on cb_name and pandatype
                def f(*args, **kwargs):
                    if len(args): # Called as @panda.cb_XYZ without ()s- no arguments to decorator but we get the function name instead
                        # Call our decorator with only a name argument ON the function itself
                        fun = args[0]
                        return self._generated_callback(closed_pandatype, **{"name": fun.__name__})(fun)
                    else:
                        # Otherwise, we were called as @panda.cb_XYZ() with potential args - Just return the decorator and it's applied to the function
                        return self._generated_callback(closed_pandatype, *args, **kwargs)
                return f

            setattr(self, 'cb_'+cb_name, closure(cb_name, pandatype))

    def _generated_callback(self, pandatype, name=None, procname=None, enabled=True):
        '''
        Actual implementation of self.cb_XYZ. pandatype is pcb.XYZ
        name must uniquely describe a callback
        if procname is specified, callback will only be enabled when that asid is running (requires OSI support)
        '''

        if procname:
            enabled = False # Process won't be running at time 0 (probably)
            self._register_internal_asid_changed_cb()

        def decorator(fun):
            local_name = name  # We need a new varaible otherwise we have scoping issues with _generated_callback's name
            if name is None:
                local_name = fun.__name__

            # 0 works for all callbacks except void. We check later on
            # to see if we need to return None otherwise we return 0
            return_from_exception = 0

            def _run_and_catch(*args, **kwargs): # Run function but if it raises an exception, stop panda and raise it
                try:
                    r = fun(*args, **kwargs)
                    #print(pandatype, type(r)) # XXX Can we use pandatype to determine requried return and assert if incorrect
                    #assert(isinstance(r, int)), "Invalid return type?"
                    #print(fun, r) # Stuck with TypeError in _run_and_catch? Enable this to find where the bug is.
                    return r
                except Exception as e:
                    # exceptions wont work in our thread. Therefore we print it here and then throw it after the
                    # machine exits.
                    self.callback_exit_exception = e
                    self.end_analysis()
                    return return_from_exception

            cast_rc = pandatype(_run_and_catch)
            cast_rc_string = str(ffi.typeof(cast_rc))
            return_from_exception = 0
            if "void(*)(" in cast_rc_string:
                return_from_exception = None

            self.register_callback(pandatype, cast_rc, local_name, enabled=enabled, procname=procname)
            def wrapper(*args, **kw):
                return _run_and_catch(*args, **kw)
            return wrapper
        return decorator

    def _register_internal_asid_changed_cb(self):
        '''
        Call this function if you need procname filtering for callbacks. It enables
        an internal callback on asid_changed (and sometimes an after_block_exec cb)
        which will deteremine when the process name changes and enable/disable other callbacks
        that filter on process name.
        '''
        if self._registered_asid_changed_internal_cb: # Already registered these callbacks
            return

        @self.ppp("syscalls2", "on_sys_brk_enter")
        def on_sys_brk_enter(cpu, pc, brk):
            name = self.get_process_name(cpu)
            asid = self.libpanda.panda_current_asid(cpu)
            if self.asid_mapping.get(asid, None) != name:
                self.asid_mapping[asid] = name
                self._procname_changed(cpu, name)

        @self.callback.after_block_exec
        def __get_pending_procname_change(cpu, tb, exit_code):
            if exit_code: # Didn't actually execute block
                return None
            if not self.in_kernel(cpu): # Once we're out of kernel code, grab procname
                process = self.plugins['osi'].get_current_process(cpu)
                if process != ffi.NULL:
                    name = ffi.string(process.name).decode("utf8", "ignore")
                else:
                    return None # Couldn't figure out the process
                asid = self.libpanda.panda_current_asid(cpu)
                self.asid_mapping[asid] = name
                self._procname_changed(cpu, name)
                self.disable_callback('__get_pending_procname_change') # Disabled to begin


        # Local function def
        @self.callback.asid_changed
        def __asid_changed(cpustate, old_asid, new_asid):
            '''
            When the ASID changes, check if we know its procname (in self.asid_mapping),
            if so, call panda._procname_changed(cpu, name). Otherwise, we enable __get_pending_procname_change CB, which
            waits until the procname changes. Then we grab the new procname, update self.asid_mapping and call
            panda._procname_changed(cpu, name)
            '''
            if old_asid == new_asid:
                return 0

            if new_asid not in self.asid_mapping: # We don't know this ASID->procname - turn on __get_pending_procname_change
                if not self.is_callback_enabled('__get_pending_procname_change'):
                    self.enable_callback('__get_pending_procname_change')
            else: # We do know this ASID->procname, just call procname_changed
                self._procname_changed(cpustate, self.asid_mapping[new_asid])

            return 0

        self.register_callback(self.callback.asid_changed, __asid_changed, "__asid_changed") # Always call on ASID change

        # This internal callback is only enabled on-demand (later) when we need to figure out ASID->procname mappings
        self.register_callback(self.callback.after_block_exec, __get_pending_procname_change, "__get_pending_procname_change", enabled=False)

        self._registered_asid_changed_internal_cb = True

    def register_callback(self, callback, function:Callable, name:str, enabled:bool=True, procname:str=None):
        # CB   = self.callback.main_loop_wait
        # func = main_loop_wait_cb
        # name = main_loop_wait

        if name in self.registered_callbacks:
            print(f"Warning: replacing existing callback '{name}' since it was re-registered")
            self.delete_callback(name)

        cb = self.callback_dictionary[callback]

        # Generate a unique handle for each callback type using the number of previously registered CBs of that type added to a constant
        handle = ffi.cast('void *', 0x8888 + 100*len([x for x in self.registered_callbacks.values() if x['callback'] == cb]))

        # XXX: We should have another layer of indirection here so we can catch
        #      exceptions raised during execution of the CB and abort analysis
        pcb = ffi.new("panda_cb *", {cb.name:function})

        if debug:
            progress("Registered function '{}' to run on callback {}".format(name, cb.name))

        self.libpanda.panda_register_callback_helper(handle, cb.number, pcb)
        self.registered_callbacks[name] = {"procname": procname, "enabled": True, "callback": cb,
                           "handle": handle, "pcb": pcb, "function": function} # XXX: if function is not saved here it gets GC'd and everything breaks! Watch out!

        if not enabled: # Note the registered_callbacks dict starts with enabled true and then we update it to false as necessary here
            self.disable_callback(name)

        if "block" in cb.name:
            if not self.disabled_tb_chaining:
                print("Warning: disabling TB chaining to support {} callback".format(cb.name))
                self.disable_tb_chaining()


    def is_callback_enabled(self, name:str) -> bool:
        if name not in self.registered_callbacks.keys():
            raise RuntimeError("No callback has been registered with name '{}'".format(name))
        return self.registered_callbacks[name]['enabled']

    def enable_internal_callbacks(self) -> None:
        '''
        Enable all our internal callbacks that start with __ such as __main_loop_wait
        and __asid_changed. Important in case user has done a panda.end_analysis()
        and then (re)called run
        '''
        for name in self.registered_callbacks.keys():
            if name.startswith("__") and not self.registered_callbacks[name]['enabled']:
                self.enable_callback(name)

    def enable_all_callbacks(self) -> None:
        '''
        Enable all python callbacks that have been disabled
        '''
        for name in self.registered_callbacks.keys():
            self.enable_callback(name)

    def enable_callback(self, name:str) -> None:
        '''
        Enable a panda plugin using its handle and cb.number as a unique ID
        '''

        # During shutdown callback may be deleted before a request to enable comes through
        if self.ending:
            return

        if name not in self.registered_callbacks.keys():
            raise RuntimeError("No callback has been registered with name '{}'".format(name))

        self.registered_callbacks[name]['enabled'] = True
        handle = self.registered_callbacks[name]['handle']
        cb = self.registered_callbacks[name]['callback']
        pcb = self.registered_callbacks[name]['pcb']
        #progress("Enabling callback '{}' on '{}' handle = {}".format(name, cb.name, handle))
        self.libpanda.panda_enable_callback_helper(handle, cb.number, pcb)

    def disable_callback(self, name:str, forever:bool=False) -> None:
        '''
        Disable a panda plugin using its handle and cb.number as a unique ID
        If forever is specified, we'll never reenable the call- useful when
        you want to really turn off something with a procname filter.
        '''
        # During shutdown callback may be deleted before a request to enable comes through
        if self.ending:
            return

        if name not in self.registered_callbacks.keys():
            raise RuntimeError("No callback has been registered with name '{}'".format(name))
        self.registered_callbacks[name]['enabled'] = False
        handle = self.registered_callbacks[name]['handle']
        cb = self.registered_callbacks[name]['callback']
        pcb = self.registered_callbacks[name]['pcb']
        #progress("Disabling callback '{}' on '{}' handle={}".format(name, cb.name, handle))
        self.libpanda.panda_disable_callback_helper(handle, cb.number, pcb)

        if forever:
            del self.registered_callbacks[name]

    def delete_callback(self, name:str) -> None:
        '''
        Completely delete a registered panda callback by name
        '''
        if name not in self.registered_callbacks.keys():
            raise ValueError("No callback has been registered with name '{}'".format(name))

        handle = self.registered_callbacks[name]['handle']
        self.libpanda.panda_unregister_callbacks(handle)
        if not hasattr(self,"old_cb_list"):
            self.old_cb_list = []
        self.old_cb_list.append(self.registered_callbacks[name])
        del self.registered_callbacks[name]['handle']
        del self.registered_callbacks[name]

    def delete_callbacks(self) -> None:
        #for name in self.registered_callbacks.keys():
        while len(self.registered_callbacks.keys()) > 0:
            self.delete_callback(list(self.registered_callbacks.keys())[0])

    ###########################
    ### PPP-style callbacks ###
    ###########################

    def ppp(self, plugin_name:str, attr:str, name:str=None, autoload:bool=True) -> Callable:
        '''
        Decorator for plugin-to-plugin interface. Note this isn't in decorators.py
        becuase it uses the panda object.

        Example usage to register my_run with syscalls2 as a 'on_sys_open_return'
        @ppp("syscalls2", "on_sys_open_return")
        def my_fun(cpu, pc, filename, flags, mode):
            ...
        '''

        if plugin_name not in self.plugins and autoload: # Could automatically load it?
            print(f"PPP automatically loaded plugin {plugin_name}")

        if not hasattr(self, "ppp_registered_cbs"):
            self.ppp_registered_cbs = {}
            # We use this to traak fn_names->fn_pointers so we can later disable by name

            # XXX: if  we don't save the cffi generated callbacks somewhere in Python,
            # they may get garbage collected even though the c-code could still has a
            # reference to them  which will lead to a crash. If we stop using this to track
            # function names, we need to keep it or something similar to ensure the reference
            # count remains >0 in python

        def decorator(fun):
            local_name = name  # We need a new varaible otherwise we have scoping issues, maybe
            if local_name is None:
                local_name = fun.__name__

            def _run_and_catch(*args, **kwargs): # Run function but if it raises an exception, stop panda and raise it
                try:
                    r = fun(*args, **kwargs)
                    #print(pandatype, type(r)) # XXX Can we use pandatype to determine requried return and assert if incorrect
                    #assert(isinstance(r, int)), "Invalid return type?"
                    return r
                except Exception as e:
                    # exceptions wont work in our thread. Therefore we print it here and then throw it after the
                    # machine exits.
                    self.callback_exit_exception = e
                    self.end_analysis()
                    # this works in all current callback cases. CFFI auto-converts to void, bool, int, and int32_t

            f = ffi.callback(attr+"_t")(_run_and_catch)  # Wrap the python fn in a c-callback.
            if local_name == "<lambda>":
                local_name = f"<lambda_{self.lambda_cnt}>"
                self.lambda_cnt += 1

            if local_name in self.ppp_registered_cbs:
                print(f"Warning: replacing existing PPP callback '{local_name}' since it was re-registered")
                self.disable_ppp(local_name)

            assert (local_name not in self.ppp_registered_cbs), f"Two callbacks with conflicting name: {local_name}"

            # Ensure function isn't garbage collected, and keep the name->(fn, plugin_name, attr) map for disabling
            self.ppp_registered_cbs[local_name] = (f, plugin_name, attr)

            eval(f"self.plugins['{plugin_name}'].ppp_add_cb_{attr}")(f) # All PPP  cbs start with this string. XXX insecure eval
            return f
        return decorator


    def disable_ppp(self, name:str) -> None:
        '''
        Disable a ppp-style callback by name.
        Unlike regular panda callbacks which can be enabled/disabled/deleted, PPP callbacks are only enabled/deleted (which we call disabled)

        Example usage to register my_run with syscalls2 as a 'on_sys_open_return' and then disable:
        ```
        @ppp("syscalls2", "on_sys_open_return")
        def my_fun(cpu, pc, filename, flags, mode):
            ...

        panda.disable_ppp("my_fun")
        ```

        -- OR --

        ```
        @ppp("syscalls2", "on_sys_open_return", name="custom")
        def my_fun(cpu, pc, filename, flags, mode):
            ...
        ```

        panda.disable_ppp("custom")
        '''

        (f, plugin_name, attr) = self.ppp_registered_cbs[name]
        eval(f"self.plugins['{plugin_name}'].ppp_remove_cb_{attr}")(f) # All PPP cbs start with this string. XXX insecure eval
        del self.ppp_registered_cbs[name] # It's now safe to be garbage collected

    ########## GDB MIXINS ##############
    """
    Provides the ability to interact with a QEMU attached gdb session by setting and clearing breakpoints. Experimental.
    """

    def set_breakpoint(self, cpu, pc:int) -> None:
        '''
        Set a GDB breakpoint such that when the guest hits PC, execution is paused and an attached
        GDB instance can introspect on guest memory. Requires starting panda with -s, at least for now
        '''
        BP_GDB = 0x10
        self.libpanda.cpu_breakpoint_insert(cpu, pc, BP_GDB, ffi.NULL)

    def clear_breakpoint(self, cpu, pc:int) -> None:
        '''
        Remove a breakpoint
        '''
        BP_GDB = 0x10
        self.libpanda.cpu_breakpoint_remove(cpu, pc, BP_GDB)

    ############# HOOKING MIXINS ###############

    def hook(self, addr:int, enabled:bool=True, kernel=None, asid=None, cb_type:str="before_tcg_codegen") -> Callable:
        '''
        Decorate a function to setup a hook: when a guest goes to execute a basic block beginning with addr,
        the function will be called with args (CPUState, TranslationBlock)
        '''

        def decorator(fun):
            if cb_type == "before_tcg_codegen" or cb_type == "after_block_translate" or cb_type == "before_block_exec":
                hook_cb_type = self.ffi.callback("void(CPUState*, TranslationBlock* , struct hook *)")
            elif cb_type == "after_block_exec":
                hook_cb_type = self.ffi.callback("void(CPUState*, TranslationBlock* , uint8_t, struct hook *)")
            elif cb_type == "before_block_translate":
                hook_cb_type = self.ffi.callback("void(CPUState* env, target_ptr_t pc, struct hook*)")
            elif cb_type == "before_block_exec_invalidate_opt":
                hook_cb_type = self.ffi.callback("bool(CPUState* env, TranslationBlock*, struct hook*)")
            else:
                print("function type not supported")
                return
            type_num = getattr(self.libpanda, "PANDA_CB_"+cb_type.upper())

            # Inform the plugin that it has a new breakpoint at addr
            hook_cb_passed = hook_cb_type(fun)

            if debug:
                print("Registering breakpoint at 0x{:x} -> {} == {}".format(addr, fun, 'cdata_cb'))

            # Inform the plugin that it has a new breakpoint at addr
            hook_cb_passed = hook_cb_type(fun)
            new_hook = self.ffi.new("struct hook*")
            new_hook.type = type_num
            new_hook.addr = addr
            if kernel or asid is None:
                new_hook.asid = 0
            else:
                new_hook.asid = asid

            setattr(new_hook.cb,cb_type, hook_cb_passed)
            if kernel:
                new_hook.km = self.libpanda.MODE_KERNEL_ONLY
            elif kernel == False:
                new_hook.km = self.libpanda.MODE_USER_ONLY
            else:
                new_hook.km = self.libpanda.MODE_ANY
            new_hook.enabled = enabled

            self.plugins['hooks'].add_hook(new_hook)
            self.hook_list.append((new_hook, hook_cb_passed))

            @hook_cb_type # Make CFFI know it's a callback. Different from _generated_callback for some reason?
            def wrapper(*args, **kw):
                try:
                    r = fun(*args, **kw)
                    #assert(isinstance(r, int)), "Invalid return type?"
                    return r
                except Exception as e:
                    # exceptions wont work in our thread. Therefore we print it here and then throw it after the
                    # machine exits.
                    self.hook_exit_exception = e
                    self.end_analysis()
                    # this works in all current callback cases. CFFI auto-converts to void, bool, int, and int32_t
                    return 0

            return wrapper
        return decorator


<<<<<<< HEAD
    def hook_symbol(self, libraryname:str, symbolname:str, kernel=None, procname:str=None,name:str=None,cb_type:str="before_tcg_codegen") -> Callable:
=======
    def hook_symbol(self, libraryname, symbol, kernel=False, name=None,cb_type="before_tcg_codegen"):
>>>>>>> 0212a071
        '''
        Decorate a function to setup a hook: when a guest goes to execute a basic block beginning with addr,
        the function will be called with args (CPUState, TranslationBlock)
        '''

        def decorator(fun):
            if cb_type == "before_tcg_codegen" or cb_type == "after_block_translate" or cb_type == "before_block_exec":
                hook_cb_type = self.ffi.callback("void(CPUState*, TranslationBlock* , struct hook *)")
            elif cb_type == "after_block_exec":
                hook_cb_type = self.ffi.callback("void(CPUState*, TranslationBlock* , uint8_t, struct hook *)")
            elif cb_type == "before_block_translate":
                hook_cb_type = self.ffi.callback("void(CPUState* env, target_ptr_t pc, struct hook*)")
            elif cb_type == "before_block_exec_invalidate_opt":
                hook_cb_type = self.ffi.callback("bool(CPUState* env, TranslationBlock*, struct hook*)")
            else:
                print("function type not supported")
                return

            # Inform the plugin that it has a new breakpoint at addr
            hook_cb_passed = hook_cb_type(fun)
            new_hook = self.ffi.new("struct symbol_hook*")
            type_num = getattr(self.libpanda, "PANDA_CB_"+cb_type.upper())
            new_hook.type = type_num
            if libraryname is not None:
                libname_ffi = self.ffi.new("char[]",bytes(libraryname,"utf-8"))
            else:
                libname_ffi = self.ffi.new("char[]",bytes("\x00\x00\x00\x00","utf-8"))
            self.ffi.memmove(new_hook.section,libname_ffi,len(libname_ffi))

            new_hook.hook_offset = False
            if symbol is not None:
                if isinstance(symbol, int):
                    new_hook.offset = symbol
                    new_hook.hook_offset = True
                    symbolname_ffi = self.ffi.new("char[]",bytes("\x00\x00\x00\x00","utf-8"))
                else:
                    symbolname_ffi = self.ffi.new("char[]",bytes(symbol,"utf-8"))
            else:
                symbolname_ffi = self.ffi.new("char[]",bytes("\x00\x00\x00\x00","utf-8"))
            self.ffi.memmove(new_hook.name,symbolname_ffi,len(symbolname_ffi))
            setattr(new_hook.cb,cb_type, hook_cb_passed)
            hook_ptr = self.plugins['hooks'].add_symbol_hook(new_hook)
            if name is not None:
                self.named_hooks[name] = hook_ptr
            self.hook_list.append((fun, new_hook,hook_cb_passed, hook_ptr))

            @hook_cb_type # Make CFFI know it's a callback. Different from _generated_callback for some reason?
            def wrapper(*args, **kw):
                try:
                    r = fun(*args, **kw)
                    #assert(isinstance(r, int)), "Invalid return type?"
                    return r
                except Exception as e:
                    # exceptions wont work in our thread. Therefore we print it here and then throw it after the
                    # machine exits.
                    self.hook_exit_exception = e
                    self.end_analysis()
                    # this works in all current callback cases. CFFI auto-converts to void, bool, int, and int32_t
                    return 0

            return wrapper
        return decorator

    def get_best_matching_symbol(self, cpu, pc:int=None, asid:int=None):
        if asid is None:
            asid = self.current_asid(cpu)
        if pc is None:
            pc = self.current_pc(cpu)
        return self.plugins['dynamic_symbols'].get_best_matching_symbol(cpu, pc, asid)


    """
    Provides the ability to interact with the hooks2 plugin and receive callbacks based on user-provided criteria.
    """

    def enable_hook2(self,hook_name:str) -> None:
        '''
        Set hook status to active.
        '''
        if hook_name in self.hook_list2:
            self.plugins['hooks2'].enable_hooks2(self.hook_list2[hook_name])
        else:
            print("ERROR: Your hook name was not in the hook list")

    def disable_hook2(self,hook_name:str) -> None:
        '''
        Set hook status to inactive.
        '''
        if hook_name in self.hook_list2:
            self.plugins['hooks2'].disable_hooks2(self.hook_list2[hook_name])
        else:
            print("ERROR: Your hook name was not in the hook list")

    def hook2(self,name:str, kernel:bool=True, procname=ffi.NULL, libname=ffi.NULL, trace_start:int=0, trace_stop:int=0, range_begin:int=0, range_end:int=0) -> Callable:
        if procname != ffi.NULL:
            procname = ffi.new("char[]",bytes(procname,"utf-8"))
        if libname != ffi.NULL:
            libname = ffi.new("char[]",bytes(libname,"utf-8"))
        '''
        Decorate a function to setup a hook: when a guest goes to execute a basic block beginning with addr,
        the function will be called with args (CPUState, TranslationBlock)
        '''
        def decorator(fun):
            # Ultimately, our hook resolves as a before_block_exec_invalidate_opt callback so we must match its args
            hook_cb_type = ffi.callback("bool (CPUState*, TranslationBlock*, void*)")
            # Inform the plugin that it has a new breakpoint at addr

            hook_cb_passed = hook_cb_type(fun)
            if not hasattr(self, "hook_gc_list"):
                self.hook_gc_list = [hook_cb_passed]
            else:
                self.hook_gc_list.append(hook_cb_passed)

            # I don't know what this is/does
            cb_data = ffi.NULL
            hook_number = self.plugins['hooks2'].add_hooks2(hook_cb_passed, cb_data, kernel, \
                procname, libname, trace_start, trace_stop, range_begin,range_end)

            self.hook_list2[name] = hook_number

            @hook_cb_type # Make CFFI know it's a callback. Different from _generated_callback for some reason?
            def wrapper(*args, **kw):
                return fun(*args, **kw)

            return wrapper
        return decorator

    def hook2_single_insn(self, name:str, pc:int, kernel:bool=False, procname=ffi.NULL, libname=ffi.NULL) -> Callable:
        return self.hook2(name, kernel=kernel, procname=procname,libname=libname,range_begin=pc, range_end=pc)

    # MEM HOOKS
    def _hook_mem(self, start_address:int, end_address:int, before:bool, after:bool, read:bool, write:bool, virtual:bool, physical:bool, enabled:bool) -> Callable:
        def decorator(fun):
            mem_hook_cb_type = self.ffi.callback("mem_hook_func_t")
            # Inform the plugin that it has a new breakpoint at addr

            hook_cb_passed = mem_hook_cb_type(fun)
            mem_reg = self.ffi.new("struct memory_hooks_region*")
            mem_reg.start_address = start_address
            mem_reg.stop_address = end_address
            mem_reg.on_before = before
            mem_reg.on_after = after
            mem_reg.on_read = read
            mem_reg.on_write = write
            mem_reg.on_virtual = virtual
            mem_reg.on_physical = physical
            mem_reg.enabled = enabled
            mem_reg.cb = hook_cb_passed

            hook = self.plugins['mem_hooks'].add_mem_hook(mem_reg)

            self.mem_hooks[hook] = [mem_reg, hook_cb_passed]

            @mem_hook_cb_type # Make CFFI know it's a callback. Different from _generated_callback for some reason?
            def wrapper(*args, **kw):
                return fun(*args, **kw)

            return wrapper
        return decorator

    def hook_mem(self, start_address:int, end_address:int, on_before:bool, on_after:bool, on_read:bool, on_write:bool, on_virtual:bool, on_physical:bool, enabled:bool) -> Callable:
        return self._hook_mem(start_address,end_address,on_before,on_after,on_read, on_write, on_virtual, on_physical, enabled)

    def hook_phys_mem_read(self, start_address:int, end_address:int, on_before:bool=True, on_after:bool=False, enabled:bool=True) -> Callable:
        return self._hook_mem(start_address,end_address,on_before,on_after, True, False, False, True, True)

    def hook_phys_mem_write(self, start_address:int, end_address:int, on_before:bool=True, on_after:bool=False) -> Callable:
        return self._hook_mem(start_address,end_address,on_before,on_after, False, True, False, True, True)

    def hook_virt_mem_read(self, start_address:int, end_address:int, on_before:bool=True, on_after:bool=False) -> Callable:
        return self._hook_mem(start_address,end_address,on_before,on_after, True, False, True, False, True)

    def hook_virt_mem_write(self, start_address:int, end_address:int, on_before:bool=True, on_after:bool=False) -> Callable:
        return self._hook_mem(start_address,end_address,on_before,on_after, False, True, True, False, True)

# vim: expandtab:tabstop=4:<|MERGE_RESOLUTION|>--- conflicted
+++ resolved
@@ -18,7 +18,7 @@
 # seems to work with python's but not vice-versa. This allows for
 # stdio interactions later (e.g., pdb, input())  without segfaults
 
-from typing import IO, Callable, List
+from typing import IO, Callable, List, Union, Optional
 from os.path import realpath, exists, abspath, isfile, dirname, join as pjoin
 from os import dup, getenv, environ, path
 from random import randint
@@ -67,12 +67,12 @@
 
     Note that multiple PANDA objects cannot coexist in the same Python instance.
     '''
-    def __init__(self, arch:str="i386", mem:str="128M",
-            expect_prompt:str=None, # Regular expression describing the prompt exposed by the guest on a serial console. Used so we know when a running command has finished with its output
-            os_version:str=None,
-            qcow:str=None, # Qcow file to load
+    def __init__(self, arch:Optional[str]="i386", mem:str="128M",
+            expect_prompt:Optional[str]=None, # Regular expression describing the prompt exposed by the guest on a serial console. Used so we know when a running command has finished with its output
+            os_version:Optional[str]=None,
+            qcow:Optional[str]=None, # Qcow file to load
             os:str="linux",
-            generic:str=None, # Helper: specify a generic qcow to use and set other arguments. Supported values: arm/ppc/x86_64/i386. Will download qcow automatically
+            generic:Optional[str]=None, # Helper: specify a generic qcow to use and set other arguments. Supported values: arm/ppc/x86_64/i386. Will download qcow automatically
             raw_monitor:bool = False, # When set, don't specify a -monitor. arg Allows for use of -nographic in args with ctrl-A+C for interactive qemu prompt.
             extra_args:List[str]=[]):
         self.arch_name = arch
@@ -492,7 +492,7 @@
             # If we were running, stop the execution and check if we crashed
             self.queue_async(self.stop_run, internal=True)
 
-    def record(self, recording_name:str, snapshot_name:str=None) -> None:
+    def record(self, recording_name:str, snapshot_name:Optional[str]=None) -> None:
         """Begins active recording with name provided.
 
         Args:
@@ -1719,7 +1719,7 @@
 
     ############## TAINT FUNCTIONS ###############
     # Convenience methods for interacting with the taint subsystem.
-    def taint_enable(self, cont=True):
+    def taint_enable(self, cont:bool=True):
         """
         Inform python that taint is enabled.
         """
@@ -1735,7 +1735,7 @@
 
     # label all bytes in this register.
     # or at least four of them
-    def taint_label_reg(self, reg_num, label):
+    def taint_label_reg(self, reg_num:int, label:int) -> None:
         self.taint_enable(cont=False)
         #if debug:
         #    progress("taint_reg reg=%d label=%d" % (reg_num, label))
@@ -1747,7 +1747,7 @@
             self.queue_main_loop_wait_fn(self.plugins['taint2'].taint2_label_reg, [reg_num, i, label])
         self.queue_main_loop_wait_fn(self.libpanda.panda_cont, [])
 
-    def taint_label_ram(self, addr, label):
+    def taint_label_ram(self, addr:int, label:int) -> None:
         self.taint_enable(cont=False)
         #if debug:
             #progress("taint_ram addr=0x%x label=%d" % (addr, label))
@@ -1759,7 +1759,7 @@
         self.queue_main_loop_wait_fn(self.libpanda.panda_cont, [])
 
     # returns true if any bytes in this register have any taint labels
-    def taint_check_reg(self, reg_num):
+    def taint_check_reg(self, reg_num:int) -> bool:
         if not self.taint_enabled: return False
 #        if debug:
 #            progress("taint_check_reg %d" % (reg_num))
@@ -1768,12 +1768,12 @@
                 return True
 
     # returns true if this physical address is tainted
-    def taint_check_ram(self, addr):
+    def taint_check_ram(self, addr:int) -> bool:
         if not self.taint_enabled: return False
         if self.plugins['taint2'].taint2_query_ram(addr) > 0:
             return True
 
-    def taint_get_reg(self, reg_num):
+    def taint_get_reg(self, reg_num:int) -> List[int]:
         '''
         Returns array of results, one for each byte in this register
         None if no taint.  QueryResult struct otherwise
@@ -1794,7 +1794,7 @@
 
     # returns array of results, one for each byte in this register
     # None if no taint.  QueryResult struct otherwise
-    def taint_get_ram(self, addr):
+    def taint_get_ram(self, addr:int):
         if not self.taint_enabled: return None
         if self.plugins['taint2'].taint2_query_ram(addr) > 0:
             query_res = ffi.new("QueryResult *")
@@ -1805,14 +1805,14 @@
             return None
 
     # returns true if this laddr is tainted
-    def taint_check_laddr(self, addr, off):
+    def taint_check_laddr(self, addr:int, off:int) -> bool:
         if not self.taint_enabled: return False
         if self.plugins['taint2'].taint2_query_laddr(addr, off) > 0:
             return True
 
     # returns array of results, one for each byte in this laddr
     # None if no taint.  QueryResult struct otherwise
-    def taint_get_laddr(self, addr, offset):
+    def taint_get_laddr(self, addr:int, offset:int):
         if not self.taint_enabled: return None
         if self.plugins['taint2'].taint2_query_laddr(addr, offset) > 0:
             query_res = ffi.new("QueryResult *")
@@ -1822,7 +1822,7 @@
         else:
             return None
 
-    def taint_sym_enable(self, cont=True):
+    def taint_sym_enable(self, cont:bool=True) -> None:
         """
         Inform python that taint is enabled.
         """
@@ -1837,7 +1837,7 @@
                 self.queue_main_loop_wait_fn(self.libpanda.panda_cont, [])
             self.taint_enabled = True
 
-    def taint_sym_label_ram(self, addr, label):
+    def taint_sym_label_ram(self, addr:int, label:int) -> None:
         self.taint_sym_enable(cont=False)
         #if debug:
             #progress("taint_ram addr=0x%x label=%d" % (addr, label))
@@ -1850,7 +1850,7 @@
 
     # label all bytes in this register.
     # or at least four of them
-    def taint_sym_label_reg(self, reg_num, label):
+    def taint_sym_label_reg(self, reg_num:int, label:int) -> None:
         self.taint_sym_enable(cont=False)
         #if debug:
         #    progress("taint_reg reg=%d label=%d" % (reg_num, label))
@@ -2290,7 +2290,7 @@
 
         self._registered_asid_changed_internal_cb = True
 
-    def register_callback(self, callback, function:Callable, name:str, enabled:bool=True, procname:str=None):
+    def register_callback(self, callback, function:Callable, name:str, enabled:bool=True, procname:Optional[str]=None):
         # CB   = self.callback.main_loop_wait
         # func = main_loop_wait_cb
         # name = main_loop_wait
@@ -2411,7 +2411,7 @@
     ### PPP-style callbacks ###
     ###########################
 
-    def ppp(self, plugin_name:str, attr:str, name:str=None, autoload:bool=True) -> Callable:
+    def ppp(self, plugin_name:str, attr:str, name:Optional[str]=None, autoload:bool=True) -> Callable:
         '''
         Decorator for plugin-to-plugin interface. Note this isn't in decorators.py
         becuase it uses the panda object.
@@ -2523,7 +2523,7 @@
 
     ############# HOOKING MIXINS ###############
 
-    def hook(self, addr:int, enabled:bool=True, kernel=None, asid=None, cb_type:str="before_tcg_codegen") -> Callable:
+    def hook(self, addr:int, enabled:bool=True, kernel:Optional[bool]=None, asid:Optional[bool]=None, cb_type:str="before_tcg_codegen") -> Callable:
         '''
         Decorate a function to setup a hook: when a guest goes to execute a basic block beginning with addr,
         the function will be called with args (CPUState, TranslationBlock)
@@ -2589,11 +2589,7 @@
         return decorator
 
 
-<<<<<<< HEAD
-    def hook_symbol(self, libraryname:str, symbolname:str, kernel=None, procname:str=None,name:str=None,cb_type:str="before_tcg_codegen") -> Callable:
-=======
-    def hook_symbol(self, libraryname, symbol, kernel=False, name=None,cb_type="before_tcg_codegen"):
->>>>>>> 0212a071
+    def hook_symbol(self, libraryname:str, symbol:Union[int,str], kernel:Optional[bool]=None, name:Optional[bool]=None,cb_type:str="before_tcg_codegen") -> Callable:
         '''
         Decorate a function to setup a hook: when a guest goes to execute a basic block beginning with addr,
         the function will be called with args (CPUState, TranslationBlock)
@@ -2657,7 +2653,7 @@
             return wrapper
         return decorator
 
-    def get_best_matching_symbol(self, cpu, pc:int=None, asid:int=None):
+    def get_best_matching_symbol(self, cpu, pc:Optional[int]=None, asid:Optional[int]=None):
         if asid is None:
             asid = self.current_asid(cpu)
         if pc is None:
@@ -2687,7 +2683,7 @@
         else:
             print("ERROR: Your hook name was not in the hook list")
 
-    def hook2(self,name:str, kernel:bool=True, procname=ffi.NULL, libname=ffi.NULL, trace_start:int=0, trace_stop:int=0, range_begin:int=0, range_end:int=0) -> Callable:
+    def hook2(self,name:str, kernel:bool=True, procname:Optional[str]=ffi.NULL, libname:Optional[str]=ffi.NULL, trace_start:int=0, trace_stop:int=0, range_begin:int=0, range_end:int=0) -> Callable:
         if procname != ffi.NULL:
             procname = ffi.new("char[]",bytes(procname,"utf-8"))
         if libname != ffi.NULL:
@@ -2721,7 +2717,7 @@
             return wrapper
         return decorator
 
-    def hook2_single_insn(self, name:str, pc:int, kernel:bool=False, procname=ffi.NULL, libname=ffi.NULL) -> Callable:
+    def hook2_single_insn(self, name:str, pc:int, kernel:bool=False, procname:Optional[str]=ffi.NULL, libname:Optional[str]=ffi.NULL) -> Callable:
         return self.hook2(name, kernel=kernel, procname=procname,libname=libname,range_begin=pc, range_end=pc)
 
     # MEM HOOKS
