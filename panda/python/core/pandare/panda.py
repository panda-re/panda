--- conflicted
+++ resolved
@@ -94,11 +94,8 @@
         self.lambda_cnt = 0
         self.__sighandler = None
         self.ending = False # True during end_analysis
-<<<<<<< HEAD
         self.cdrom = None
-=======
         self.catch_exceptions=catch_exceptions
->>>>>>> b884b84b
 
         self.serial_unconsumed_data = b''
 
