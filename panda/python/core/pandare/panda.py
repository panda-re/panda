--- conflicted
+++ resolved
@@ -210,20 +210,13 @@
         progress ("Panda args: [" + (" ".join(self.panda_args)) + "]")
     # /__init__
 
-<<<<<<< HEAD
     def _do_types_import(self) -> None:
-        # Import objects from panda_datatypes which are configured by the environment variables
-        # Store these objects in self.callback and self.callback_dictionary
-        global ffi
-=======
-    def _do_types_import(self):
         '''
         Import objects from panda_datatypes which are configured by the environment variables(?)
         Store these objects in self.callback and self.callback_dictionary
 
         Returns a handle to the FFI object for the libpanda object
         '''
->>>>>>> 5692cbdb
         from importlib import import_module
         from .autogen.panda_datatypes import get_cbs
         panda_arch_support = import_module(f".autogen.panda_{self.arch_name}_{self.bits}",package='pandare')
@@ -2889,11 +2882,7 @@
         else:
             print("ERROR: Your hook name was not in the hook list")
 
-<<<<<<< HEAD
-    def hook2(self,name:str, kernel:bool=True, procname:str=ffi.NULL, libname:str=ffi.NULL, trace_start:int=0, trace_stop:int=0, range_begin:int=0, range_end:int=0):
-=======
-    def hook2(self,name, kernel=True, procname=None, libname=None, trace_start=0, trace_stop=0, range_begin=0, range_end=0):
->>>>>>> 5692cbdb
+    def hook2(self,name:str, kernel:bool=True, procname:str=None, libname:str=None, trace_start:int=0, trace_stop:int=0, range_begin:int=0, range_end:int=0) -> Callable:
         '''
         Decorator to create a hook with the hooks2 plugin.
 
@@ -2939,11 +2928,7 @@
             return wrapper
         return decorator
 
-<<<<<<< HEAD
-    def hook2_single_insn(self, name:str, pc:int, kernel:bool=False, procname:str=ffi.NULL, libname:str=ffi.NULL):
-=======
-    def hook2_single_insn(self, name, pc, kernel=False, procname=None, libname=None):
->>>>>>> 5692cbdb
+    def hook2_single_insn(self, name:str, pc:int, kernel:bool=False, procname:str=None, libname:str=None):
         '''
         Helper function to hook a single instruction with the hooks2 plugin.
 
