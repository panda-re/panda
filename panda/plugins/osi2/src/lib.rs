use std::mem::size_of;
use std::sync::atomic::{AtomicBool, Ordering};

<<<<<<< HEAD
use panda::mem::{read_guest_type, virtual_memory_read_into};
use panda::plugins::osi2::{symbol_from_name, type_from_name};
use panda::prelude::*;
use panda::GuestType;
=======
use panda::GuestType;
use panda::mem::{read_guest_type, virtual_memory_read_into};
use panda::plugins::osi2::{symbol_from_name, type_from_name};
use panda::prelude::*;
>>>>>>> b3abb200
use std::{ffi::CStr, ffi::CString, os::raw::c_char};

use once_cell::sync::{Lazy, OnceCell};
use volatility_profile::VolatilityJson;

use panda::plugins::osi2::{osi_static, OsiType};

use panda::plugins::syscalls2::Syscalls2Callbacks;

static SYMBOL_TABLE: OnceCell<VolatilityJson> = OnceCell::new();

/// Interface for other plugins to interact with
mod ffi;
mod kaslr;
mod structs;

use kaslr::kaslr_offset;

use ffi::offset_of_field;

use structs::*;

#[derive(PandaArgs)]
#[name = "osi2"]
struct Args {
<<<<<<< HEAD
    #[arg(
        required,
        about = "Path to a volatility 3 symbol table to use (.xz compressed json)"
    )]
=======
    #[arg(required, about = "Path to a volatility 3 symbol table to use (.xz compressed json)")]
>>>>>>> b3abb200
    profile: String,
}

const ARGS: Lazy<Args> = Lazy::new(Args::from_panda_args);

fn symbol_table() -> &'static VolatilityJson {
    SYMBOL_TABLE.get_or_init(|| VolatilityJson::from_compressed_file(&ARGS.profile))
}

static READY_FOR_KASLR_SEARCH: AtomicBool = AtomicBool::new(false);

#[panda::init]
fn init(_: &mut PluginHandle) -> bool {
    // Ensure symbol table is initialized
    let _ = symbol_table();

    let first_syscall = panda::PppCallback::new();

    first_syscall.on_all_sys_enter(move |_, _, _| {
        READY_FOR_KASLR_SEARCH.store(true, Ordering::SeqCst);

        first_syscall.disable();
    });

    true
}

#[panda::uninit]
fn exit(_: &mut PluginHandle) {
    println!("Exiting");
}

fn current_cpu_offset(cpu: &mut CPUState) -> target_ulong {
    let symbol_table = symbol_table();

    let cpu_offset = match symbol_table.symbol_from_name("__per_cpu_offset") {
        Some(symbol) => symbol.address as target_ptr_t,
        None => return 0,
    };

    let kaslr_offset = kaslr_offset(cpu);
    let cpu_num = cpu.cpu_index as target_ptr_t;
    let offset_in_array = size_of::<target_ulong>() as target_ptr_t * cpu_num;

    let cpu_offset_ptr = kaslr_offset + cpu_offset + offset_in_array;
    let cpu_offset: target_ulong = read_guest_type(cpu, cpu_offset_ptr).unwrap();

    cpu_offset
}

osi_static! {
    #[per_cpu]
    #[symbol = "current_task"]
    static CURRENT_TASK: TaskStruct;
}

fn get_osiproc_info(cpu: &mut CPUState) -> Option<OsiProc> {
<<<<<<< HEAD
    let mut ret = OsiProc {
        asid: 0,
        start_time: 0,
        name: String::from(""),
        pid: 0,
        ppid: 0,
        taskd: 0,
    };
=======
    let mut ret = OsiProc {asid: 0, start_time: 0, name: String::from(""), pid: 0, ppid: 0, taskd: 0,};
>>>>>>> b3abb200

    // From osi_linux.cpp: p->asid = taskd->mm->pgd
    // so presumably we can just follow task_struct->mm->pgd to get that information
    // relatedly, from osi_linux.cpp, this will error occasionally and that should be
    // seen as "fine"
    let mm_ptr = CURRENT_TASK.mm(cpu).unwrap();
    let mm = MmStruct::osi_read(cpu, mm_ptr).ok();
<<<<<<< HEAD
    let asid: u32 = match mm {
=======
    let asid:u32 = match mm {
>>>>>>> b3abb200
        Some(res) => res.pgd,
        None => 0,
    };

    let start_time = CURRENT_TASK.start_time(cpu).unwrap();
    ret.start_time = start_time;
<<<<<<< HEAD

=======
    
>>>>>>> b3abb200
    let comm_data = CURRENT_TASK.comm(cpu).unwrap();
    let task_comm_len = comm_data
        .iter()
        .position(|&x| x == 0u8)
        .unwrap_or(TASK_COMM_LEN);

    let proc_name = String::from_utf8_lossy(&comm_data[..task_comm_len]).into_owned();
    ret.name = proc_name;

    let pid = CURRENT_TASK.pid(cpu).unwrap();
    ret.pid = pid;

    let parent_ptr = CURRENT_TASK.parent(cpu).unwrap();
    let parent = TaskStruct::osi_read(cpu, parent_ptr).unwrap();
    let ppid = parent.pid;
    ret.ppid = ppid;

    // from osi_linux.cpp line166, p->taskd is being set to kernel_profile->get_group_leader
    // so presumably we can just read task_struct->group_leader to get that info?
    let taskd = CURRENT_TASK.group_leader(cpu).unwrap();
    ret.taskd = taskd;

    Some(ret)
}

fn get_osithread_info(cpu: &mut CPUState) -> Option<OsiThread> {
<<<<<<< HEAD
    let mut ret = OsiThread { tid: 0, pid: 0 };
=======
    let  mut ret = OsiThread { tid: 0, pid: 0 };
>>>>>>> b3abb200
    ret.tid = CURRENT_TASK.pid(cpu).unwrap();
    ret.pid = CURRENT_TASK.tgid(cpu).unwrap();

    Some(ret)
}

pub fn read_string_from_guest(cpu: &mut CPUState, start_ptr: target_ptr_t) -> String {
    let mut ptr = start_ptr;
    let mut char_read = 1u8;
    let step = 1;
    let mut collect = "".to_owned();

    while char_read != 0u8 {
        char_read = u8::read_from_guest(cpu, ptr).unwrap();
        ptr = ptr + 1;
        collect.push(char_read as char);
    }

<<<<<<< HEAD
    return collect;
=======
    return collect
>>>>>>> b3abb200
}

// remimplement read_dentry_name from osi_linux.h
fn read_dentry_name(cpu: &mut CPUState, dentry: target_ptr_t, is_mnt: bool) -> String {
    let mut ret = "".to_owned();
<<<<<<< HEAD

=======
    
>>>>>>> b3abb200
    let mut current_dentry_parent = dentry;
    let mut current_dentry: target_ptr_t = 0xdead00af;

    while current_dentry_parent != current_dentry {
        current_dentry = current_dentry_parent;

<<<<<<< HEAD
        let mut qd_name = Qstr {
            unnamed_field_0: 0,
            name: 0,
        };
        let mut dentry_struct = Dentry {
            d_parent: 0,
            d_name: qd_name,
        };
=======
        let mut qd_name = Qstr{ unnamed_field_0: 0, name: 0};
        let mut dentry_struct = Dentry{ d_parent: 0, d_name: qd_name};
>>>>>>> b3abb200
        match Dentry::osi_read(cpu, current_dentry).ok() {
            Some(res) => dentry_struct = res,
            None => continue,
        }
<<<<<<< HEAD

=======
        
>>>>>>> b3abb200
        current_dentry_parent = dentry_struct.d_parent;

        let mut name_ptr = dentry_struct.d_name.name;

        let name = read_string_from_guest(cpu, name_ptr);
        let mut term = &"/";

        if ret == "" || is_mnt {
            term = &"";
        }
        if &name == "/\0" || current_dentry == current_dentry_parent {
            ret = name.to_owned() + &ret
<<<<<<< HEAD
        } else {
=======
        }
        else {
>>>>>>> b3abb200
            ret = name.to_owned() + term + &ret
        }
    }

    match ret.as_str() {
        "/\0" => "".to_owned(),
        _ => ret,
    }
}

<<<<<<< HEAD
fn get_osi_file_info(
    cpu: &mut CPUState,
    file: File,
    ptr: target_ptr_t,
    fd: u32,
) -> Option<OsiFile> {
=======
fn get_osi_file_info(cpu: &mut CPUState, file: File, ptr: target_ptr_t, fd: u32) -> Option<OsiFile> {
>>>>>>> b3abb200
    // Want to get the file name here, which means we need file->path (type *dentry)
    // and then follow path->mnt->mnt_root (type *dentry) as well as path->dentry (type *dentry)
    // Then, for each dentry we read, we need to read dentry->name (type qstr) to get the name, as well as dentry->d_parent (type *dentry)
    // to repeat this process
<<<<<<< HEAD

    let mut ret = OsiFile {
        fs_struct: ptr,
        name: "".to_string(),
        f_pos: 0,
        fd: fd,
    };
    let path = file.f_path;

    // read file->path->dentry to get a pointer to the first dentry we want to read;
    let mut name = read_dentry_name(cpu, path.dentry, false);
=======
    
    let mut ret = OsiFile { fs_struct: ptr, name: "".to_string(), f_pos: 0, fd: fd};
    let path = file.f_path;
    
    // read file->path->dentry to get a pointer to the first dentry we want to read;
    let mut name = read_dentry_name(cpu, path.dentry, false);
    
>>>>>>> b3abb200

    // next read name stuff from vfsmount too
    let mnt = VfsMount::osi_read(cpu, path.mnt).ok()?;

    let mount_vol = symbol_table().type_from_name("mount").unwrap();
    let off = mount_vol.fields["mnt"].offset as u64;
    let mount_struct = Mount::osi_read(cpu, path.mnt - off).ok()?;
    let name2 = read_dentry_name(cpu, mount_struct.mnt_mountpoint, true);
<<<<<<< HEAD

=======
    
>>>>>>> b3abb200
    ret.name = name2.to_owned() + &name;

    ret.f_pos = file.f_pos;

<<<<<<< HEAD
    return Some(ret);
}

fn get_osifiles_info(cpu: &mut CPUState) -> Option<OsiFiles> {
    let mut ret = OsiFiles {
        files: Vec::<OsiFile>::new(),
    };
=======
    return Some(ret)
}

fn get_osifiles_info(cpu: &mut CPUState) -> Option<OsiFiles> {
    let mut ret = OsiFiles { files: Vec::<OsiFile>::new()};
>>>>>>> b3abb200

    let files_ptr = CURRENT_TASK.files(cpu).unwrap();
    let files = FilesStruct::osi_read(cpu, files_ptr).ok()?;
    let fdtab = files.fdt;

    let fdtable = Fdtable::osi_read(cpu, fdtab).ok()?;

    let max_fds = fdtable.max_fds as u32;
    let open_fds_ptr = fdtable.open_fds;
    let open_fds = u32::read_from_guest(cpu, open_fds_ptr).unwrap();
    let mut fd_ptr = fdtable.fd;

    let mut fds = Vec::<File>::new();
    let step = size_of::<target_ptr_t>() as u64;
    for idx in 0..max_fds {
        let fd = target_ptr_t::read_from_guest(cpu, fd_ptr).unwrap();
        if fd == 0 {
<<<<<<< HEAD
            break;
        }
        let bv_check = open_fds >> idx;
        if bv_check == 0 {
            break;
        }

        if bv_check % 2 == 0 {
            fd_ptr = fd_ptr + step;
            continue;
        }

        let mut p = Path { dentry: 0, mnt: 0 };
        let mut f = File {
            f_path: p,
            f_pos: 0,
        };
        match File::osi_read(cpu, fd).ok() {
            Some(res) => {
                match get_osi_file_info(cpu, res, fd, idx) {
                    Some(f_info) => ret.files.push(f_info),
                    None => {
                        println!("Failed to read info for fd {idx}");
                        ()
                    }
=======
            break
        }
        let bv_check = open_fds >> idx;
        if bv_check == 0 {
            break
        }
        
        if bv_check % 2 == 0 {
            fd_ptr = fd_ptr + step;
            continue
        }

        let mut p = Path { dentry: 0, mnt: 0};
        let mut f = File { f_path: p, f_pos: 0};
        match File::osi_read(cpu, fd).ok() {
            Some(res) => {
                match get_osi_file_info(cpu, res, fd, idx) {
                    Some(f_info) => {
                        ret.files.push(f_info)
                    },
                    None => {println!("Failed to read info for fd {idx}"); ()},
>>>>>>> b3abb200
                };
            }
            None => (),
        };
        fd_ptr = fd_ptr + step;
    }
    Some(ret)
}

fn print_osiproc_info(cpu: &mut CPUState) -> bool {
<<<<<<< HEAD
    let proc = match get_osiproc_info(cpu) {
=======
    let proc = match get_osiproc_info(cpu) { 
>>>>>>> b3abb200
        Some(res) => {
            if res.asid != 0 {
                println!("asid: {:x}", res.asid);
            } else {
                println!("asid: Err");
            }
            println!("start_time: {:x}", res.start_time);
            println!("name: {}", res.name);
            println!("pid, {:x}", res.pid);
            println!("ppid, {:x}", res.ppid);
            println!("taskd, {:x}", res.taskd);
<<<<<<< HEAD
        }
=======
        },
>>>>>>> b3abb200
        None => println!("Could not read current proc"),
    };
    true
}

fn print_osithread_info(cpu: &mut CPUState) -> bool {
    let thread = match get_osithread_info(cpu) {
        Some(res) => {
            println!("tid: {:x}", res.tid);
            println!("pid: {:x}", res.pid);
        }
        None => println!("Could not read current proc"),
    };
    true
}

fn print_osifile_info(cpu: &mut CPUState) -> bool {
    match get_osifiles_info(cpu) {
        Some(res) => {
            for i in res.files {
                println!("file name: {} | fd: {}", i.name, i.fd);
            }
<<<<<<< HEAD
        }
=======
        },
>>>>>>> b3abb200
        None => println!("Could not read files from current proc"),
    }
    true
}

#[panda::asid_changed]
fn asid_changed(cpu: &mut CPUState, _old_asid: target_ulong, _new_asid: target_ulong) -> bool {
    println!("\n\nOSI2 INFO START");

    print_osiproc_info(cpu);
    print_osithread_info(cpu);
    print_osifile_info(cpu);
<<<<<<< HEAD

=======
    
>>>>>>> b3abb200
    println!("OSI2 INFO END\n\n");

    true
}<|MERGE_RESOLUTION|>--- conflicted
+++ resolved
@@ -1,17 +1,10 @@
 use std::mem::size_of;
 use std::sync::atomic::{AtomicBool, Ordering};
 
-<<<<<<< HEAD
 use panda::mem::{read_guest_type, virtual_memory_read_into};
 use panda::plugins::osi2::{symbol_from_name, type_from_name};
 use panda::prelude::*;
 use panda::GuestType;
-=======
-use panda::GuestType;
-use panda::mem::{read_guest_type, virtual_memory_read_into};
-use panda::plugins::osi2::{symbol_from_name, type_from_name};
-use panda::prelude::*;
->>>>>>> b3abb200
 use std::{ffi::CStr, ffi::CString, os::raw::c_char};
 
 use once_cell::sync::{Lazy, OnceCell};
@@ -37,14 +30,10 @@
 #[derive(PandaArgs)]
 #[name = "osi2"]
 struct Args {
-<<<<<<< HEAD
     #[arg(
         required,
         about = "Path to a volatility 3 symbol table to use (.xz compressed json)"
     )]
-=======
-    #[arg(required, about = "Path to a volatility 3 symbol table to use (.xz compressed json)")]
->>>>>>> b3abb200
     profile: String,
 }
 
@@ -102,7 +91,6 @@
 }
 
 fn get_osiproc_info(cpu: &mut CPUState) -> Option<OsiProc> {
-<<<<<<< HEAD
     let mut ret = OsiProc {
         asid: 0,
         start_time: 0,
@@ -111,9 +99,6 @@
         ppid: 0,
         taskd: 0,
     };
-=======
-    let mut ret = OsiProc {asid: 0, start_time: 0, name: String::from(""), pid: 0, ppid: 0, taskd: 0,};
->>>>>>> b3abb200
 
     // From osi_linux.cpp: p->asid = taskd->mm->pgd
     // so presumably we can just follow task_struct->mm->pgd to get that information
@@ -121,22 +106,14 @@
     // seen as "fine"
     let mm_ptr = CURRENT_TASK.mm(cpu).unwrap();
     let mm = MmStruct::osi_read(cpu, mm_ptr).ok();
-<<<<<<< HEAD
     let asid: u32 = match mm {
-=======
-    let asid:u32 = match mm {
->>>>>>> b3abb200
         Some(res) => res.pgd,
         None => 0,
     };
 
     let start_time = CURRENT_TASK.start_time(cpu).unwrap();
     ret.start_time = start_time;
-<<<<<<< HEAD
-
-=======
-    
->>>>>>> b3abb200
+
     let comm_data = CURRENT_TASK.comm(cpu).unwrap();
     let task_comm_len = comm_data
         .iter()
@@ -163,11 +140,7 @@
 }
 
 fn get_osithread_info(cpu: &mut CPUState) -> Option<OsiThread> {
-<<<<<<< HEAD
     let mut ret = OsiThread { tid: 0, pid: 0 };
-=======
-    let  mut ret = OsiThread { tid: 0, pid: 0 };
->>>>>>> b3abb200
     ret.tid = CURRENT_TASK.pid(cpu).unwrap();
     ret.pid = CURRENT_TASK.tgid(cpu).unwrap();
 
@@ -186,28 +159,19 @@
         collect.push(char_read as char);
     }
 
-<<<<<<< HEAD
-    return collect;
-=======
-    return collect
->>>>>>> b3abb200
+    collect
 }
 
 // remimplement read_dentry_name from osi_linux.h
 fn read_dentry_name(cpu: &mut CPUState, dentry: target_ptr_t, is_mnt: bool) -> String {
     let mut ret = "".to_owned();
-<<<<<<< HEAD
-
-=======
-    
->>>>>>> b3abb200
+
     let mut current_dentry_parent = dentry;
     let mut current_dentry: target_ptr_t = 0xdead00af;
 
     while current_dentry_parent != current_dentry {
         current_dentry = current_dentry_parent;
 
-<<<<<<< HEAD
         let mut qd_name = Qstr {
             unnamed_field_0: 0,
             name: 0,
@@ -216,19 +180,11 @@
             d_parent: 0,
             d_name: qd_name,
         };
-=======
-        let mut qd_name = Qstr{ unnamed_field_0: 0, name: 0};
-        let mut dentry_struct = Dentry{ d_parent: 0, d_name: qd_name};
->>>>>>> b3abb200
         match Dentry::osi_read(cpu, current_dentry).ok() {
             Some(res) => dentry_struct = res,
             None => continue,
         }
-<<<<<<< HEAD
-
-=======
-        
->>>>>>> b3abb200
+
         current_dentry_parent = dentry_struct.d_parent;
 
         let mut name_ptr = dentry_struct.d_name.name;
@@ -241,12 +197,7 @@
         }
         if &name == "/\0" || current_dentry == current_dentry_parent {
             ret = name.to_owned() + &ret
-<<<<<<< HEAD
         } else {
-=======
-        }
-        else {
->>>>>>> b3abb200
             ret = name.to_owned() + term + &ret
         }
     }
@@ -257,21 +208,16 @@
     }
 }
 
-<<<<<<< HEAD
 fn get_osi_file_info(
     cpu: &mut CPUState,
     file: File,
     ptr: target_ptr_t,
     fd: u32,
 ) -> Option<OsiFile> {
-=======
-fn get_osi_file_info(cpu: &mut CPUState, file: File, ptr: target_ptr_t, fd: u32) -> Option<OsiFile> {
->>>>>>> b3abb200
     // Want to get the file name here, which means we need file->path (type *dentry)
     // and then follow path->mnt->mnt_root (type *dentry) as well as path->dentry (type *dentry)
     // Then, for each dentry we read, we need to read dentry->name (type qstr) to get the name, as well as dentry->d_parent (type *dentry)
     // to repeat this process
-<<<<<<< HEAD
 
     let mut ret = OsiFile {
         fs_struct: ptr,
@@ -283,15 +229,6 @@
 
     // read file->path->dentry to get a pointer to the first dentry we want to read;
     let mut name = read_dentry_name(cpu, path.dentry, false);
-=======
-    
-    let mut ret = OsiFile { fs_struct: ptr, name: "".to_string(), f_pos: 0, fd: fd};
-    let path = file.f_path;
-    
-    // read file->path->dentry to get a pointer to the first dentry we want to read;
-    let mut name = read_dentry_name(cpu, path.dentry, false);
-    
->>>>>>> b3abb200
 
     // next read name stuff from vfsmount too
     let mnt = VfsMount::osi_read(cpu, path.mnt).ok()?;
@@ -300,16 +237,11 @@
     let off = mount_vol.fields["mnt"].offset as u64;
     let mount_struct = Mount::osi_read(cpu, path.mnt - off).ok()?;
     let name2 = read_dentry_name(cpu, mount_struct.mnt_mountpoint, true);
-<<<<<<< HEAD
-
-=======
-    
->>>>>>> b3abb200
+
     ret.name = name2.to_owned() + &name;
 
     ret.f_pos = file.f_pos;
 
-<<<<<<< HEAD
     return Some(ret);
 }
 
@@ -317,13 +249,6 @@
     let mut ret = OsiFiles {
         files: Vec::<OsiFile>::new(),
     };
-=======
-    return Some(ret)
-}
-
-fn get_osifiles_info(cpu: &mut CPUState) -> Option<OsiFiles> {
-    let mut ret = OsiFiles { files: Vec::<OsiFile>::new()};
->>>>>>> b3abb200
 
     let files_ptr = CURRENT_TASK.files(cpu).unwrap();
     let files = FilesStruct::osi_read(cpu, files_ptr).ok()?;
@@ -341,7 +266,6 @@
     for idx in 0..max_fds {
         let fd = target_ptr_t::read_from_guest(cpu, fd_ptr).unwrap();
         if fd == 0 {
-<<<<<<< HEAD
             break;
         }
         let bv_check = open_fds >> idx;
@@ -367,29 +291,6 @@
                         println!("Failed to read info for fd {idx}");
                         ()
                     }
-=======
-            break
-        }
-        let bv_check = open_fds >> idx;
-        if bv_check == 0 {
-            break
-        }
-        
-        if bv_check % 2 == 0 {
-            fd_ptr = fd_ptr + step;
-            continue
-        }
-
-        let mut p = Path { dentry: 0, mnt: 0};
-        let mut f = File { f_path: p, f_pos: 0};
-        match File::osi_read(cpu, fd).ok() {
-            Some(res) => {
-                match get_osi_file_info(cpu, res, fd, idx) {
-                    Some(f_info) => {
-                        ret.files.push(f_info)
-                    },
-                    None => {println!("Failed to read info for fd {idx}"); ()},
->>>>>>> b3abb200
                 };
             }
             None => (),
@@ -400,11 +301,7 @@
 }
 
 fn print_osiproc_info(cpu: &mut CPUState) -> bool {
-<<<<<<< HEAD
     let proc = match get_osiproc_info(cpu) {
-=======
-    let proc = match get_osiproc_info(cpu) { 
->>>>>>> b3abb200
         Some(res) => {
             if res.asid != 0 {
                 println!("asid: {:x}", res.asid);
@@ -416,11 +313,7 @@
             println!("pid, {:x}", res.pid);
             println!("ppid, {:x}", res.ppid);
             println!("taskd, {:x}", res.taskd);
-<<<<<<< HEAD
-        }
-=======
-        },
->>>>>>> b3abb200
+        }
         None => println!("Could not read current proc"),
     };
     true
@@ -443,11 +336,7 @@
             for i in res.files {
                 println!("file name: {} | fd: {}", i.name, i.fd);
             }
-<<<<<<< HEAD
-        }
-=======
-        },
->>>>>>> b3abb200
+        }
         None => println!("Could not read files from current proc"),
     }
     true
@@ -460,11 +349,7 @@
     print_osiproc_info(cpu);
     print_osithread_info(cpu);
     print_osifile_info(cpu);
-<<<<<<< HEAD
-
-=======
-    
->>>>>>> b3abb200
+
     println!("OSI2 INFO END\n\n");
 
     true
