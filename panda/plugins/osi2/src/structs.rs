<<<<<<< HEAD
use std::mem::size_of;
use panda::prelude::*;
use panda::plugins::osi2::{ OsiType, find_per_cpu_address};
use panda::GuestType;
use crate::symbol_table;
=======
use panda::plugins::osi2::{osi_static, OsiType};
use panda::prelude::*;
>>>>>>> 442bd2a3

/// Max length of process command (`comm` field in task_struct)
pub const TASK_COMM_LEN: usize = 16;

//#################################################################
//#################### Task related structures ####################
//#################################################################

#[derive(OsiType, Debug, Clone)]
#[osi(type_name = "list_head")]
pub struct ListHead {
    pub next: target_ptr_t,
    pub prev: target_ptr_t,
}

impl ListHead { 
    pub fn get_owning_struct_ptr(&self, ty: &str, field: &str, next: bool) -> Option<target_ptr_t> {
        let owning_sym = symbol_table().type_from_name(ty)?;
        let off = owning_sym.fields[field].offset as target_ptr_t;
        if next {
            Some(self.next - off)
        } else {
            Some(self.prev - off)
        }
    }
}

#[derive(Debug)]
pub struct Version {
    pub a: target_ptr_t,
    pub b: target_ptr_t,
    pub c: target_ptr_t,
}

// Digging around in kernel source for 3.7 traced these fields' types, kuid_t and kgid_t,
// through a few definitions and found they were both structs which hold a single value of type
// git_t or uid_t which are, in that kernel version, just unsigned ints
#[derive(OsiType, Debug)]
#[osi(type_name = "cred")]
pub struct CredStruct {
    pub uid: target_ptr_t,  // type unsigned int
    pub gid: target_ptr_t,  // type unsigned int
    pub euid: target_ptr_t, // type unsigned int
    pub egid: target_ptr_t, // type unsigned int
}

#[derive(OsiType, Debug, Clone)]
#[osi(type_name = "mm_struct")]
pub struct MmStruct {
    pub pgd: u32,                  // type *unnamed_bunch_of_stuff_3
    pub arg_start: target_ptr_t,   // type long unsigned int
    pub start_brk: target_ptr_t,   // type long unsigned int
    pub brk: target_ptr_t,         // type long unsigned int
    pub start_stack: target_ptr_t, // type long unsigned int
    pub mmap: target_ptr_t, // type *vm_area_struct
}

#[derive(OsiType, Debug, Clone)]
#[osi(type_name = "task_struct")]
pub struct TaskStruct {
    // Only one of tasks or next_task will exist as a field
    #[osi(osi_type)]
    pub tasks: ListHead, // type list_head
    //next_task: target_ptr_t, // type ??
    pub pid: u32,                   // type int
    pub tgid: u32,                  //type int
    pub group_leader: target_ptr_t, // type *task_struct
    pub thread_group: target_ptr_t, // type list_head

    // Only one of real_parent or p_opptr will exist as a field
    pub real_parent: target_ptr_t, // type *task_struct
    //p_opptr: target_ptr_t, // type ??

    // Only one of parent or p_pptr will exist as a field
    pub parent: target_ptr_t, // type *task_struct
    //p_pptr: target_ptr_t, // type ??
    pub mm: target_ptr_t,          // type *mm_struct
    pub stack: target_ptr_t,       // type *void
    pub real_cred: target_ptr_t,   // type *cred
    pub cred: target_ptr_t,        // type *cred
    pub comm: [u8; TASK_COMM_LEN], // type char[]
    pub files: target_ptr_t,       // type *files_struct
    pub start_time: target_ptr_t,  // type long long unsigned int
}

<<<<<<< HEAD
impl TaskStruct {
    pub fn get_next_task(&self) -> Option<target_ptr_t> {
        self.tasks.get_owning_struct_ptr("task_struct", "tasks", true)
    }

    pub fn get_prev_task(&self) -> Option<target_ptr_t> {
        self.tasks.get_owning_struct_ptr("task_struct", "tasks", false)
    }
}

#[derive(Debug, Clone)]
pub struct CosiProc {
    /*
=======
#[repr(C)]
#[derive(Debug)]
pub struct OsiProc {
>>>>>>> 442bd2a3
    pub asid: u32,
    pub start_time: target_ptr_t,
    pub name: String,
    pub pid: u32,
    pub ppid: u32,
    pub taskd: target_ptr_t,
     */
    pub addr: target_ptr_t,
    pub task: TaskStruct,
    pub name: String,
    pub ppid: u32,
    pub mm: MmStruct,
    pub asid: u32,
    pub taskd: target_ptr_t,
}

impl CosiProc {
    pub fn get_next_process(&self, cpu: &mut CPUState) -> Option<CosiProc> {
        CosiProc::new(cpu, self.task.get_next_task()?)
    }
    pub fn get_prev_process(&self, cpu: &mut CPUState) -> Option<CosiProc> {
        CosiProc::new(cpu, self.task.get_prev_task()?)
    }
    pub fn get_init_process(cpu: &mut CPUState) -> Option<CosiProc> {
        let init_task_addr = find_per_cpu_address(cpu, "init_task").ok()?;
        CosiProc::new(cpu, init_task_addr)
    }
    pub fn get_current_process(cpu: &mut CPUState) -> Option<CosiProc> {
        let curr_task_addr = find_per_cpu_address(cpu, "current_task").ok()?;
        CosiProc::new(cpu, curr_task_addr)
    }
    pub fn new(cpu: &mut CPUState, addr: target_ptr_t) -> Option<CosiProc> {
        let task = TaskStruct::osi_read(cpu, addr).ok()?;
        //println!("\t[struct] Read task struct w/pid: {} | and mm: {:x}", task.pid, task.mm);
        let mm_ptr = task.mm;
        let mm = MmStruct::osi_read(cpu, mm_ptr).ok()?;
        //println!("\t[struct] Read mm struct w/ptr: {:x}", mm_ptr);
        let asid: u32 = mm.pgd;

        let comm_data = task.comm;
        let task_comm_len = comm_data
            .iter()
            .position(|&x| x == 0u8)
            .unwrap_or(TASK_COMM_LEN);
        let name = String::from_utf8_lossy(&comm_data[..task_comm_len]).into_owned();
        let parent = TaskStruct::osi_read(cpu, task.parent).unwrap();
        let ppid = parent.pid;
        let taskd = task.group_leader;

        Some( CosiProc {
            addr: addr,
            task: task,
            name: name,
            ppid: ppid,
            mm: mm,
            asid: asid,
            taskd: taskd,
        })
    }

    pub fn get_mappings(&self, cpu: &mut CPUState) -> Option<CosiMappings> {
        let taskd = CosiProc::new(cpu, self.taskd)?;
        Some(CosiMappings::new(cpu, taskd.mm.mmap)?)
    }
}

#[derive(Debug)]
pub struct CosiThread {
    pub tid: u32,
    pub pid: u32,
    // Maybe in the future want to have more mature thread_struct represenation
    // but old OSI doesn't use it
}

impl CosiThread {
    pub fn get_current_thread(cpu: &mut CPUState) -> Option<CosiThread> {
        let c_proc = CosiProc::get_current_process(cpu)?;
        Some( CosiThread {
            tid: c_proc.task.pid,
            pid: c_proc.task.tgid,
        })
    }
}

//#################################################################
//#################### File related structures ####################
//#################################################################
<<<<<<< HEAD
=======
#[derive(OsiType, Debug)]
#[osi(type_name = "vm_area_struct")]
pub struct VmAreaStruct {
    pub vm_mm: target_ptr_t,    // type *mm_struct
    pub vm_start: target_ptr_t, // type long unsigned int
    pub vm_end: target_ptr_t,   // type long unsigned int
    pub vm_next: target_ptr_t,  // type *vm_area_struct
    pub vm_file: target_ptr_t,  // type *file
    pub vm_flags: target_ptr_t, // type long unsigned int
}
>>>>>>> 442bd2a3

#[derive(OsiType, Debug)]
#[osi(type_name = "callback_head")]
pub struct CallbackHead {
    pub func: target_ptr_t, // type *function
    pub next: target_ptr_t, // type *callback_head
}

#[derive(OsiType, Debug)]
#[osi(type_name = "qstr")]
pub struct Qstr {
    pub unnamed_field_0: u64, // type union {struct { HASH_LEN_DECLARE; }; u64 hash_len;}
    pub name: target_ptr_t,   // type *char
                              //name: [u8; QSTR_NAME_LEN] // trying it this way for easier reading?
}

#[derive(OsiType, Debug)]
#[osi(type_name = "dentry")]
pub struct Dentry {
    pub d_parent: target_ptr_t, // type *dentry
    //d_name: target_ptr_t, // type qstr (struct qstr { union { struct {HASH_LEN_DECLARE;}; u64 hash_len; } const unsigned char *name;})
    #[osi(osi_type)]
    pub d_name: Qstr,
}

#[derive(OsiType, Debug)]
#[osi(type_name = "mount")]
pub struct Mount {
    pub mnt_mountpoint: target_ptr_t, // type *dentry
}

#[derive(OsiType, Debug)]
#[osi(type_name = "vfsmount")]
pub struct VfsMount {
    pub mnt_flags: i32, // type int
    pub mnt_root: target_ptr_t, // type *dentry
<<<<<<< HEAD
=======
                        //TODO: see Dentry
                        //mnt_sb: SuperBlock, // type SuperBlock
>>>>>>> 442bd2a3
}

#[derive(OsiType, Debug)]
#[osi(type_name = "path")]
pub struct Path {
    pub dentry: target_ptr_t, // type *dentry
    pub mnt: target_ptr_t,    // type *vfsmount
}

#[derive(OsiType, Debug)]
#[osi(type_name = "file")]
pub struct File {
    #[osi(osi_type)]
    pub f_path: Path, // type Path
    pub f_pos: target_ptr_t, // type long long int
}

impl File {
    fn read_dentry_name(&self, cpu: &mut CPUState, is_mnt: bool) -> Option<String> {
        let mut ret = "".to_owned();
        let mut current_dentry_parent = if is_mnt {
                                        // next read name stuff from vfsmount too
                                        VfsMount::osi_read(cpu, self.f_path.mnt).ok()?;
                                        let mount_vol = symbol_table().type_from_name("mount").unwrap();
                                        let off = mount_vol.fields["mnt"].offset as u64;
                                        let mount_struct = Mount::osi_read(cpu, self.f_path.mnt - off).ok()?;
                                        mount_struct.mnt_mountpoint
                                    } else {
                                        self.f_path.dentry
                                    };
        let mut current_dentry: target_ptr_t = 0xdead00af;

        while current_dentry_parent != current_dentry {
            current_dentry = current_dentry_parent;
            let dentry_struct = Dentry::osi_read(cpu, current_dentry).ok()?;
            current_dentry_parent = dentry_struct.d_parent;
            let name_ptr = dentry_struct.d_name.name;
            let name = cpu.mem_read_string(name_ptr);
    
            let term = if ret == "" || is_mnt {
                &""
            } else {
                "/"
            };

            if &name == "/" || current_dentry == current_dentry_parent {
                ret = name.to_owned() + &ret
            } else {
                ret = name.to_owned() + term + &ret
            }
        }
    
        match ret.as_str() {
            "/" => Some("".to_owned()),
            _ => Some(ret),
        }
    }

    pub fn read_name(&self, cpu: &mut CPUState) -> Option<String> {
        // read file->path->dentry to get a pointer to the first dentry we want to read;
        let d_name = self.read_dentry_name(cpu, false)?;
        let m_name = self.read_dentry_name(cpu, true)?;
        Some(m_name + &d_name)
    }
}

#[derive(OsiType, Debug)]
#[osi(type_name = "fdtable")]
pub struct Fdtable {
    pub close_on_exec: target_ptr_t, // type *long unsigned int
    pub fd: target_ptr_t,            // type **file
    pub full_fds_bits: target_ptr_t, // type *long unsigned int
    pub max_fds: u32,                // type unsigned int
    pub open_fds: target_ptr_t, // type *long unsigned int | used as a bit vector, if nth bit is set, fd n is open

    // It doesn't seem like we'll need these, but maybe
    //rcu: CallbackHead, // type callbackhead
    pub rcu: target_ptr_t, // placeholder for compilation until I can figure out what to do
}

#[derive(OsiType, Debug)]
#[osi(type_name = "files_struct")]
pub struct FilesStruct {
    pub fd_array: [target_ptr_t; 64], // type *file[] | default length is defined as BITS_IN_LONG, might need to make this smarter/dependant on the system
<<<<<<< HEAD
    pub fdt: target_ptr_t, // type *fdtable
    #[osi(osi_type)]
    pub fdtab: Fdtable,
=======
    pub fdt: target_ptr_t,            // type *fdtable
>>>>>>> 442bd2a3
}

// Cosi struct for holding and accessing information about a file struct
#[derive(Debug)]
pub struct CosiFile {
    pub addr: target_ptr_t,
    pub file_struct: File,
    pub name: String,
    pub fd: u32,
<<<<<<< HEAD
}

impl CosiFile {
    pub fn new(cpu: &mut CPUState, addr: target_ptr_t, fd: u32) -> Option<Self> {
        let file = File::osi_read(cpu, addr).ok()?;
        let name = file.read_name(cpu)?;
        return Some(CosiFile {
        addr: addr,
        file_struct: file,
        name: name,
        fd: fd,
        })
    }
=======
>>>>>>> 442bd2a3
}

#[derive(Debug)]
pub struct CosiFiles {
    pub files: Vec<CosiFile>,
}

impl CosiFiles {
    pub fn file_from_fd<'a>(&'a self, fd: u32) -> Option<&'a CosiFile> {
        let ret = self.files.iter().find(|x| x.fd == fd)?;
        Some(&ret)
    }
    pub fn get_current_files(cpu: &mut CPUState) -> Option<CosiFiles> {
        let c_proc = CosiProc::get_current_process(cpu)?;
        CosiFiles::new(cpu, c_proc.task.files)
    }
    pub fn new(cpu: &mut CPUState, addr: target_ptr_t) -> Option<Self> {
        let mut file_vec = Vec::<CosiFile>::new();
        let files = FilesStruct::osi_read(cpu, addr).ok()?;
        //let fdtab = files.fdt;
        //let fdtable = Fdtable::osi_read(cpu, fdtab).ok()?;
        let max_fds = files.fdtab.max_fds;
        let open_fds = u32::read_from_guest(cpu, files.fdtab.open_fds).unwrap();
        let mut fd_ptr = files.fdtab.fd;

        let step = size_of::<target_ptr_t>() as u64;
        for idx in 0..max_fds {
            let fd = target_ptr_t::read_from_guest(cpu, fd_ptr).unwrap();
            if fd == 0 {
                break;
            }
            let bv_check = open_fds >> idx;
            if bv_check == 0 {
                break;
            } else if bv_check % 2 == 0{
                fd_ptr += step;
                continue;
            } else {
                fd_ptr += step;
                match CosiFile::new(cpu, fd, idx) {
                    Some(f_info) => file_vec.push(f_info),
                    None => (),
                };
            }
        }
        Some( CosiFiles {
            files: file_vec,
        })
    }
}

//#################################################################
//################### Module related structures ###################
//#################################################################

#[derive(OsiType, Debug)]
#[osi(type_name = "vm_area_struct")]
pub struct VmAreaStruct {
    pub vm_mm: target_ptr_t, // type *mm_struct
    pub vm_start: target_ptr_t, // type long unsigned int
    pub vm_end: target_ptr_t, // type long unsigned int
    pub vm_next: target_ptr_t, // type *vm_area_struct
    pub vm_file: target_ptr_t, // type *file
    pub vm_flags: target_ptr_t, // type long unsigned int
}

pub struct CosiModule {
    pub modd: target_ptr_t, // vma_addr
    pub base: target_ptr_t, // vma_start
    pub size: target_ptr_t, // vma_end - vma_start
    pub vma: VmAreaStruct, // underlying structure
    pub file: String, // read_dentry result
    pub name: String, // strstr(file, "/") if file backed, else something like [stack] or [heap]
}

impl CosiModule {
    pub fn new(cpu: &mut CPUState, addr: target_ptr_t) -> Option<CosiModule> {
        let vma = VmAreaStruct::osi_read(cpu, addr).ok()?;
        let base = vma.vm_start;
        let size = vma.vm_end - base;
        let (file, name) =  match File::osi_read(cpu, vma.vm_file).ok() {
            Some(res) => {
                let fname = res.read_name(cpu)?;
                let n_ret = fname.split("/").last()?.clone();
                (fname.clone(), n_ret.to_owned())
            },
            None => {
                let mm = MmStruct::osi_read(cpu, vma.vm_mm).ok()?;
                let n_ret = if vma.vm_start <= mm.start_brk && vma.vm_end >= mm.brk {
                    "[heap]"
                } else if vma.vm_start <= mm.start_stack && vma.vm_end >= mm.start_stack {
                    "[stack]"
                } else {
                    "[???]"
                };
                ("".to_owned(), n_ret.to_owned())
            },
        };
        Some( CosiModule {
            modd: addr,
            base: base,
            size: size,
            vma: vma,
            file: file,
            name: name,
        })
    }
}

pub struct CosiMappings {
    pub modules: Vec<CosiModule>,
}

impl CosiMappings {
    pub fn new(cpu: &mut CPUState, addr: target_ptr_t) -> Option<CosiMappings> {
        let mut modules = Vec::<CosiModule>::new();
        let vma_first = addr;
        let mut vma_current = vma_first;

        loop {
            let cur_mod = match CosiModule::new(cpu, vma_current) {
                Some(md) => md,
                None => break,
            };
            vma_current = cur_mod.vma.vm_next;
            modules.push(cur_mod);
            if vma_current == 0 || vma_current == vma_first {
                break;
            }

        };

        Some(CosiMappings { modules: modules })

    }
}<|MERGE_RESOLUTION|>--- conflicted
+++ resolved
@@ -1,13 +1,8 @@
-<<<<<<< HEAD
 use std::mem::size_of;
 use panda::prelude::*;
 use panda::plugins::osi2::{ OsiType, find_per_cpu_address};
 use panda::GuestType;
 use crate::symbol_table;
-=======
-use panda::plugins::osi2::{osi_static, OsiType};
-use panda::prelude::*;
->>>>>>> 442bd2a3
 
 /// Max length of process command (`comm` field in task_struct)
 pub const TASK_COMM_LEN: usize = 16;
@@ -93,7 +88,6 @@
     pub start_time: target_ptr_t,  // type long long unsigned int
 }
 
-<<<<<<< HEAD
 impl TaskStruct {
     pub fn get_next_task(&self) -> Option<target_ptr_t> {
         self.tasks.get_owning_struct_ptr("task_struct", "tasks", true)
@@ -107,11 +101,6 @@
 #[derive(Debug, Clone)]
 pub struct CosiProc {
     /*
-=======
-#[repr(C)]
-#[derive(Debug)]
-pub struct OsiProc {
->>>>>>> 442bd2a3
     pub asid: u32,
     pub start_time: target_ptr_t,
     pub name: String,
@@ -199,19 +188,6 @@
 //#################################################################
 //#################### File related structures ####################
 //#################################################################
-<<<<<<< HEAD
-=======
-#[derive(OsiType, Debug)]
-#[osi(type_name = "vm_area_struct")]
-pub struct VmAreaStruct {
-    pub vm_mm: target_ptr_t,    // type *mm_struct
-    pub vm_start: target_ptr_t, // type long unsigned int
-    pub vm_end: target_ptr_t,   // type long unsigned int
-    pub vm_next: target_ptr_t,  // type *vm_area_struct
-    pub vm_file: target_ptr_t,  // type *file
-    pub vm_flags: target_ptr_t, // type long unsigned int
-}
->>>>>>> 442bd2a3
 
 #[derive(OsiType, Debug)]
 #[osi(type_name = "callback_head")]
@@ -248,11 +224,6 @@
 pub struct VfsMount {
     pub mnt_flags: i32, // type int
     pub mnt_root: target_ptr_t, // type *dentry
-<<<<<<< HEAD
-=======
-                        //TODO: see Dentry
-                        //mnt_sb: SuperBlock, // type SuperBlock
->>>>>>> 442bd2a3
 }
 
 #[derive(OsiType, Debug)]
@@ -337,13 +308,9 @@
 #[osi(type_name = "files_struct")]
 pub struct FilesStruct {
     pub fd_array: [target_ptr_t; 64], // type *file[] | default length is defined as BITS_IN_LONG, might need to make this smarter/dependant on the system
-<<<<<<< HEAD
     pub fdt: target_ptr_t, // type *fdtable
     #[osi(osi_type)]
     pub fdtab: Fdtable,
-=======
-    pub fdt: target_ptr_t,            // type *fdtable
->>>>>>> 442bd2a3
 }
 
 // Cosi struct for holding and accessing information about a file struct
@@ -353,7 +320,6 @@
     pub file_struct: File,
     pub name: String,
     pub fd: u32,
-<<<<<<< HEAD
 }
 
 impl CosiFile {
@@ -361,14 +327,12 @@
         let file = File::osi_read(cpu, addr).ok()?;
         let name = file.read_name(cpu)?;
         return Some(CosiFile {
-        addr: addr,
-        file_struct: file,
-        name: name,
-        fd: fd,
+            addr: addr,
+            file_struct: file,
+            name: name,
+            fd: fd,
         })
     }
-=======
->>>>>>> 442bd2a3
 }
 
 #[derive(Debug)]
