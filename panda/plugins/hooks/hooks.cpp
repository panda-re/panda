--- conflicted
+++ resolved
@@ -217,17 +217,10 @@
 #define LOOP_ASID_CHECK(NAME, EXPR, COMPARATOR_TO_BLOCK)\
     it = NAME ## _hooks[asid].lower_bound(hook_container); \
     while(it != NAME ## _hooks[asid].end() && it->addr COMPARATOR_TO_BLOCK){ \
-<<<<<<< HEAD
         auto h = (hook*)&(*it); \
         if (likely(h->enabled)){ \
             if (h->asid == 0 || h->asid == asid){ \
                 if (h->km == MODE_ANY || (in_kernel && h->km == MODE_KERNEL_ONLY) || (!in_kernel && h->km == MODE_USER_ONLY)){ \
-=======
-        auto h = *it; \
-        if (likely(h.enabled)){ \
-            if (h.asid == 0 || h.asid == asid){ \
-                if (h.km == MODE_ANY || (in_kernel && h.km == MODE_KERNEL_ONLY) || (!in_kernel && h.km == MODE_USER_ONLY)){ \
->>>>>>> acee1ea8
                     EXPR \
                     if (!h->enabled){ \
                         it = NAME ## _hooks[asid].erase(it); \
@@ -248,38 +241,14 @@
 
 #define MAKE_HOOK_VOID(UPPER_CB_NAME, NAME, PASSED_ARGS, ...) \
 void cb_ ## NAME ## _callback PASSED_ARGS { \
-<<<<<<< HEAD
     HOOK_GENERIC_RET_EXPR( (*(h->cb.NAME))(__VA_ARGS__);, UPPER_CB_NAME, NAME, , == hook_container.addr) \
-=======
-    HOOK_GENERIC_RET_EXPR( (*(h.cb.NAME))(__VA_ARGS__);, UPPER_CB_NAME, NAME, , == hook_container.addr) \
->>>>>>> acee1ea8
 }
 
 #define MAKE_HOOK_BOOL(UPPER_CB_NAME, NAME, PASSED_ARGS, ...) \
 bool cb_ ## NAME ## _callback PASSED_ARGS { \
     bool ret = false; \
-<<<<<<< HEAD
     HOOK_GENERIC_RET_EXPR(ret |= (*(h->cb.NAME))(__VA_ARGS__);, UPPER_CB_NAME, NAME, false, == hook_container.addr) \
-=======
-    HOOK_GENERIC_RET_EXPR(ret |= (*(h.cb.NAME))(__VA_ARGS__);, UPPER_CB_NAME, NAME, false, == hook_container.addr) \
->>>>>>> acee1ea8
-    return ret; \
-}
-
-void cb_tcg_codegen_middle_filter(CPUState* cpu, TranslationBlock *tb) {
-<<<<<<< HEAD
-    HOOK_GENERIC_RET_EXPR((*(h->cb.before_tcg_codegen))(cpu, tb, h);, BEFORE_TCG_CODEGEN, before_tcg_codegen, , <= hook_container.addr + tb->size);
-=======
-    HOOK_GENERIC_RET_EXPR((*(h.cb.before_tcg_codegen))(cpu, tb, &h);, BEFORE_TCG_CODEGEN, before_tcg_codegen, , <= hook_container.addr + tb->size);
->>>>>>> acee1ea8
-}
-
-void cb_before_tcg_codegen_callback (CPUState* cpu, TranslationBlock *tb) {
-    target_ulong pc = panda_current_pc(cpu);
     TCGOp *op = find_guest_insn_by_addr(pc);
-    HOOK_GENERIC_RET_EXPR(insert_call(&op, cb_tcg_codegen_middle_filter, cpu, tb); return;, BEFORE_TCG_CODEGEN, before_tcg_codegen, ,<= hook_container.addr + tb->size)
-}
-
 MAKE_HOOK_VOID(BEFORE_BLOCK_TRANSLATE, before_block_translate, (CPUState *cpu, target_ulong pc), cpu, pc, h)
 
 MAKE_HOOK_VOID(AFTER_BLOCK_TRANSLATE, after_block_translate, (CPUState *cpu, TranslationBlock *tb), cpu, tb, h)
