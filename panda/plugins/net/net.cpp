--- conflicted
+++ resolved
@@ -22,15 +22,6 @@
 extern "C" {
 bool init_plugin(void *);
 void uninit_plugin(void *);
-<<<<<<< HEAD
-void on_replay_net_transfer(CPUState *env, uint32_t type, target_ptr_t src_addr, target_ptr_t dst_addr, size_t num_bytes);
-void on_replay_handle_packet(CPUState *env, uint8_t *buf, size_t size, uint8_t direction, target_ptr_t old_buf_addr);
-}
-
-void on_replay_net_transfer(CPUState* env, uint32_t type, target_ptr_t src_addr,
-                            target_ptr_t dst_addr, size_t num_bytes) {
-    printf("net transfer: src: " TARGET_PTR_FMT ", dst: " TARGET_PTR_FMT ", n: %zu\n",
-=======
 void on_replay_net_transfer(CPUState *env, uint32_t type, uint64_t src_addr, uint64_t dst_addr, size_t num_bytes);
 void on_replay_handle_packet(CPUState *env, uint8_t *buf, size_t size, uint8_t direction, uint64_t buf_addr_rec);
 }
@@ -38,21 +29,14 @@
 void on_replay_net_transfer(CPUState* env, uint32_t type, uint64_t src_addr,
                             uint64_t dst_addr, size_t num_bytes) {
     printf("net transfer: src: %" PRIx64 ", dst: %" PRIx64 ", n: %zu\n",
->>>>>>> 8c0fa359
            src_addr, dst_addr, num_bytes);
     return;
 }
 
 void on_replay_handle_packet(CPUState *env, uint8_t *buf, size_t size,
-<<<<<<< HEAD
-                             uint8_t direction, target_ptr_t old_buf_addr) {
-    printf("handle packets: buf: %p, size: %zu, direction: %u, "
-           "old_buf_addr: " TARGET_PTR_FMT "\n", buf, size, direction, old_buf_addr);
-=======
                              uint8_t direction, uint64_t buf_addr_rec) {
     printf("handle packets: buf: %p, size: %zu, direction: %u, "
            "buf_addr_rec: %" PRIx64 "\n", buf, size, direction, buf_addr_rec);
->>>>>>> 8c0fa359
         printf("start content: \n");
         for (int i = 0; i < size; i++) {
             printf("%c, ", buf[i]);
