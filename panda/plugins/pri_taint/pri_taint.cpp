#define __STDC_FORMAT_MACROS

#include <algorithm>
#include <vector>
#include <memory>

#include "panda/plugin.h"
#include "panda/plugin_plugin.h"

// taint
#include "taint2/label_set.h"
#include "taint2/taint2.h"

// needed for callstack logging
#include "callstack_instr/callstack_instr.h"

extern "C" {

#include "panda/rr/rr_log.h"
#include "panda/addr.h"
#include "panda/plog.h"

#include "taint2/taint2_hypercalls.h"

#include "pri/pri_types.h"
#include "pri/pri_ext.h"
#include "pri/pri.h"

// needed for accessing type information on linux/elf based systems
#include "pri_dwarf/pri_dwarf_types.h"
#include "pri_dwarf/pri_dwarf_ext.h"

#include "callstack_instr/callstack_instr_ext.h"

// taint
#include "taint2/taint2_ext.h"

bool init_plugin(void *);
void uninit_plugin(void *);

int get_loglevel() ;
void set_loglevel(int new_loglevel);
}
bool linechange_taint = true;
bool hypercall_taint = true;
bool chaff_bugs = false;
Panda__SrcInfoPri *si = NULL;
const char *global_src_filename = NULL;
uint64_t global_src_linenum;
unsigned global_ast_loc_id;
bool debug = false;

#define dprintf(...) if (debug) { printf(__VA_ARGS__); fflush(stdout); }

Panda__SrcInfoPri *pandalog_src_info_pri_create(const char *src_filename, uint64_t src_linenum, const char *src_ast_node_name, unsigned ast_loc_id) {
    Panda__SrcInfoPri *si = (Panda__SrcInfoPri *) malloc(sizeof(Panda__SrcInfoPri));
    *si = PANDA__SRC_INFO_PRI__INIT;

    si->filename = (char *) src_filename;
    si->astnodename = (char *) src_ast_node_name;
    si->linenum = src_linenum;

    si->has_ast_loc_id = 1;
    si->ast_loc_id = ast_loc_id;

    si->has_insertionpoint = 1;
    // insert before
    si->insertionpoint = 1;
    return si;
}
// should just be able to include these from taint2.h or taint_processor.cpp
Addr make_maddr(uint64_t a) {
  Addr ma;
  ma.typ = MADDR;
  ma.val.ma = a;
  ma.off = 0;
  ma.flag = (AddrFlag) 0;
  return ma;
}
Addr make_greg(uint64_t r, uint16_t off) {
    Addr ra = {
        .typ = GREG,
        .val = { .gr = r },
        .off = off,
        .flag = (AddrFlag) 0
    };
    return ra;
}
void print_membytes(CPUState *env, target_ulong a, target_ulong len) {
    unsigned char c;
    printf("{ ");
    for (int i = 0; i < len; i++) {
        if (-1 == panda_virtual_memory_read(env, a+i, (uint8_t *) &c, sizeof(char))) {
            printf(" XX");
        } else {
            printf("%02x ", c);
        }
    }
    printf("}");
}

// max length of strnlen or taint query
#define LAVA_TAINT_QUERY_MAX_LEN 64U
#if defined(TARGET_I386) && !defined(TARGET_X86_64)
void lava_taint_query(target_ulong buf, LocType loc_t, target_ulong buf_len, const char *astnodename) {
    // can't do a taint query if it is not a valid register (loc) or if
    // the buf_len is greater than the register size (assume size of guest pointer)
    if (loc_t == LocReg && (buf >= CPU_NB_REGS || buf_len >= sizeof(target_ulong) ||
                buf_len == (target_ulong)-1))
        return;
    if (loc_t == LocErr || loc_t == LocConst)
        return;
    if (!pandalog || !taint2_enabled() || taint2_num_labels_applied() == 0)
        return;

    CPUState *cpu = first_cpu;
    CPUArchState *env = (CPUArchState *)cpu->env_ptr;
    bool is_strnlen = ((int) buf_len == -1);
    extern ram_addr_t ram_size;
    target_ulong phys = loc_t == LocMem ? panda_virt_to_phys(cpu, buf) : 0;

    if (phys == -1 || phys > ram_size) return;

    if (debug) {
        printf("Querying \"%s\": " TARGET_FMT_lu " bytes @ 0x" TARGET_FMT_lx " phys 0x" TARGET_FMT_lx ", strnlen=%d", astnodename, buf_len, buf, phys, is_strnlen);
        print_membytes(cpu, buf, is_strnlen? 32 : buf_len);
        printf("\n");
    }

    uint8_t bytes[LAVA_TAINT_QUERY_MAX_LEN] = {0};
    uint32_t len = std::min(buf_len, LAVA_TAINT_QUERY_MAX_LEN);
    if (is_strnlen) {
        panda_physical_memory_rw(phys, bytes, LAVA_TAINT_QUERY_MAX_LEN, false);
        for (int i = 0; i < LAVA_TAINT_QUERY_MAX_LEN; i++) {
            if (bytes[i] == '\0') {
                len = i;
                break;
            }
        }
        // Only include extent of string (but at least 32 bytes).
        len = std::max(32U, len);
    }

    // don't cross page boundaries.
    target_ulong page1 = phys & TARGET_PAGE_MASK;
    target_ulong page2 = (phys + len) & TARGET_PAGE_MASK;
    if (page1 != page2) {
        len = page1 + TARGET_PAGE_SIZE - phys;
    }

    // okay, taint is on and some labels have actually been applied
    // is there *any* taint on this extent
    uint32_t num_tainted = 0;
    for (uint32_t i = 0; i < len; i++) {
        Addr a = loc_t == LocMem ? make_maddr(phys + i) : make_greg(buf, i);
        if (taint2_query(a)) num_tainted++;
    }

    // If nothing's tainted and we aren't doing chaff bugs, return.
    if (!chaff_bugs && num_tainted == 0) return;

    // 1. write the pandalog entry that tells us something was tainted on this extent
    Panda__TaintQueryPri tqh = PANDA__TAINT_QUERY_PRI__INIT;
    tqh.buf = buf;
    tqh.len = len;
    uint32_t data[LAVA_TAINT_QUERY_MAX_LEN] = {0};
    // this is just a snippet.  we dont want to write 1M buffer
    if (loc_t == LocMem) {
        for (int i = 0; i < len; i++) {
            panda_physical_memory_rw(phys + i, (uint8_t *)&data[i], 1, false);
        }
    } else {
        for (int i = 0; i < len; i++) {
            data[i] = (uint8_t)(env->regs[buf] >> (8 * i));
        }
    }
    tqh.n_data = len;
    tqh.data = data;
    tqh.num_tainted = num_tainted;

    // 2. iterate over the bytes in the extent and pandalog detailed info about taint
    std::vector<Panda__TaintQuery *> tq;
    for (uint32_t offset = 0; offset < len; offset++) {
        uint32_t pa_indexed = phys + offset;
        Addr a = loc_t == LocMem ? make_maddr(pa_indexed) : make_greg(buf, offset);
        if (taint2_query(a)) {
            if (loc_t == LocMem) {
                dprintf("\"%s\" @ 0x%x is tainted\n", astnodename, buf + offset);
            } else {
                dprintf("\"%s\" in REG " TARGET_FMT_ld ", byte %d is tainted\n", astnodename, buf, offset);
            }
            tq.push_back(taint2_query_pandalog(a, offset));
        }
    }

    // 3. write out src-level info
    tqh.src_info = pandalog_src_info_pri_create(global_src_filename,
            global_src_linenum, astnodename, global_ast_loc_id);

    // 4. write out callstack info
    tqh.call_stack = pandalog_callstack_create();

    dprintf("num taint queries: %lu\n", tq.size());
    tqh.n_taint_query = tq.size();
    tqh.taint_query = tq.data();
    Panda__LogEntry ple = PANDA__LOG_ENTRY__INIT;
    ple.taint_query_pri = &tqh;
    pandalog_write_entry(&ple);

    pandalog_callstack_free(tqh.call_stack);
    free(tqh.src_info);
    for (Panda__TaintQuery *ptq : tq) pandalog_taint_query_free(ptq);
}
#endif
struct args {
    CPUState *cpu;
    const char *src_filename;
    uint64_t src_linenum;
    unsigned ast_loc_id;
};

#if defined(TARGET_I386) && !defined(TARGET_X86_64)
void pfun(void *var_ty_void, const char *var_nm, LocType loc_t, target_ulong loc, void *in_args){
    if (!taint2_enabled())
        return;
    // lava autogenerated variables start with this string
    const char *blacklist[] = {"kbcieiubweuhc", "phs", "phs_addr"} ;
    size_t i;
    for (i = 0; i < sizeof(blacklist)/sizeof(blacklist[0]); i++) {
        if (strncmp(var_nm, blacklist[i], strlen(blacklist[i])) == 0) {
            //printf(" Found a lava generated string: %s", var_nm);
            return;
        }
    }
    const char *var_ty = dwarf_type_to_string((DwarfVarType *) var_ty_void);
    // restore args
    struct args *args = (struct args *) in_args;
    CPUState *pfun_cpu = args->cpu;
    //update global state of src_filename and src_linenum to be used in
    //lava_query in order to create src_info panda log message
    global_src_filename = args->src_filename;
    global_src_linenum = args->src_linenum;
    global_ast_loc_id = args->ast_loc_id;
    //target_ulong guest_dword;
    //std::string ty_string = std::string(var_ty);
    //size_t num_derefs = std::count(ty_string.begin(), ty_string.end(), '*');
    //size_t i;
    switch (loc_t){
        case LocReg:
            dprintf("VAR REG:   %s %s in Reg %d\n", var_ty, var_nm, loc);
            dwarf_type_iter(pfun_cpu, loc, loc_t, (DwarfVarType *) var_ty_void, lava_taint_query, 3);
            break;
        case LocMem:
            if (debug)
                printf("VAR MEM:   %s %s @ 0x" TARGET_FMT_lx "\n", var_ty, var_nm, loc);
            dwarf_type_iter(pfun_cpu, loc, loc_t, (DwarfVarType *) var_ty_void, lava_taint_query, 3);
            break;
        case LocConst:
            //printf("VAR CONST: %s %s as 0x%x\n", var_ty, var_nm, loc);
            break;
        case LocErr:
            //printf("VAR does not have a location we could determine. Most likely because the var is split among multiple locations\n");
            break;
        // should not get here
        default:
            assert(1==0);
    }
    free(si);
}

void on_line_change(CPUState *cpu, target_ulong pc, const char *file_Name, const char *funct_name, unsigned long long lno){
    if (taint2_enabled()){
        struct args args = {cpu, file_Name, lno, 0};
        //printf("[%s] %s(), ln: %4lld, pc @ 0x%x\n",file_Name, funct_name,lno,pc);
        pri_funct_livevar_iter(cpu, pc, (liveVarCB) pfun, (void *)&args);
        //pri_all_livevar_iter(cpu, pc, (liveVarCB) pfun, (void *)&args);
    }
}
void on_fn_start(CPUState *cpu, target_ulong pc, const char *file_Name, const char *funct_name, unsigned long long lno){
    struct args args = {cpu, file_Name, lno, 0};
    dprintf("fn-start: %s() [%s], ln: %4lld, pc @ 0x%x\n",funct_name,file_Name,lno,pc);
    pri_funct_livevar_iter(cpu, pc, (liveVarCB) pfun, (void *)&args);
}

#ifdef TARGET_I386
// Support all features of label and query program
bool i386_hypercall_callback(CPUState *cpu){
    bool ret = false;
    CPUArchState *env = (CPUArchState*)cpu->env_ptr;
    if (taint2_enabled() && pandalog) {
        // LAVA Hypercall
        target_ulong addr = panda_virt_to_phys(cpu, env->regs[R_EAX]);
        if ((int)addr == -1) {
            printf ("panda hypercall with ptr to invalid PandaHypercallStruct: vaddr=0x%x paddr=0x%x\n",
                    (uint32_t) env->regs[R_EAX], (uint32_t) addr);
        }
        else {
            PandaHypercallStruct phs;
            panda_virtual_memory_rw(cpu, env->regs[R_EAX], (uint8_t *) &phs, sizeof(phs), false);
            if (phs.magic == 0xabcd) {
                // if the phs action is a pri_query point, see
                // lava/include/pirate_mark_lava.h
                if (phs.action == 13) {
                    target_ulong pc = panda_current_pc(cpu);
                    SrcInfo info;
                    int rc = pri_get_pc_source_info(cpu, pc, &info);
                    if (!rc) {
                        struct args args = {cpu, info.filename, info.line_number, phs.src_filename};
                        dprintf("panda hypercall: [%s], "
                                "ln: %4ld, pc @ 0x" TARGET_FMT_lx "\n",
                                info.filename,
                                info.line_number,pc);
                        pri_funct_livevar_iter(cpu, pc, (liveVarCB) pfun, (void *)&args);
                        //pri_all_livevar_iter(cpu, pc, (liveVarCB) pfun, (void *)&args);
                        //lava_attack_point(phs);
                    }
                    ret = true;
                }
            }
            else {
                printf ("Invalid magic value in PHS struct: %x != 0xabcd.\n", phs.magic);
            }
        }
    }
    return ret;
}
#endif // TARGET_I386


<<<<<<< HEAD
void guest_hypercall_callback(CPUState *cpu){
=======
bool guest_hypercall_callback(CPUState *cpu){
>>>>>>> 8c0fa359
#ifdef TARGET_I386
    return i386_hypercall_callback(cpu);
#endif

#ifdef TARGET_ARM
    // not implemented for now
    //arm_hypercall_callback(cpu);
#endif

<<<<<<< HEAD
    return;
=======
    return false;
>>>>>>> 8c0fa359
}
#endif
/*
void on_taint_change(Addr a, uint64_t size){
    uint32_t num_tainted = 0;
    for (uint32_t i=0; i<size; i++){
        a.off = i;
        num_tainted += (taint2_query(a) != 0);
    }
    if (num_tainted > 0) {
        printf("In taint change!\n");
    }
}
*/
bool init_plugin(void *self) {

#if defined(TARGET_I386) && !defined(TARGET_X86_64)
    panda_arg_list *args = panda_get_args("pri_taint");
    hypercall_taint = panda_parse_bool_opt(args, "hypercall", "Register tainting on a panda hypercall callback");
    linechange_taint = panda_parse_bool_opt(args, "linechange", "Register tainting on every line change in the source code (default)");
    chaff_bugs = panda_parse_bool_opt(args, "chaff", "Record untainted extents for chaff bugs.");
    // default linechange_taint to true if there is no hypercall taint
    if (!hypercall_taint)
        linechange_taint = true;
    panda_require("callstack_instr");
    assert(init_callstack_instr_api());
    panda_require("pri");
    assert(init_pri_api());
    panda_require("pri_dwarf");
    assert(init_pri_dwarf_api());

    panda_require("taint2");
    assert(init_taint2_api());

    if (hypercall_taint) {
        panda_cb pcb;
        pcb.guest_hypercall = guest_hypercall_callback;
        panda_register_callback(self, PANDA_CB_GUEST_HYPERCALL, pcb);
    }
    if (linechange_taint){
        PPP_REG_CB("pri", on_before_line_change, on_line_change);
    }
    //taint2_track_taint_state();
#endif
    return true;
}



void uninit_plugin(void *self) {
}
<|MERGE_RESOLUTION|>--- conflicted
+++ resolved
@@ -327,11 +327,7 @@
 #endif // TARGET_I386
 
 
-<<<<<<< HEAD
-void guest_hypercall_callback(CPUState *cpu){
-=======
 bool guest_hypercall_callback(CPUState *cpu){
->>>>>>> 8c0fa359
 #ifdef TARGET_I386
     return i386_hypercall_callback(cpu);
 #endif
@@ -341,11 +337,7 @@
     //arm_hypercall_callback(cpu);
 #endif
 
-<<<<<<< HEAD
-    return;
-=======
     return false;
->>>>>>> 8c0fa359
 }
 #endif
 /*
