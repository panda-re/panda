--- conflicted
+++ resolved
@@ -27,11 +27,7 @@
 extern "C" {
 bool init_plugin(void *);
 void uninit_plugin(void *);
-<<<<<<< HEAD
-void handle_packet(CPUState *env, uint8_t *buf, size_t size, uint8_t direction, target_ptr_t old_buf_addr);
-=======
 void handle_packet(CPUState *env, uint8_t *buf, size_t size, uint8_t direction, uint64_t buf_addr_rec);
->>>>>>> 8c0fa359
 extern uint64_t rr_get_guest_instr_count(void);
 }
 
@@ -100,11 +96,7 @@
 }
 
 void handle_packet(CPUState *env, uint8_t *buf, size_t size, uint8_t direction,
-<<<<<<< HEAD
-                   target_ptr_t old_buf_addr) {
-=======
                    uint64_t buf_addr_rec) {
->>>>>>> 8c0fa359
     int err;
     char *err_info;
     struct timeval now_tv;
