--- conflicted
+++ resolved
@@ -76,10 +76,12 @@
 }
 
 /* Symbolic helper functions */
-<<<<<<< HEAD
-inline bool is_concrete_byte(z3::expr byte) {
-
-    return byte.is_numeral() ||
+bool is_concrete_byte(z3::expr byte) {
+
+    z3::expr zero = context.bv_val(0, 8);
+    z3::expr simplified = (zero == byte).simplify();
+
+    return simplified.is_true() || simplified.is_false() ||
            byte.is_true() || byte.is_false();
 
 }
@@ -163,25 +165,18 @@
         shad->query_full(src)->sym = nullptr;
     }
 }
-=======
-bool is_concrete_byte(z3::expr byte) {
-
-    z3::expr zero = context.bv_val(0, 8);
-    z3::expr simplified = (zero == byte).simplify();
-
-    return simplified.is_true() || simplified.is_false() ||
-           byte.is_true() || byte.is_false();
->>>>>>> 0139f5a1
 
 void copy_symbols(Shad *shad_dest, uint64_t dest, Shad *shad_src, 
         uint64_t src, uint64_t size) {
 
+    if (size == 255)
+        assert(false);
     CDEBUG(std::cerr << "copy_symbols shad src " << src << " dst " << dest << "\n");
     for (uint64_t i = 0; i < size; i++) {
 
         // When copy src bytes without symbolic data, make sure to clean dest byte
         if (!shad_src->query_full(src+i)->sym) {
-            shad_dest->query_full(dest+i)->sym = nullptr;
+            shad_src->query_full(dest+i)->sym = nullptr;
             continue;
         }
             
@@ -208,126 +203,6 @@
     }
 }
 
-<<<<<<< HEAD
-=======
-SymLabelP get_or_alloc_sym_label(Shad *shad, uint64_t addr) {
-    if (!shad->query_full(addr)->sym) {
-        shad->query_full(addr)->sym = new SymLabel();
-    }
-    return shad->query_full(addr)->sym;
-}
-
-z3::expr get_byte(z3::expr *ptr, uint8_t offset, uint8_t concrete_byte, bool* symbolic) {
-
-    if (ptr == nullptr)
-        return context.bv_val(concrete_byte, 8);
-
-    if (ptr->is_bool()) {
-        if (ptr->is_true()) {
-            assert(concrete_byte == 1);
-            return context.bv_val(1, 8);
-        }
-        else if (ptr->is_false()) {
-            assert(concrete_byte == 0);
-            return context.bv_val(0, 8);
-        }
-        else {
-            if (symbolic) *symbolic = true;
-            return ite(*ptr, context.bv_val(1, 8), context.bv_val(0, 8));
-        }
-    }
-
-    z3::expr expr = ptr->extract(8*offset + 7, 8*offset).simplify();
-    if (symbolic) *symbolic = true;
-    // assert(!is_concrete_byte(expr));
-    return expr;
-}
-
-z3::expr bytes_to_expr(Shad *shad, uint64_t src, uint64_t size,
-        uint64_t concrete, bool* symbolic) {
-    z3::expr expr(context);
-    for (uint64_t i = 0; i < size; i++) {
-        auto src_tdp = shad->query_full(src+i)->sym;
-        uint8_t concrete_byte = (concrete >> (8*i))&0xff;
-        if (i == 0) {
-            if (src_tdp && src_tdp->full_size > size) {
-                *symbolic = true; //?
-                return src_tdp->full_expr->extract(size*8-1, 0).simplify();
-            }
-            else if (src_tdp && src_tdp->full_size == size) {
-                // std::cerr << "fast path: " << *src_tdp->full_expr << std::endl;
-                *symbolic = true;
-                return *src_tdp->full_expr;
-            }
-            else if (src_tdp && src_tdp->full_size > 0) {
-                *symbolic = true;
-                expr = *src_tdp->full_expr;
-                i += (src_tdp->full_size - 1);
-            }
-            else if (src_tdp) {
-                expr = get_byte(src_tdp->expr, src_tdp->offset, concrete_byte, symbolic);
-            }
-            else {
-                expr = context.bv_val(concrete_byte, 8);
-            }
-        }
-        else {
-            if (src_tdp)
-                expr = concat(get_byte(src_tdp->expr, src_tdp->offset, concrete_byte, symbolic), expr);
-            else
-                expr = concat(context.bv_val(concrete_byte, 8), expr);
-        }
-    }
-    return expr.simplify();
-}
-
-void invalidate_full(Shad *shad, uint64_t src, uint64_t size) {
-    auto src_tdp = shad->query_full(src)->sym;
-    if (src_tdp) {
-        src_tdp->full_expr = nullptr;
-        src_tdp->full_size = 0;
-        shad->query_full(src)->sym = nullptr;
-    }
-}
-
-void copy_symbols(Shad *shad_dest, uint64_t dest, Shad *shad_src, 
-        uint64_t src, uint64_t size) {
-
-    if (size == 255)
-        assert(false);
-    CDEBUG(std::cerr << "copy_symbols shad src " << src << " dst " << dest << "\n");
-    for (uint64_t i = 0; i < size; i++) {
-
-        // When copy src bytes without symbolic data, make sure to clean dest byte
-        if (!shad_src->query_full(src+i)->sym) {
-            shad_src->query_full(dest+i)->sym = nullptr;
-            continue;
-        }
-            
-        auto src_tdp = shad_src->query_full(src+i)->sym;
-        auto dst_tdp = get_or_alloc_sym_label(shad_dest, dest+i);
-        assert(src_tdp && dst_tdp);
-
-        if (i == 0) {
-            if (src_tdp->full_size > size) {
-                // large to small
-                dst_tdp->full_expr = new z3::expr(
-                    src_tdp->full_expr->extract(8*size-1, 0).simplify());
-                dst_tdp->full_size = size;
-            }
-            else if (src_tdp->full_size > 0) {
-                // small to large or equal
-                dst_tdp->full_expr = src_tdp->full_expr;
-                dst_tdp->full_size = src_tdp->full_size;
-            }
-        }
-
-        dst_tdp->expr = src_tdp->expr;
-        dst_tdp->offset = src_tdp->offset;
-    }
-}
-
->>>>>>> 0139f5a1
 void expr_to_bytes(z3::expr expr, Shad *shad, uint64_t dest, 
         uint64_t size) {
     z3::expr *ptr = new z3::expr(expr);
@@ -682,11 +557,7 @@
         detaint_on_cb0(shad, dest, src_size);
     }
 
-<<<<<<< HEAD
     if (!changed || !symexEnabled) return;
-=======
-    if (!changed) return;
->>>>>>> 0139f5a1
 
     switch(opcode) {
         case llvm::Instruction::And:
@@ -761,12 +632,7 @@
         PPP_RUN_CB(on_taint_prop, dest_addr, src2_addr, src_size);
     }
     
-<<<<<<< HEAD
     if (!change || !symexEnabled) return;
-=======
-    if (!symexEnabled) return;
-    if (!change) return;
->>>>>>> 0139f5a1
 
     switch(opcode) {
     case llvm::Instruction::Sub:
@@ -951,12 +817,7 @@
         PPP_RUN_CB(on_taint_prop, dest_addr, src_addr, src_size);
     }
 
-<<<<<<< HEAD
     if (!change || !symexEnabled) return;
-=======
-    if (!symexEnabled) return;
-    if (!change) return;
->>>>>>> 0139f5a1
     
     uint64_t val = 0;
     if (operands.size() >= 2 && (operands[0] || operands[1])) {
@@ -1116,13 +977,8 @@
                 PPP_RUN_CB(on_taint_prop, dest_addr, ptr_addr, ptr_size);
             }
         }
-<<<<<<< HEAD
         if (change && symexEnabled) {
             copy_symbols(shad_dest, dest, shad_src, src, size);
-=======
-        if (change) {
-            __concolic_copy(shad_dest, dest, shad_src, src, size, 0);
->>>>>>> 0139f5a1
         }
     }
 }
@@ -1140,11 +996,7 @@
                 uint64_t src_size, uint64_t opcode)
 {
     taint_log("taint_sext\n");
-<<<<<<< HEAD
     concolic_copy(shad, dest, shad, src, src_size, llvm::Instruction::SExt, 0, {});
-=======
-    __concolic_copy(shad, dest, shad, src, src_size, opcode);
->>>>>>> 0139f5a1
     bulk_set(shad, dest + src_size, dest_size - src_size,
             *shad->query_full(dest + src_size - 1));
     auto src_tdp = shad->query_full(dest + src_size - 1)->sym;
@@ -1178,11 +1030,7 @@
             if (src != ones) { // otherwise it's a constant.
                 taint_log("select (copy): %s[%lx+%lx] <- %s[%lx+%lx] ",
                           shad->name(), dest, size, shad->name(), src, size);
-<<<<<<< HEAD
                 concolic_copy(shad, dest, shad, src, size, llvm::Instruction::Select, 0, {});
-=======
-                __concolic_copy(shad, dest, shad, src, size, llvm::Instruction::Select);
->>>>>>> 0139f5a1
                 taint_log_labels(shad, dest, size);
                 //Shad::copy(shad, dest, shad, src, size);
                 Addr dest_addr = get_addr_from_shad(shad, dest);
@@ -1291,12 +1139,7 @@
     taint_log("hostcopy: %s[%lx+%lx] <- %s[%lx+%lx] ", shad_dest->name(), dest,
               size, shad_src->name(), src, size);
     taint_log_labels(shad_src, src, size);
-<<<<<<< HEAD
     concolic_copy(shad_dest, dest, shad_src, src, size, 0, 0, {});
-=======
-    // no opcode?
-    __concolic_copy(shad_dest, dest, shad_src, src, size, 0);
->>>>>>> 0139f5a1
     // Taint propagation notifications.
     Addr dest_addr = get_addr_from_shad(shad_dest, dest);
     Addr src_addr = get_addr_from_shad(shad_src, src);
@@ -1326,12 +1169,7 @@
             shad_dest->name(), dest, size, shad_src->name(), src,
             dest_offset, src_offset);
     taint_log_labels(shad_src, addr_src, size);
-<<<<<<< HEAD
     concolic_copy(shad_dest, addr_dest, shad_src, addr_src, size, 0, 0, {});
-=======
-    Shad::copy(shad_dest, addr_dest, shad_src, addr_src, size);
-    copy_symbols(shad_dest, addr_dest, shad_src, addr_src, size);
->>>>>>> 0139f5a1
     // Taint propagation notifications.
     Addr dest_addr = get_addr_from_shad(shad_dest, dest);
     Addr src_addr = get_addr_from_shad(shad_src, src);
@@ -1483,10 +1321,7 @@
     bool change = false;
     if (opcode && (opcode == llvm::Instruction::And ||
             opcode == llvm::Instruction::Or)) {
-<<<<<<< HEAD
         // Perform byte-level copy for bitwise and/or
-=======
->>>>>>> 0139f5a1
         assert(operands.size() >= 2);
 
         for (uint64_t i = 0; i < size; i++) {
@@ -1504,20 +1339,12 @@
                     change |= shad_dest->set_full(dest + i, *shad_src->query_full(src+i));
             }
         }
-<<<<<<< HEAD
     }
     else {
         // Otherwise, copy together
         change = Shad::copy(shad_dest, dest, shad_src, src, size);
     }
     if (!change || !symexEnabled) return;
-=======
-    } else {
-        change = Shad::copy(shad_dest, dest, shad_src, src, size);
-    }
-    if (!symexEnabled) return;
-    if (!change) return;
->>>>>>> 0139f5a1
     switch (opcode) {
         case llvm::Instruction::And:
         case llvm::Instruction::Or:
@@ -1550,7 +1377,6 @@
         case llvm::Instruction::Store:
         case llvm::Instruction::IntToPtr:
         case llvm::Instruction::PtrToInt:
-<<<<<<< HEAD
         case 0:
             // From host_copy, host_memcpy
         case llvm::Instruction::ExtractValue:
@@ -1560,35 +1386,8 @@
             // llvm.uadd.with.overflow.i32
             copy_symbols(shad_dest, dest, shad_src, src, size);
             break;
-=======
-            copy_symbols(shad_dest, dest, shad_src, src, size);
-            break;
-
-        case llvm::Instruction::ExtractValue: {
-            // Assuming extract value from following result
-            // llvm.uadd.with.overflow.i8
-            // llvm.uadd.with.overflow.i32
-            copy_symbols(shad_dest, dest, shad_src, src, size);
-
-            break;
-        }
-        // From host_copy
-        case 0: {
-            copy_symbols(shad_dest, dest, shad_src, src, size);
-            break;
-        }
->>>>>>> 0139f5a1
         default:
             CINFO(llvm::errs() << "Untracked opcode: " << opcode << "\n");
             break;
     }
-<<<<<<< HEAD
-=======
-}
-
-
-void __concolic_copy(Shad *shad_dest, uint64_t dest, Shad *shad_src,
-                     uint64_t src, uint64_t size, uint64_t opcode) {
-    concolic_copy(shad_dest, dest, shad_src, src, size, opcode, 0, {});
->>>>>>> 0139f5a1
 }