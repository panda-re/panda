/* PANDABEGINCOMMENT
 * Function *resetFrameF;
 *
 * Authors:
 *  Tim Leek               tleek@ll.mit.edu
 *  Ryan Whelan            rwhelan@ll.mit.edu
 *  Joshua Hodosh          josh.hodosh@ll.mit.edu
 *  Michael Zhivich        mzhivich@ll.mit.edu
 *  Brendan Dolan-Gavitt   brendandg@gatech.edu
 *
 * This work is licensed under the terms of the GNU GPL, version 2.
 * See the COPYING file in the top-level directory.
 *
PANDAENDCOMMENT */
//
// Change Log:
// Added taint propagation truncation for mul X 0, mul X 1, lshr 0 , ashr 0
//  sub, sdiv, udiv, fsub, fdiv (x,x) == no taint op
//
// 15-FEB-2019:  ensure LLVM frames cleared before they are reused

#include <iostream>
#include <vector>

#include <llvm/ExecutionEngine/ExecutionEngine.h>
#include <llvm/ExecutionEngine/JITSymbol.h>
#include <llvm/Support/raw_ostream.h>
#include <llvm/Linker/Linker.h>
#include <llvm/IRReader/IRReader.h>
#include <llvm/IR/Verifier.h>
#include <llvm/Support/SourceMgr.h>
#include <llvm/IR/Intrinsics.h>
#include <llvm/IR/LLVMContext.h>
#include <llvm/Pass.h>
#include <llvm/IR/IRBuilder.h>
#include <llvm/Transforms/Utils/Cloning.h>
#include <llvm/IR/Instruction.h>

#include "panda/rr/rr_log.h"
#include "panda/plugin.h"
#include "panda/plugin_plugin.h"
#include "panda/tcg-llvm.h"

#include "addr.h"
#include "shad.h"
#include "llvm_taint_lib.h"
#include "taint_ops.h"
#include "taint2.h"

extern "C" {
#include "libgen.h"

extern bool tainted_pointer;

PPP_PROT_REG_CB(on_branch2);
PPP_CB_BOILERPLATE(on_branch2);

PPP_PROT_REG_CB(on_indirect_jump);
PPP_CB_BOILERPLATE(on_indirect_jump);

PPP_PROT_REG_CB(on_ptr_load);
PPP_CB_BOILERPLATE(on_ptr_load);

PPP_PROT_REG_CB(on_ptr_store);
PPP_CB_BOILERPLATE(on_ptr_store);

PPP_PROT_REG_CB(on_after_load);
PPP_CB_BOILERPLATE(on_after_load);

PPP_PROT_REG_CB(on_after_store);
PPP_CB_BOILERPLATE(on_after_store);

}

extern const char *qemu_file;

// Helper methods for doing structure computations.
#define cpu_off(member) (uint64_t)(&((CPUArchState *)0)->member)
#define cpu_size(member) sizeof(((CPUArchState *)0)->member)
#define cpu_endoff(member) (cpu_off(member) + cpu_size(member))

#define contains_offset(member) ((signed)cpu_off(member) <= (offset) && (unsigned)(offset) < cpu_endoff(member))

using namespace llvm;
using std::vector;
using std::pair;

/***
 *** PandaTaintFunctionPass
 ***/

char PandaTaintFunctionPass::ID = 0;
static PandaTaintFunctionPass *ptfp;
extern TCGLLVMTranslator *tcg_llvm_translator;

//static RegisterPass<PandaTaintFunctionPass>
//X("PandaTaint", "Analyze each instruction in a function for taint operations");

ConstantInt *PandaTaintVisitor::const_uint64(uint64_t val) {
    switch(val) {
        case 0:
            return zeroConst;
        case 1:
            return oneConst;
        case UINT64_C(~0):
            return maxConst;
        default:
            return ConstantInt::get(int64T, val);
    }
}

ConstantInt *PandaTaintVisitor::const_uint64_ptr(void *ptr) {
    return ConstantInt::get(int64T, (uint64_t)ptr);
}

Constant *PandaTaintVisitor::const_i64p(void *ptr) {
    return ConstantExpr::getIntToPtr(const_uint64_ptr(ptr), int64P);
}

Constant *PandaTaintVisitor::const_struct_ptr(Type *ptrT, void *ptr) {
    return ConstantExpr::getIntToPtr(const_uint64_ptr(ptr), ptrT);
}

uint64_t PandaTaintVisitor::getInstructionFlags(Instruction &I)
{
    uint64_t flags = 0;

    switch(I.getOpcode()) {
        case Instruction::GetElementPtr:
            if((dyn_cast<GetElementPtrInst>(&I))->
                    hasAllConstantIndices()) {
                flags = INSTRUCTION_FLAG_GEP_HAS_CONSTANT_INDICES;
            }
            break;
        default:
            break;
    }

    return flags;
}

void taint_branch_run(Shad *shad, uint64_t src, uint64_t size)
{
    // this arg should be the register number
    Addr a = make_laddr(src / MAXREGSIZE, 0);
    PPP_RUN_CB(on_branch2, a, size);
}

void taint_pointer_run(uint64_t src, uint64_t ptr, uint64_t dest, bool is_store,
        uint64_t size) {

    // I think this has to be an LLVM register
    Addr ptr_addr = make_laddr(ptr / MAXREGSIZE, 0);
    if (is_store) {
        PPP_RUN_CB(on_ptr_store, ptr_addr, dest, size);
    } else {
        PPP_RUN_CB(on_ptr_load, ptr_addr, src, size);
    }
}

void taint_after_ld_run(uint64_t rega, uint64_t addr, uint64_t size) {
    Addr reg = make_laddr(rega / MAXREGSIZE, 0);
    PPP_RUN_CB(on_after_load, reg, addr, size);    
}

void taint_copyRegToPc_run(Shad *shad, uint64_t src, uint64_t size) {
    // this arg should be the register number
    Addr a = make_laddr(src / MAXREGSIZE, 0);
    PPP_RUN_CB(on_indirect_jump, a, size);
}

static void llvmTaintLibNewModuleCallback(Module *module,
        legacy::FunctionPassManager *functionPassManager) {
    functionPassManager->add(ptfp);
}

bool PandaTaintFunctionPass::doInitialization(Module &M) {
    std::cout << "taint2: Initializing taint ops" << std::endl;

    ptfp = this;
    tcg_llvm_translator->addNewModuleCallback(
        &llvmTaintLibNewModuleCallback);
    auto &ES = tcg_llvm_translator->getExecutionSession();
    PTV->ctx = tcg_llvm_translator->getContext();

    Type *shadT = StructType::create(*PTV->ctx, "class.Shad");
    assert(shadT && "Can't resolve class.Shad");
    PTV->shadP = PointerType::getUnqual(shadT);

    Type *memlogT = StructType::create(*PTV->ctx, "struct.taint2_memlog");
    assert(memlogT && "Can't resolve struct.taint2_memlog");
    PTV->memlogP = PointerType::getUnqual(memlogT);

    PTV->int1T = Type::getInt1Ty(*PTV->ctx);
    PTV->int64T = Type::getInt64Ty(*PTV->ctx);
    PTV->int128T = Type::getInt128Ty(*PTV->ctx);
    PTV->int64P = Type::getInt64PtrTy(*PTV->ctx);
    PTV->voidT = Type::getVoidTy(*PTV->ctx);

    PTV->llvConst = PTV->const_struct_ptr(PTV->shadP, &shad->llv);
    PTV->memConst = PTV->const_struct_ptr(PTV->shadP, &shad->ram);
    PTV->grvConst = PTV->const_struct_ptr(PTV->shadP, &shad->grv);
    PTV->gsvConst = PTV->const_struct_ptr(PTV->shadP, &shad->gsv);
    PTV->retConst = PTV->const_struct_ptr(PTV->shadP, &shad->ret);
    PTV->prevBbConst = PTV->const_i64p(&shad->prev_bb);
    PTV->memlogConst = PTV->const_struct_ptr(PTV->memlogP, taint_memlog);
    PTV->zeroConst = ConstantInt::get(PTV->int64T, 0);
    PTV->oneConst = ConstantInt::get(PTV->int64T, 1);
    PTV->maxConst = ConstantInt::get(PTV->int64T, UINT64_C(~0));
    PTV->i64Of128Const = ConstantInt::get(PTV->int128T, 64);

    PTV->dataLayout = tcg_llvm_translator->getDataLayout();

    orc::SymbolMap symbols;

    vector<Type *> argTys { PTV->int64P, PTV->int64T };

    PTV->breadcrumbF = TaintOpsFunction("taint_breadcrumb",
        (void *) &taint_breadcrumb, argTys, PTV->voidT, false, ES, symbols);

    argTys = { PTV->shadP, PTV->int64T, PTV->int64T, PTV->int64T,
        PTV->int64T, PTV->int64T, PTV->int64T, PTV->int64T };

    PTV->mixF = TaintOpsFunction("taint_mix", (void *) &taint_mix,
        argTys, PTV->voidT, true, ES, symbols);

    argTys = { PTV->shadP, PTV->int64T, PTV->shadP, PTV->int64T,
        PTV->int64T, PTV->shadP, PTV->int64T, PTV->int64T, PTV->int64T };

    PTV->pointerF = TaintOpsFunction("taint_pointer",
        (void *) &taint_pointer, argTys, PTV->voidT, false, ES, symbols);

    argTys = { PTV->shadP, PTV->int64T, PTV->int64T, PTV->int64T,
        PTV->int64T, PTV->int64T, PTV->int64T, PTV->int64T };

    PTV->mix_computeF = TaintOpsFunction("taint_mix_compute",
        (void *) &taint_mix_compute, argTys, PTV->voidT, false, ES,
        symbols);

    PTV->parallel_computeF = TaintOpsFunction("taint_parallel_compute",
        (void *) &taint_parallel_compute, argTys, PTV->voidT, false, ES,
        symbols);

    argTys = { PTV->shadP, PTV->int64T, PTV->int64T, PTV->int64T,
        PTV->int64T, PTV->int64T, PTV->int64T, PTV->int64T,
        PTV->int64T, PTV->int64T, PTV->int64T, PTV->int64T };

    PTV->mul_computeF = TaintOpsFunction("taint_mul_compute",
        (void *) &taint_mul_compute, argTys, PTV->voidT, false, ES,
        symbols);

    argTys = { PTV->shadP, PTV->int64T, PTV->shadP, PTV->int64T,
        PTV->int64T, PTV->int64T, PTV->int64T, PTV->int64T };

    PTV->copyF = TaintOpsFunction("taint_copy", (void *) &taint_copy,
        argTys, PTV->voidT, true, ES, symbols);

    argTys = { PTV->shadP, PTV->int64T, PTV->int64T, PTV->int64T,
        PTV->int64T };

    PTV->sextF = TaintOpsFunction("taint_sext", (void *) &taint_sext,
        argTys, PTV->voidT, false, ES, symbols);

    argTys = { PTV->shadP, PTV->int64T, PTV->int64T, PTV->int64T };

    PTV->selectF = TaintOpsFunction("taint_select", (void *) &taint_select,
        argTys, PTV->voidT, true, ES, symbols);

    argTys = { PTV->int64T, PTV->int64T, PTV->shadP, PTV->int64T,
        PTV->shadP, PTV->shadP, PTV->shadP, PTV->int64T, PTV->int64T,
        PTV->int1T };

    PTV->host_copyF = TaintOpsFunction("taint_host_copy",
        (void *) &taint_host_copy, argTys, PTV->voidT, false, ES, symbols);

    argTys = { PTV->int64T, PTV->int64T, PTV->int64T, PTV->shadP,
        PTV->shadP, PTV->int64T, PTV->int64T };

    PTV->host_memcpyF = TaintOpsFunction("taint_host_memcpy",
        (void *) &taint_host_memcpy, argTys, PTV->voidT, false, ES,
        symbols);

    argTys = { PTV->int64T, PTV->int64T, PTV->shadP, PTV->shadP,
        PTV->int64T, PTV->int64T };

    PTV->host_deleteF = TaintOpsFunction("taint_host_delete",
        (void *) &taint_host_delete, argTys, PTV->voidT, false, ES,
        symbols);

    argTys = { PTV->shadP };

    PTV->push_frameF = TaintOpsFunction("taint_push_frame",
        (void *) &taint_push_frame, argTys, PTV->voidT, false, ES, symbols);

    PTV->pop_frameF = TaintOpsFunction("taint_pop_frame",
        (void *) &taint_pop_frame, argTys, PTV->voidT, false, ES, symbols);

    PTV->reset_frameF = TaintOpsFunction("taint_reset_frame",
        (void *) &taint_reset_frame, argTys, PTV->voidT, false, ES,
        symbols);

    argTys = { PTV->memlogP };

    PTV->memlog_popF = TaintOpsFunction("taint_memlog_pop",
        (void *) &taint_memlog_pop, argTys, PTV->int64T, false, ES,
        symbols);

    argTys = { PTV->shadP, PTV->int64T, PTV->int64T };

    PTV->deleteF = TaintOpsFunction("taint_delete",
        (void *) &taint_delete, argTys, PTV->voidT, false, ES, symbols);

    PTV->branch_runF = TaintOpsFunction("taint_branch_run",
        (void *) &taint_branch_run, argTys, PTV->voidT, false, ES, symbols);

    PTV->copyRegToPc_runF = TaintOpsFunction("taint_copyRegToPc_run",
        (void *) &taint_copyRegToPc_run, argTys, PTV->voidT, false, ES,
        symbols);
    
    argTys = { PTV->int64T, PTV->int64T, PTV->int64T };

    PTV->afterLdF = TaintOpsFunction("taint_after_ld_run",
        (void *) &taint_after_ld_run, argTys, PTV->voidT, false, ES, symbols);

    if(tcg_llvm_translator->getJit()->getMainJITDylib().define(
            orc::absoluteSymbols(std::move(symbols)))) {
        assert(false && "Cannot add symbols to JITDylib");
    }

    std::cout << "taint2: Done initializing taint transformation." <<
        std::endl;

    return true;
}

bool PandaTaintFunctionPass::runOnFunction(Function &F) {

#ifdef TAINT2_DEBUG
    //printf("\n\n%s\n", F.getName().str().c_str());
#endif

    if (F.getName().startswith("taint") ||
            F.front().front().getMetadata("tainted")) { // already processed!!
        return false;
    }

    // Avoid Instrumentation in helper functions
    if (F.getName().startswith("helper_panda_")) {
        return false;
    }

    //printf("Processing entry BB...\n");
    PTV->visitFunction(F);
    for (BasicBlock &BB : F) {
        vector<Instruction *> insts;
        for (Instruction &I : BB) {
            insts.push_back(&I);
        }
        PTV->visitBasicBlock(BB);
        for (Instruction *I : insts) {
            PTV->visit(I);
        }
    }

#ifdef TAINT2_DEBUG
    //F.dump();
    /*std::string err;
    if (F.getName().startswith("tcg-llvm-tb-")) {
        std::cerr << "Verifying " << F.getName().str() << std::endl;
        verifyModule(*F.getParent(), AbortProcessAction, &err);
    }
    if (!err.empty()) std::cerr << err << std::endl;*/
#endif

    return true;
}

/***
 *** PandaSlotTracker
 ***/

void PandaSlotTracker::initialize() {
    if (TheFunction && !FunctionProcessed) {
        processFunction();
    }
}

void PandaSlotTracker::processFunction() {

    // Add arguments without names
    // We make sure that arguments have
    for(Function::arg_iterator AI = TheFunction->arg_begin(),
        AE = TheFunction->arg_end(); AI != AE; ++AI) {
        if (!AI->hasName()) {
            CreateFunctionSlot(AI);
        } else {
            AI->setName("");
            CreateFunctionSlot(AI);
        }
    }

    // Add all of the basic blocks and instructions with no names.
    for (BasicBlock &BB : *TheFunction) {
        CreateFunctionSlot(&BB);
        for (Instruction &I : BB) {
            if (!I.getType()->isVoidTy()) {
                CreateFunctionSlot(&I);
            }
        }
    }
    FunctionProcessed = true;
}

unsigned PandaSlotTracker::CreateFunctionSlot(const Value *V) {
    unsigned DestSlot = fNext++;
    fMap[V] = DestSlot;
    return DestSlot;
}

unsigned PandaSlotTracker::getMaxSlot() {
    return fNext;
}

//void PandaSlotTracker::CreateMetadataSlot(const MDNode *N) {
    // don't currently need this, but we will if we start using metadata
//}

int PandaSlotTracker::getLocalSlot(const Value *V) {
    ValueMap::iterator FI = fMap.find(V);
    return FI == fMap.end() ? -1 : (int)FI->second;
}

/***
 *** PandaTaintVisitor
 ***/

/*
 * Returns size in bytes of a generic LLVM value (could be operand or
 * instruction).
 */
unsigned PandaTaintVisitor::getValueSize(const Value *V) {
    uint64_t size = dataLayout->getTypeSizeInBits(V->getType());
    return (size < 8) ? 1 : size / 8;
}

ConstantInt *PandaTaintVisitor::valueSizeValue(const Value *V) {
    return const_uint64(getValueSize(V));
}

bool inline_taint = false;

void PandaTaintVisitor::inlineCall(CallInst *CI) {
    assert(CI && "CallInst can't be null");
    if (inline_taint) {
        InlineFunctionInfo IFI;
        // LLVM-10
        if (!InlineFunction(CI, IFI)) {
        // LLVM-11
        //if (!InlineFunction(*CI, IFI).isSuccess()) {
            printf("Inlining failed!\n");
        }
    }
}

Function *PandaTaintVisitor::getFunction(Module *m,
        TaintOpsFunction &func) {

    Function *F=m->getFunction(func.getName());

    if(!F) {
        FunctionType *functionT = FunctionType::get(
            func.getRetTy(), func.getArgTys(), func.hasVarArgs());

        F = Function::Create(functionT, Function::ExternalLinkage,
            func.getName(), m);
    }

    return F;
}

CallInst *PandaTaintVisitor::insertCall(Instruction &I,
        TaintOpsFunction &func, vector<Value *> &args, bool before,
        bool tryInline) {

    Module *m=I.getModule();
    Function *F=getFunction(m, func);

    CallInst *CI = CallInst::Create(F, args);
    assert(CI && "Couldn't create call inst!!");

    if(before) {
        CI->insertBefore(&I);
    } else {
        CI->insertAfter(&I);
    }

    if (tryInline && (F->size() == 1)) { // no control flow
        inlineCall(CI);
    }

    return CI;
}

void PandaTaintVisitor::insertCallAfter(Instruction &I,
        TaintOpsFunction &func, vector<Value *> &args) {
    insertCall(I, func, args, false, true);
}

void PandaTaintVisitor::insertCallBefore(Instruction &I,
        TaintOpsFunction &func, vector<Value *> &args) {
    insertCall(I, func, args, true, true);
}

Constant *PandaTaintVisitor::constSlot(Value *value) {
    assert(value && !isa<Constant>(value));
    int slot = PST->getLocalSlot(value);
    assert(slot >= 0);
    return const_uint64(MAXREGSIZE * slot);
}

Constant *PandaTaintVisitor::constWeakSlot(Value *value) {
    assert(value);
    int slot = PST->getLocalSlot(value);
    assert(isa<Constant>(value) || slot >= 0);
    return const_uint64(slot < 0 ? UINT64_C(~0) : MAXREGSIZE * slot);
}

int PandaTaintVisitor::intValue(Value *value) {
    ConstantInt *CI;
    if ((CI = dyn_cast<ConstantInt>(value))) {
        return CI->getZExtValue();
    } else return -1;
}

void PandaTaintVisitor::visitFunction(Function& F) {
    // create slot tracker to keep track of LLVM values
    PST.reset(new PandaSlotTracker(&F));
    PST->initialize();
}

void PandaTaintVisitor::visitBasicBlock(BasicBlock &BB) {
    Function *F = BB.getParent();
    assert(F);

    if (&F->front() == &BB && F->getName().startswith("tcg-llvm-tb-")) {
        // Entry block.
        // This is a single guest BB, so callstack should be empty.
        // Insert call to reset llvm frame and clear it for use
        // N.B.  As inserting both calls BEFORE the node, need to insert the
        // reset second so it gets executed first (or will end up clearing an
        // abandoned frame instead of one about to use).

        // Insert call to clear llvm shadow mem.
        vector<Value *> args { llvConst, zeroConst,
            const_uint64(MAXREGSIZE * PST->getMaxSlot()) };

        insertCallBefore(*BB.getFirstNonPHI(), deleteF, args);

        // Insert call to reset the frame before clearing the llvm shadow mem
        args = { llvConst };
        assert(BB.getFirstNonPHI());
        insertCallBefore(*BB.getFirstNonPHI(), reset_frameF, args);

        // Two things: Insert "tainted" metadata.
        MDNode *md = MDNode::get(*ctx, ArrayRef<Metadata *>());

        BB.front().setMetadata("tainted", md);
    } else {
        // At end of BB, log where we just were.
        // But only if this isn't the first block of a TB.
        vector<Value *> args {
            prevBbConst, constSlot(&BB)
        };
        assert(BB.getTerminator() != NULL);
        insertCallBefore(*BB.getTerminator(), breadcrumbF, args);
    }
}

// Insert a log pop after this instruction.
CallInst *PandaTaintVisitor::insertLogPop(Instruction &after) {

    vector<Value *> args { memlogConst };
    return insertCall(after, memlog_popF, args, false, false);
}

void PandaTaintVisitor::insertTaintCopy(Instruction &I, Constant *shad_dest,
        Value *dest, Constant *shad_src, Value *src, uint64_t size) {

    // If these are llvm regs we have to interpret them as slots.
    if (shad_dest == llvConst && !isa<Constant>(dest)) {
        dest = constSlot(dest);
    }
    if (shad_src == llvConst && !isa<Constant>(src)) {
        src = constSlot(src);
    }

    insertTaintBulk(I, shad_dest, dest, shad_src, src, size);
}

// load llreg from addr
// or store llreg to addr 
// both logically after taint transfer has occurred
// NB: val is llvm register that is dest of store or that is source of load
void PandaTaintVisitor::insertAfterTaintLd(Instruction &I,
       Value *val, Value *ptr, uint64_t size) {
    Instruction *cast = CastInst::CreateZExtOrBitCast(ptr, int64T, "", &I);
    vector<Value *> args { constSlot(val), cast, const_uint64(size) };
    insertCallAfter(I, afterLdF, args);    
}

void PandaTaintVisitor::addInstructionDetailsToArgumentList(
    vector<Value *> &args, Instruction &I, Instruction *before) {

    auto opc = I.getOpcode();

<<<<<<< HEAD
    // update_cb() (taint_ops.cpp) assumes that there are no valid llvm
    // instructions with an opcode of zero
=======
    // taint_copy()/update_cb() (taint_ops.cpp) assumes that there are 
    // no valid llvm instructions with an opcode of zero
>>>>>>> 7710a1a4
    assert(opc != 0);

    Constant *opcode = const_uint64(opc);
    Constant *instruction_flags = const_uint64(getInstructionFlags(I));

    args.push_back(opcode);
    args.push_back(instruction_flags);

    switch(opc) {
        // If taint_ops aren't going to act on the operands, don't bother
        // passing them to the taint_ops function.
        case llvm::Instruction::Trunc:
        case llvm::Instruction::ZExt:
        case llvm::Instruction::IntToPtr:
        case llvm::Instruction::PtrToInt:
        case llvm::Instruction::BitCast:
        case llvm::Instruction::SExt:
        case llvm::Instruction::Store:
        case llvm::Instruction::Load:
        case llvm::Instruction::ExtractValue:
        case llvm::Instruction::InsertValue:
        case llvm::Instruction::FAdd:
        case llvm::Instruction::FSub:
        case llvm::Instruction::FMul:
        case llvm::Instruction::FDiv:
        case llvm::Instruction::FRem:
        case llvm::Instruction::Call:
        case llvm::Instruction::ICmp:
        case llvm::Instruction::FCmp:
            args.push_back(zeroConst);
            return;
        default:
            args.push_back(const_uint64(I.getNumOperands()));
            break;
    }

    for(auto it = I.value_op_begin(); it != I.value_op_end(); it++) {
        // do not pass non-constant Instruction operands this way, or
        // the taint operations won't be able to distinguish between LLVM
        // constants and non-constants (fortunately, the taint operations
        // don't really need the values of the non-constant operands, they just
        // need to know where they are)
        if (isa<Constant>(*it)) {
            Instruction *lshr;
            unsigned size_in_bits = it->getType()->getScalarSizeInBits();
            args.push_back(const_uint64(size_in_bits));
            switch(size_in_bits) {
                case 128:
                    args.push_back(new TruncInst(*it, int64T, "", before));
                    // operands to LSHR must be same size (128 bits in this case)
                    lshr = BinaryOperator::CreateLShr(*it, i64Of128Const);
                    lshr->insertBefore(before);
                    args.push_back(new TruncInst(lshr, int64T, "", before));
                    break;
                case 0:
                    assert(false && "Operand has no size?");
                    break;
                default:
                    args.push_back(*it);
                    break;
            }
        } else {
            args.push_back(zeroConst);
        }
    }
}

void PandaTaintVisitor::insertTaintBulk(Instruction &I,
        Constant *shad_dest, Value *dest, Constant *shad_src, Value *src,
        uint64_t size) {

    CallInst *srcCI = NULL;
    CallInst *destCI = NULL;

    if (!src) { // grab from memlog. Src will be below dest.
        assert(shad_src == memConst);
        src = (srcCI = insertLogPop(I));
    }

    if (!dest) { // grab from memlog. Dest will be on top of stack.
        assert(shad_dest == memConst);
        dest = (destCI = insertLogPop(I));
    }

    Instruction *after = srcCI ? srcCI : (destCI ? destCI : &I);
    Instruction *next = after->getNextNode();

    vector<Value *> args { shad_dest, dest, shad_src, src,
        const_uint64(size) };

    addInstructionDetailsToArgumentList(args, I, next);

    insertCallBefore(*next, copyF, args);

    if (srcCI) {
        inlineCall(srcCI);
    }

    if (destCI) {
        inlineCall(destCI);
    }
}

// Make sure slot integers are slot integers! Will not fix for you.
void PandaTaintVisitor::insertTaintCopyOrDelete(Instruction &I,
        Constant *shad_dest, Value *dest, Constant *shad_src, Value *src,
        uint64_t size) {

    if (isa<Constant>(src)) {
        vector<Value *> args { shad_dest, dest, const_uint64(size) };
        insertCallAfter(I, deleteF, args);
    } else {
        insertTaintBulk(I, shad_dest, dest, shad_src, constSlot(src), size);
    }
}

void PandaTaintVisitor::insertTaintPointer(Instruction &I,
        Value *ptr, Value *val, bool is_store) {
    CallInst *popCI = insertLogPop(I);
    Value *addr = popCI;

    Constant *shad_dest = is_store ? memConst : llvConst;
    Value *dest = is_store ? addr : constSlot(val);

    Constant *shad_src = is_store ? llvConst : memConst;
    // If we're storing a constant, still do a taint mix.
    Value *src = is_store ? constWeakSlot(val) : addr;
    vector<Value *> args { shad_dest, dest, llvConst, constSlot(ptr),
        const_uint64(getValueSize(ptr)), shad_src, src,
        const_uint64(getValueSize(val)), const_uint64(is_store) };

    insertCallAfter(*popCI, pointerF, args);

    inlineCall(popCI);
}


void PandaTaintVisitor::insertTaintMix(Instruction &I, Value *src) {
    insertTaintMix(I, &I, src);
}

void PandaTaintVisitor::insertTaintMix(Instruction &I, Value *dest,
        Value *src) {
    if (isa<Constant>(src)) return;

    if (!dest) dest = &I;
    Constant *dest_size = const_uint64(getValueSize(dest));
    Constant *src_size = const_uint64(getValueSize(src));

    vector<Value *> args { llvConst, constSlot(dest), dest_size,
        constSlot(src), src_size };

    Instruction *next = I.getNextNode();

    addInstructionDetailsToArgumentList(args, I, next);

    insertCallBefore(*next, mixF, args);
}

void PandaTaintVisitor::insertTaintCompute(Instruction &I, Value *src1,
        Value *src2, bool is_mixed) {
    insertTaintCompute(I, &I, src1, src2, is_mixed);
}

// This function is used to guarantee that the JIT optimizer doesn't optimize
// away I.  If the result of I is only consumed by another LLVM instruction,
// the optimizer may combine those two instructions.  This instruction
// combination hasn't been investigated fully to ensure it doesn't adversely
// affect taint propagation.  By passing the instruction result to a taint ops
// function, the optimizer won't optimize away I.  Ultimately the taint ops
// function ignores the instruction result (see taint_mix_compute
// as an example.)
Instruction *PandaTaintVisitor::getResult(Instruction *I) {

    Instruction *iResult = I;
    Instruction *next = iResult->getNextNode();

    // Extract result (or an element of the result for vector operations)
    // and pass to taint ops function to prevent JIT optimizer from
    // optimizing out I
    if(iResult->getType()->isVectorTy()) {
        iResult = ExtractElementInst::Create(iResult, const_uint64(0), "",
            next);
    }

    if(iResult->getType()->isAggregateType()) {
        iResult = ExtractValueInst::Create(iResult, ArrayRef<unsigned>(0), "", next);
    }

    if(iResult->getType()->isFloatingPointTy()) {
        iResult = new FPToSIInst(iResult, int64T, "", next);
    } else if(!iResult->getType()->isIntegerTy(64)) {
        iResult = CastInst::CreateIntegerCast(iResult, int64T, false, "", next);
    }

    return iResult;
}

// Compute operations
void PandaTaintVisitor::insertTaintCompute(Instruction &I, Value *dest,
        Value *src1, Value *src2, bool is_mixed) {

    if (!dest) dest = &I;

    if (isa<Constant>(src1) && isa<Constant>(src2)) {
        return; // do nothing.
    } else if (isa<Constant>(src1) || isa<Constant>(src2)) {
        Value *tainted = isa<Constant>(src1) ? src2 : src1;
        if (is_mixed) {
            insertTaintMix(I, tainted);
        } else {
            insertTaintCopy(I, llvConst, dest, llvConst, tainted,
                getValueSize(src2));
        }
        return;
    }

    TaintOpsFunction &func = is_mixed ? mix_computeF : parallel_computeF;

    Instruction *iResult = getResult(&I);

    if (!is_mixed) {
        assert(getValueSize(dest) == getValueSize(src1));
    }
    assert(getValueSize(src1) == getValueSize(src2));

    Constant *dest_size = const_uint64(getValueSize(dest));
    Constant *src_size = const_uint64(getValueSize(src1));
    Constant *opcode = const_uint64(I.getOpcode());

    vector<Value *> args { llvConst, constSlot(dest), dest_size,
        constSlot(src1), constSlot(src2), src_size,
        opcode, iResult };

    insertCallAfter(*iResult, func, args);
}

// if we multiply tainted_val * 0, and 0 is untainted,
// the result is no longer controlable, so do not propagate taint
// if tainted_val * 1, do a parallel compute
void PandaTaintVisitor::insertTaintMul(Instruction &I, Value *dest,
        Value *src1, Value *src2) {

    if (!dest) dest = &I;

    const uint64_t maxBitWidth = 128;
    unsigned src1BitWidth = src1->getType()->getPrimitiveSizeInBits();
    unsigned src2BitWidth = src1->getType()->getPrimitiveSizeInBits();
    if ((src1BitWidth > maxBitWidth) || (src2BitWidth > maxBitWidth)) {
        printf("warning: encountered a value greater than %lu bits - not "
               "attempting to propagate taint through mul instruction\n",
               maxBitWidth);
        return;
    }

    if (isa<Constant>(src1) && isa<Constant>(src2)) {
        return; // do nothing, should not happen in optimized code
    } else if (isa<Constant>(src1)) {
        //one oper is const (necessarily not tainted), so do a static check
        if (ConstantInt* CI = dyn_cast<ConstantInt>(src1)){
            if (CI->isZero()) return;
        } else if (ConstantFP* CFP = dyn_cast<ConstantFP>(src1)){
            if (CFP->isZero()) return;
        }
        insertTaintMix(I, src2);
        return;
    } else if (isa<Constant>(src2)) {
        if (ConstantInt* CI = dyn_cast<ConstantInt>(src2)){
            if (CI->isZero()) return;
        } else if (ConstantFP* CFP = dyn_cast<ConstantFP>(src2)){
            if (CFP->isZero()) return;
        }
        insertTaintMix(I, src1);
        return;
    }
    //neither are constants, but one can be a dynamic untainted zero
    assert(getValueSize(src1) == getValueSize(src2));
    Constant *dest_size = const_uint64(getValueSize(dest));
    Constant *src_size = const_uint64(getValueSize(src1));

    IRBuilder<> b(*ctx);
    Instruction *nextI = I.getNextNode();
    b.SetInsertPoint(nextI);
    Value *src1slot = constSlot(src1);
    Value *src2slot = constSlot(src2);
    Value *dslot = constSlot(dest);

    Value *arg1_lo = NULL;
    Value *arg1_hi = NULL;
    if (64 < src1BitWidth) {
        arg1_lo = b.CreateTrunc(src1, int64T);
        arg1_hi = b.CreateTrunc(b.CreateLShr(src1, 64), int64T);
    } else {
        arg1_lo = b.CreateSExtOrBitCast(src1, int64T);
        Value *tmp = b.CreateTrunc(b.CreateLShr(arg1_lo, 63), int1T);
        arg1_hi = b.CreateSelect(tmp, maxConst, zeroConst);
    }

    Value *arg2_lo = NULL;
    Value *arg2_hi = NULL;
    if (64 < src1BitWidth) {
        arg2_lo = b.CreateTrunc(src2, int64T);
        arg2_hi = b.CreateTrunc(b.CreateLShr(src2, 64), int64T);
    } else {
        arg2_lo = b.CreateSExtOrBitCast(src2, int64T);
        Value *tmp = b.CreateTrunc(b.CreateLShr(arg2_lo, 63), int1T);
        arg2_hi = b.CreateSelect(tmp, maxConst, zeroConst);
    }

    Value *iResult = getResult(&I);

    vector<Value *> args { llvConst, dslot, dest_size, src1slot, src2slot,
        src_size, arg1_lo, arg1_hi, arg2_lo, arg2_hi,
        const_uint64(I.getOpcode()), iResult };

    Function *mulCompF = getFunction(I.getModule(), mul_computeF);

    b.CreateCall(mulCompF, args);
}

void PandaTaintVisitor::insertTaintSext(Instruction &I, Value *src) {

    Value *dest = &I;
    Constant *dest_size = const_uint64(getValueSize(dest));
    Constant *src_size = const_uint64(getValueSize(src));

    vector<Value *> args { llvConst,
        constSlot(dest), dest_size, constSlot(src), src_size };

    insertCallAfter(I, sextF, args);
}

void PandaTaintVisitor::insertTaintSelect(Instruction &after, Value *dest,
        Value *selector, vector<pair<Value *, Value *>> &selections) {

    Constant *dest_size = const_uint64(getValueSize(dest));

    vector<Value *> args { llvConst, constSlot(dest), dest_size, selector };

    for (auto &selection : selections) {
        args.push_back(selection.first);
        args.push_back(selection.second);
    }
    args.push_back(maxConst);
    args.push_back(maxConst);
    insertCallAfter(after, selectF, args);
}

void PandaTaintVisitor::insertTaintDelete(Instruction &I, Constant *shad,
        Value *dest, Value *size) {

    CallInst *destCI = NULL;

    if (shad == llvConst) {
        dest = constSlot(dest);
    }
    if (shad == memConst && dest == NULL) {
        dest = (destCI = insertLogPop(I));
    }

    vector<Value *> args{ shad, dest, size };

    insertCallAfter(destCI ? *destCI : I, deleteF, args);
}

void PandaTaintVisitor::insertTaintBranch(Instruction &I, Value *cond) {
    if (isa<Constant>(cond)) {
        return;
    }

    // First block is just checking exit request. don't instrument!
    BasicBlock *BB = I.getParent();
    assert(BB);
    Function *F = BB->getParent();
    assert(F);
    if (BB == &F->front() && F->getName().startswith("tcg-llvm-tb")) {
        return;
    }

    vector<Value *> args { llvConst,
        constSlot(cond), const_uint64(getValueSize(cond)) };

    insertCallBefore(I, branch_runF, args);
}

void PandaTaintVisitor::insertTaintQueryNonConstPc(Instruction &I,
        Value *new_pc) {

    if (isa<Constant>(new_pc)) {
        return;
    }

    vector<Value *> args { llvConst,
        constSlot(new_pc), const_uint64(getValueSize(new_pc))
    };

    insertCallBefore(I, copyRegToPc_runF, args);
}

// Terminator instructions
void PandaTaintVisitor::visitReturnInst(ReturnInst &I) {

    Value *retV = I.getReturnValue();

    if (!retV) {
        return;
    }

    if (isa<Constant>(retV)) {
        // delete return taint.
        vector<Value *> args { retConst, zeroConst,
            const_uint64(MAXREGSIZE) };
        insertCallBefore(I, deleteF, args);
    } else {
        vector<Value *> args { retConst, zeroConst,
            llvConst, constSlot(retV), const_uint64(getValueSize(retV)),
            zeroConst, zeroConst, zeroConst };
        insertCallBefore(I, copyF, args);
    }

    visitTerminator(I);
}

void PandaTaintVisitor::visitBranchInst(BranchInst &I) {
    if (I.isConditional()) {
        insertTaintBranch(I, I.getCondition());
    }
}

void PandaTaintVisitor::visitIndirectBrInst(IndirectBrInst &I) {
    insertTaintBranch(I, I.getAddress());
}

void PandaTaintVisitor::visitSwitchInst(SwitchInst &I) {
    insertTaintBranch(I, I.getCondition());
}

// On a branch we just have to log the previous BB.
void PandaTaintVisitor::visitTerminator(Instruction &I) {
    // BB logging is in the previous stuff.
}

void PandaTaintVisitor::visitInvokeInst(InvokeInst &I) {
    assert(false && "Can't handle invoke!!");
}

/*
 * Treat unreachable the same way as return.  This matters, for example, when
 * there is a call to cpu_loop_exit() in a helper function, followed by an
 * unreachable instruction.  Functions that end with unreachable return void, so
 * we don't have to worry about taint transfer.
 */
void PandaTaintVisitor::visitUnreachableInst(UnreachableInst &I) {}

// Check whether this instruction is just adding to an irrel. register
// Form would be add(load(i2p(add(env, x))), y)
// We can safely ignore those instrs.
bool PandaTaintVisitor::isIrrelevantAdd(BinaryOperator *AI) {
    if (!isa<ConstantInt>(AI->getOperand(1))) {
        return false;
    }

    LoadInst *LI = dyn_cast<LoadInst>(AI->getOperand(0));
    if (!LI) {
        return false;
    }

    Addr addr = Addr();
    if (getAddr(LI->getPointerOperand(), addr) && addr.flag == IRRELEVANT) {
        return true;
    }

    return false;
}

// Binary operators
void PandaTaintVisitor::visitBinaryOperator(BinaryOperator &I) {

    bool is_mixed = false;

    if (I.getMetadata("host")) {
        return;
    }

    switch (I.getOpcode()) {
        case Instruction::LShr:
        case Instruction::AShr:
        case Instruction::Shl:
            {
                // operand 1 is the number of bits to shift
                // if shifting 0 bits, then you're not really shifting at all, so
                // don't propagate the taint that may be in one byte to them all
                Value *op1 = I.getOperand(1);
                if (isa<Constant>(op1)) {
                    if (intValue(op1) != 0) {
                        is_mixed = true;
                    }
                } else {
                    is_mixed = true;
                }
            }
            break;

        case Instruction::Mul:
        case Instruction::FMul:
            insertTaintMul(I, &I, I.getOperand(0), I.getOperand(1));
            return;
        case Instruction::Add:
            {
                BinaryOperator *AI = dyn_cast<BinaryOperator>(&I);
                assert(AI);
                if (isCPUStateAdd(AI)) {
                    return;
                } else if (isIrrelevantAdd(AI)) {
                    return;
                }
            }
            is_mixed = true;
            break;
        case Instruction::Sub:
        case Instruction::UDiv:
        case Instruction::SDiv:
        case Instruction::FDiv:
        case Instruction::FSub:
            // these operations have exactly 1 result if operand is repeated, no need to taint
            if (I.getOperand(0) == I.getOperand(1)) {
                return;
            }
            is_mixed = true;
            break;
        case Instruction::FAdd:
        case Instruction::URem:
        case Instruction::SRem:
        case Instruction::FRem:
            is_mixed = true;
            break;
            // mixed; i.e. operation is not bitwise, so taint transfers
            // between bytes in the word.

        case Instruction::And:
        case Instruction::Or:
        case Instruction::Xor:
            is_mixed = false;
            break;
            // parallel

        default:
            assert(false && "Bad BinaryOperator!!");
    }

    insertTaintCompute(I, &I, I.getOperand(0), I.getOperand(1), is_mixed);
}

// Memory operators

// Do nothing.
void PandaTaintVisitor::visitAllocaInst(AllocaInst &I) {}

bool PandaTaintVisitor::isEnvPtr(Value *V) {
    if (PST->getLocalSlot(V) == 0) {
        return true;
    }
    PtrToIntInst *P2II = dyn_cast<PtrToIntInst>(V);
    if (P2II == nullptr) {
        return false;
    }
    return PST->getLocalSlot(P2II->getOperand(0)) == 0;
}

bool PandaTaintVisitor::isCPUStateAdd(BinaryOperator *AI) {
    return (AI->getOpcode() == Instruction::Add) && isEnvPtr(AI->getOperand(0));
}

// Find address and constant given a load/store (i.e. host vmem) address.
// Argument should be the value from a load/store inst.
// Returns true if addrOut has been changed.
// This function is our main venue for avoiding taint-tracking on host data
// structures.
bool PandaTaintVisitor::getAddr(Value *addrVal, Addr& addrOut) {
    IntToPtrInst *I2PI;
    GetElementPtrInst *GEPI;
    addrOut.flag = (AddrFlag)0;
    int offset = -1;

    Instruction *I = dyn_cast<Instruction>(addrVal);
    if (I && I->getMetadata("host")) {
        addrOut.flag = IRRELEVANT;
        return true;
    }

    // Structure produced by code gen should always be inttoptr(add(env_v, off)).
    // Helper functions are GEP's.
    if ((I2PI = dyn_cast<IntToPtrInst>(addrVal)) != NULL) {
        assert(I2PI->getOperand(0));
        BinaryOperator *AI = dyn_cast<BinaryOperator>(I2PI->getOperand(0));
        if (AI && AI->getOpcode() == Instruction::Add) {
            if (!isCPUStateAdd(AI)) return false;
            offset = intValue(AI->getOperand(1));
        } else if (isEnvPtr(I2PI->getOperand(0))) {
            offset = 0;
        }
    } else if ((GEPI = dyn_cast<GetElementPtrInst>(addrVal)) != NULL) {
        // unsupported as of yet.
        // this happens in helper functions.
        return false;
    } else {
        return false;
    }

    int64_t archStateOffset = (uintptr_t)first_cpu->env_ptr
        - (uintptr_t)ENV_GET_CPU((CPUArchState*)first_cpu->env_ptr);
    if (offset == offsetof(CPUState, tcg_exit_req) - archStateOffset) {
        assert((uintptr_t)first_cpu->env_ptr + offset == (uintptr_t)&first_cpu->tcg_exit_req);
        addrOut.flag = IRRELEVANT;
        return true;
    }

    if (offset < 0 || (size_t)offset >= sizeof(CPUArchState)) return false;
    if (is_irrelevant(offset)) {
        addrOut.flag = IRRELEVANT;
        return true;
    }

#if defined (TARGET_PPC)
    if (contains_offset(gpr)) {
        addrOut.typ = GREG;
        addrOut.val.gr = (offset - cpu_off(gpr)) / cpu_size(gpr[0]);
        addrOut.off = (offset - cpu_off(gpr)) % cpu_size(gpr[0]);
        return true;
    }
#elif defined (TARGET_MIPS)
    if (contains_offset(active_tc.gpr)){
        addrOut.typ = GREG;
        addrOut.val.gr = (offset - cpu_off(active_tc.gpr)) / cpu_size(active_tc.gpr[0]);
        addrOut.off = (offset - cpu_off(active_tc.gpr)) % cpu_size(active_tc.gpr[0]);
        return true;
    }
#else
    if (contains_offset(regs)) {
        addrOut.typ = GREG;
        addrOut.val.gr = (offset - cpu_off(regs)) / cpu_size(regs[0]);
        addrOut.off = (offset - cpu_off(regs)) % cpu_size(regs[0]);
        return true;
    }
#endif
    addrOut.typ = GSPEC;
    addrOut.val.gs = offset;
    addrOut.off = 0;
    return true;
}

Value *PandaTaintVisitor::ptrToInt(Value *ptr, Instruction &I) {
    assert(ptr);

    IntToPtrInst *I2PI = dyn_cast<IntToPtrInst>(ptr);
    if (I2PI) {
        Value *orig = I2PI->getOperand(0);
        assert(orig->getType() == int64T);
        return orig;
    } else {
        return new PtrToIntInst(ptr, int64T, "", &I);
    }
}

void PandaTaintVisitor::insertStateOp(Instruction &I) {
    // These are loads/stores from CPUState etc.
    Addr addr = Addr();

    bool isStore = isa<StoreInst>(I);
    Value *ptr = I.getOperand(isStore ? 1 : 0);
    Value *val = isStore ? I.getOperand(0) : &I;
    uint64_t size = getValueSize(val);

    if (getAddr(ptr, addr)) {
        if (addr.flag == IRRELEVANT) return;
        // Successfully statically found offset.
        Constant *ptrConst;
        uint64_t ptrAddr;
        if (addr.typ == GREG) {
            ptrConst = grvConst;
            ptrAddr = addr.val.gr * sizeof(target_ulong) + addr.off;
        } else {
            ptrConst = gsvConst;
            ptrAddr = addr.val.gs;
        }

#if defined(TARGET_ARM)
        if (ptrAddr == cpu_off(regs[15]) && isStore) {
#elif defined(TARGET_I386)
        if (ptrAddr == cpu_off(eip) && isStore) {
#elif defined(TARGET_PPC)
        if (ptrAddr == cpu_off(nip) && isStore) {
#elif defined(TARGET_MIPS)
        if (ptrAddr == cpu_off(active_tc.PC) && isStore) {
#else
#error "unsupported architecture"
#endif
             // we are storing to pc
             // insert instrumentation before for querying taint
             // on LLVM register `val` being stored
            insertTaintQueryNonConstPc(I, val);
        }

        Constant *destConst = isStore ? ptrConst : llvConst;
        Constant *srcConst = isStore ? llvConst : ptrConst;
        Value *dest = isStore ? const_uint64(ptrAddr) : val;
        Value *src = isStore ? val : const_uint64(ptrAddr);
        if (isStore && isa<Constant>(val)) {
            insertTaintDelete(I, destConst, dest, const_uint64(size));
        } else {
            insertTaintCopy(I, destConst, dest, srcConst, src, size);
        }
    } else if (isa<Constant>(val) && isStore) {
        vector<Value *> args { const_uint64_ptr(first_cpu->env_ptr),
            ptrToInt(ptr, I), grvConst,
            gsvConst, const_uint64(size),
            const_uint64(sizeof(target_ulong))
        };

        insertCallAfter(I, host_deleteF, args);
    } else if (isa<AllocaInst>(ptr) && isStore) {
        if (isa<Constant>(val)) {
            insertTaintDelete(I, llvConst, ptr, const_uint64(size));
        } else {
            insertTaintCopy(I, llvConst, ptr, llvConst, val, size);
        }
    } else if (isa<AllocaInst>(ptr)) {
        insertTaintCopy(I, llvConst, val, llvConst, ptr, size);
    } else {
        vector<Value *> args { const_uint64_ptr(first_cpu->env_ptr),
            ptrToInt(ptr, I), llvConst,
            constSlot(val), grvConst,
            gsvConst,
            memConst,
            const_uint64(size), const_uint64(sizeof(target_ulong)),
            ConstantInt::get(int1T, isStore) };

        insertCallAfter(I, host_copyF, args);
    }
}

void PandaTaintVisitor::visitLoadInst(LoadInst &I) {
    if (I.getMetadata("host")) {
        return;
    }

    insertStateOp(I);
}

/*
 * We should only care about non-volatile stores, the volatile stores are
 * irrelevant to guest execution.  Volatile stores come in pairs for each guest
 * instruction, so we can gather statistics looking at every other volatile
 * store.
 */
void PandaTaintVisitor::visitStoreInst(StoreInst &I) {
    if (I.getMetadata("host")) {
        return;
    }

    insertStateOp(I);
}

/*
 * In TCG->LLVM translation, it seems like this instruction is only used to get
 * the pointer to the CPU state.  Because of this, we will just delete taint in
 * later ops at the destination LLVM register.
 */
void PandaTaintVisitor::visitGetElementPtrInst(GetElementPtrInst &I) {
    insertTaintMix(I, I.getOperand(0));
}

// Cast operators
void PandaTaintVisitor::visitCastInst(CastInst &I) {
    Value *src = I.getOperand(0);

    if (I.getMetadata("host")) return;

    unsigned srcSize = getValueSize(src), destSize = getValueSize(&I);
    switch (I.getOpcode()) {
        // Mixed cases
        case Instruction::FPExt:
        case Instruction::FPToSI:
        case Instruction::FPTrunc:
        case Instruction::SIToFP:
        case Instruction::UIToFP:
            insertTaintMix(I, &I, src);
            return;

        case Instruction::IntToPtr:
            {
                BinaryOperator *AI = dyn_cast<BinaryOperator>(src);
                if ((AI && isCPUStateAdd(AI)) || isEnvPtr(src)) {
                    // do nothing.
                    return;
                } else break;
            }

        case Instruction::SExt:
            if (destSize > srcSize) {
                // Generate a sext.
                insertTaintSext(I, src);
                return;
            }
            // Else fall through to a copy.
        // Parallel cases. Assume little-endian...
        // Both involve a simple copy.
        case Instruction::BitCast:
        case Instruction::PtrToInt:
        case Instruction::Trunc:
        case Instruction::ZExt:
           break;
        default:
           // BROKEN
           assert(false && "Bad CastInst!!");
    }
    insertTaintCopy(I, llvConst, &I, llvConst, src,
        std::min(srcSize, destSize));
}

// Other operators

/*
 * If both operands are LLVM registers, then the result will be a one bit (byte)
 * compute taint.  If only one operand is a register, then the result will be a
 * compute, but only propagating taint from the register source.  If both are
 * constants, then it will be a delete.  Since this is usually used for a branch
 * condition, this could let us see if we can
 * potentially affect control flow.
 */
void PandaTaintVisitor::visitCmpInst(CmpInst &I) {
    LoadInst *LI = dyn_cast<LoadInst>(I.getOperand(0));
    if (LI) {
        IntToPtrInst *I2PI = dyn_cast<IntToPtrInst>(LI->getOperand(0));
        if (I2PI) {
            BinaryOperator *AI = dyn_cast<BinaryOperator>(I2PI->getOperand(0));
            if (AI && AI->getOpcode() == Instruction::Add
                    && isEnvPtr(AI->getOperand(0))
                    && intValue(AI->getOperand(1)) < 0) {
                // Don't instrument tcg_exit_req / other control data compares.
                return;
            }
        }
    }
    insertTaintCompute(I, &I, I.getOperand(0), I.getOperand(1), true);
}

void PandaTaintVisitor::visitPHINode(PHINode &I) {
    assert(I.getParent()->getFirstNonPHI() != NULL);

    LoadInst *LI = new LoadInst(int64T, prevBbConst, "",
        I.getParent()->getFirstNonPHI());

    vector<pair<Value *,Value *>> selections;
    for (unsigned i = 0; i < I.getNumIncomingValues(); ++i) {
        Constant *value = constWeakSlot(I.getIncomingValue(i));
        Constant *select = constSlot(I.getIncomingBlock(i));
        selections.push_back(std::make_pair(value, select));
    }
    insertTaintSelect(*LI, &I, LI, selections);
}

void PandaTaintVisitor::visitMemCpyInst(MemTransferInst &I) {
    Value *dest = I.getDest();
    Value *src = I.getSource();
    Value *size = I.getLength();
    PtrToIntInst *destP2II = new PtrToIntInst(dest, int64T, "", &I);
    PtrToIntInst *srcP2II = new PtrToIntInst(src, int64T, "", &I);
    assert(destP2II && srcP2II);

    vector<Value *> args {
        const_uint64_ptr(first_cpu->env_ptr), destP2II, srcP2II,
        grvConst,
        gsvConst, size,
        const_uint64(sizeof(target_ulong)) };

    insertCallAfter(I, host_memcpyF, args);
}

void PandaTaintVisitor::visitMemMoveInst(MemTransferInst &I) {
    printf("taint2: Warning: MemMove unhandled!  Taint may be lost!\n");
}

void PandaTaintVisitor::visitMemSetInst(MemSetInst &I) {

    Value *dest = I.getDest();
    Value *size = I.getLength();
    if (isa<Constant>(I.getValue())) {
        PtrToIntInst *P2II = new PtrToIntInst(dest, int64T, "", &I);
        assert(P2II);

        vector<Value *> args { const_uint64_ptr(first_cpu->env_ptr), P2II,
            grvConst, gsvConst, size, const_uint64(sizeof(target_ulong)) };

        insertCallAfter(I, host_deleteF, args);
    } else {
        printf("taint2: Warning: MemSet with non-constant fill unhandled!  "
                "Taint may be lost!\n");
    }
}

const static std::set<std::string> ldFuncs{
    "helper_le_ldq_mmu_panda", "helper_le_ldul_mmu_panda", "helper_le_lduw_mmu_panda",
    "helper_le_ldub_mmu_panda", "helper_le_ldsl_mmu_panda", "helper_le_ldsw_mmu_panda",
    "helper_le_ldsb_mmu_panda",
    "helper_be_ldq_mmu_panda", "helper_be_ldul_mmu_panda", "helper_be_lduw_mmu_panda",
    "helper_be_ldub_mmu_panda", "helper_be_ldsl_mmu_panda", "helper_be_ldsw_mmu_panda",
    "helper_be_ldsb_mmu_panda",
    "helper_ret_ldq_mmu_panda", "helper_ret_ldul_mmu_panda", "helper_ret_lduw_mmu_panda",
    "helper_ret_ldub_mmu_panda", "helper_ret_ldsl_mmu_panda", "helper_ret_ldsw_mmu_panda",
    "helper_ret_ldsb_mmu_panda"
};
const static std::set<std::string> stFuncs{
    "helper_le_stq_mmu_panda", "helper_le_stl_mmu_panda", "helper_le_stw_mmu_panda",
    "helper_le_stb_mmu_panda",
    "helper_be_stq_mmu_panda", "helper_be_stl_mmu_panda", "helper_be_stw_mmu_panda",
    "helper_be_stb_mmu_panda",
    "helper_ret_stq_mmu_panda", "helper_ret_stl_mmu_panda", "helper_ret_stw_mmu_panda",
    "helper_ret_stb_mmu_panda"
};
const static std::set<std::string> inoutFuncs{
    "helper_inb", "helper_inw", "helper_inl", "helper_inq",
    "helper_outb", "helper_outw", "helper_outl", "helper_outq"
};

void PandaTaintVisitor::visitCallInst(CallInst &I) {
    Function *calledF = I.getCalledFunction();
    Value *calledV = I.getCalledOperand();
    assert(calledV);

    Type *valueType = calledV->getType();
    FunctionType *callType;
    // If not a function type, it's a function pointer.
    if (!(callType = dyn_cast<FunctionType>(valueType))) {
        PointerType *pointerType = dyn_cast<PointerType>(valueType);
        assert(pointerType && pointerType->getElementType()->isFunctionTy());
        callType = dyn_cast<FunctionType>(pointerType->getElementType());
    }
    assert(callType && callType->isFunctionTy());

    if (calledF) {
        std::string calledName = calledF->getName().str();

        switch (calledF->getIntrinsicID()) {
            case Intrinsic::uadd_with_overflow:
            case Intrinsic::sadd_sat:
            case Intrinsic::ssub_sat:
            case Intrinsic::usub_sat:
                insertTaintCompute(I, I.getArgOperand(0), I.getArgOperand(1), true);
                return;
            case Intrinsic::bswap:
            case Intrinsic::ceil:
            case Intrinsic::ctlz:
            case Intrinsic::cttz:
            case Intrinsic::fabs:
            case Intrinsic::floor:
            case Intrinsic::rint:
                insertTaintMix(I, I.getArgOperand(0));
                return;
            case Intrinsic::dbg_declare:
            case Intrinsic::dbg_value:
            case Intrinsic::lifetime_start:
            case Intrinsic::lifetime_end:
            case Intrinsic::returnaddress:
                // This needs to be eliminated before we can generate code!
                //assert(false && "Have to eliminate debug statements!");
                return;
            case Intrinsic::not_intrinsic:
                break;
            default:
                printf("taint2: Note: unsupported intrinsic %s in %s.\n",
                    calledF->getName().str().c_str(),
                    I.getParent()->getParent()->getName().str().c_str());
                return;
        }

        assert(!calledF->isIntrinsic());
        if (calledF->getName().startswith("taint")) {
            return;
        } else if (calledName == "cpu_loop_exit") {
            return;
        } else if (ldFuncs.count(calledName) > 0) {
            Value *ptr = I.getArgOperand(1);
            // insertAfterTaintLd mainly used for tainted_mmio
            //   where we could expect ptr to be non-constant 
            if (!isa<Constant>(ptr)) {
                insertAfterTaintLd(I, &I, ptr, getValueSize(&I));
            }
            if (tainted_pointer && !isa<Constant>(ptr)) {
                insertTaintPointer(I, ptr, &I, false);
            } else {
                insertTaintCopy(I, llvConst, &I, memConst, NULL, getValueSize(&I));
            }
            return;
        } else if (stFuncs.count(calledName) > 0) {
            Value *ptr = I.getArgOperand(1);
            Value *val = I.getArgOperand(2);
            if (tainted_pointer && !isa<Constant>(ptr)) {
                insertTaintPointer(I, ptr, val, true /* is_store */ );
            } else if (isa<Constant>(val)) {
                insertTaintDelete(I, memConst, NULL, const_uint64(getValueSize(val)));
            } else {
                insertTaintCopy(I, memConst, NULL, llvConst, val, getValueSize(val));
            }
            return;
#ifdef TARGET_I386
        } else if (calledName == "helper_outb") {

            // Call taint_copy to copy taint from LLVM to the EAX register. We
            // have to copy taint here to ensure that EAX becomes tainted.
            vector<Value *> args { grvConst, const_uint64(R_EAX), llvConst,
                constWeakSlot(I.getArgOperand(2)), oneConst };

            addInstructionDetailsToArgumentList(args, I, &I);

            insertCall(I, copyF, args, true, false);
            // For output, we have to propagate taint before the helper function
            // is executed because the helper would likely have some side effect
            // on the device.
        } else if (calledName == "helper_inb") {
            // Call taint_copy to copy taint from EAX to LLVM. The helper's
            // return value is the value on the IO port and so the taint data
            // (if any) will be associated with the return value.
            vector<Value *> args { llvConst, constSlot(&I), grvConst,
                const_uint64(R_EAX), oneConst };

            Instruction *next = I.getNextNode();
            addInstructionDetailsToArgumentList(args, I, next);

            insertCall(*next, copyF, args, false, false);
            // For input, we have to propagate taint after the helper function
            // is executed since the value on the port isn't available until
            // after the helper returns.
#endif
        } else if (inoutFuncs.count(calledName) > 0) {
            return;
        }
        // Else fall through to named case.
    }

    // This is a call that we aren't going to model, so we need to process
    // it instruction by instruction.
    // First, we need to set up a new stack frame and copy argument taint.

    // As the frame may have been used before, first clear it out
    // note that shad->num_vals is MAXFRAMESIZE
    // if function called doesn't have a name, or has no instructions yet,
    // then have to assume worst case of maximum frame size as can't calculate
    // using PandaSlotTracker
    uint64_t clrBytes = MAXREGSIZE * (shad->num_vals);
    if (calledF && (calledF->getInstructionCount() > 0)) {
        subframePST.reset(new PandaSlotTracker(calledF));
        subframePST->initialize();
        clrBytes = MAXREGSIZE * (subframePST->getMaxSlot());
    }
    Constant *clrDestC = const_uint64((shad->num_vals)*MAXREGSIZE);
    Constant *clrBytesC = const_uint64(clrBytes);

    vector<Value *> args { llvConst, clrDestC, clrBytesC };

    insertCallBefore(I, deleteF, args);

    // And now copy taint for the arguments into the new frame
    int numArgs = I.getNumArgOperands();
    for (int i = 0; i < numArgs; i++) {
        Value *arg = I.getArgOperand(i);
        int argBytes = getValueSize(arg);
        assert(argBytes > 0);

        auto arg_dest = const_uint64((shad->num_vals + i) * MAXREGSIZE);
        auto arg_bytes = const_uint64(argBytes);
        // if arg is constant then delete taint
        if (!isa<Constant>(arg)) {
            vector<Value *> args { llvConst, arg_dest, llvConst,
                constSlot(arg), arg_bytes, zeroConst, zeroConst,
                zeroConst };

            insertCallBefore(I, copyF, args);
        }
        // no need to insert a taint_delete for constant arguments, as we've
        // already cleared the subframe
    }

    if (!callType->getReturnType()->isVoidTy()) { // Copy from return slot.
        vector<Value *> args { llvConst, constSlot(&I), retConst,
            zeroConst, const_uint64(MAXREGSIZE), zeroConst, zeroConst,
            zeroConst } ;

        insertCallAfter(I, copyF, args);
    }

    args = { llvConst };

    insertCallBefore(I, push_frameF, args);
    insertCallAfter(I, pop_frameF, args);
}

/*
// For now delete dest taint.
void PandaTaintVisitor::portLoadHelper(Value *srcval, Value *dstval, int len) {

}

// this is essentially a copy of storeHelper without the tainted pointer code
void PandaTaintVisitor::portStoreHelper(Value *srcval, Value *dstval, int len) {
    // can't propagate taint from a constant
    bool srcConstant = isa<Constant>(srcval);

    struct addr_struct src = {};
    struct addr_struct dst = {};
    struct taint_op_struct op = {};
    char name[6] = "store";

    // write instruction boundary op
    op.typ = INSNSTARTOP;
    strncpy(op.val.insn_start.name, name, OPNAMELENGTH);
    op.val.insn_start.num_ops = len;
    op.val.insn_start.flag = INSNREADLOG;
    tob_op_write(tbuf, &op);

    if (srcConstant) {
        op.typ = DELETEOP;
        dst.typ = UNK;
        dst.val.ua = 0;
        dst.flag = READLOG;
        for (int i = 0; i < len; i++) {
            dst.off = i;
            op.val.deletel.a = dst;
            tob_op_write(tbuf, &op);
        }
    }
    else {
        op.typ = COPYOP;
        dst.typ = UNK;
        dst.flag = READLOG;
        dst.val.ua = 0;
        src.typ = LADDR;
        src.val.la = PST->getLocalSlot(srcval);
        for (int i = 0; i < len; i++) {
            src.off = i;
            dst.off = i;
            op.val.copy.a = src;
            op.val.copy.b = dst;
            tob_op_write(tbuf, &op);
        }
    }
}
*/

void PandaTaintVisitor::visitSelectInst(SelectInst &I) {
    Value *cond = I.getCondition();

    if(cond->getType()->isVectorTy()) {
        printf("Ignoring select instruction with vector arguments\n");
    } else {
        ZExtInst *ZEI = new ZExtInst(cond, int64T, "", &I);

        vector<pair<Value *, Value *>> selections;
        selections.push_back(std::make_pair(
            constWeakSlot(I.getTrueValue()), oneConst));
        selections.push_back(std::make_pair(
            constWeakSlot(I.getFalseValue()), zeroConst));
        insertTaintSelect(I, &I, ZEI, selections);
    }
}

void PandaTaintVisitor::visitExtractValueInst(ExtractValueInst &I) {
    assert(I.getNumIndices() == 1);

    Value *aggregate = I.getAggregateOperand();
    assert(aggregate && aggregate->getType()->isStructTy());
    StructType *typ = dyn_cast<StructType>(aggregate->getType());
    const StructLayout *structLayout = dataLayout->getStructLayout(typ);

    assert(I.idx_begin() != I.idx_end());
    unsigned offset = structLayout->getElementOffset(*I.idx_begin());
    uint64_t src = MAXREGSIZE * PST->getLocalSlot(aggregate) + offset;

    insertTaintCopy(I, llvConst, constSlot(&I), llvConst,
        const_uint64(src), getValueSize(&I));
}

void PandaTaintVisitor::visitInsertValueInst(InsertValueInst &I) {
    assert(I.getNumIndices() == 1);

    Value *aggregate = I.getAggregateOperand();
    assert(aggregate && aggregate->getType()->isStructTy());
    StructType *typ = dyn_cast<StructType>(aggregate->getType());
    const StructLayout *structLayout = dataLayout->getStructLayout(typ);

    Value *inserted = I.getInsertedValueOperand();

    assert(I.idx_begin() != I.idx_end());
    unsigned offset = structLayout->getElementOffset(*I.idx_begin());
    uint64_t dest = MAXREGSIZE * PST->getLocalSlot(&I);

    // First copy the aggregate value, then copy the inserted taint over
    // it. NB: inserting instructions must be swapped since we insert
    // them both after I.
    insertTaintCopyOrDelete(I,
            llvConst, const_uint64(dest + offset),
            llvConst, inserted,
            getValueSize(inserted));
    insertTaintCopyOrDelete(I,
            llvConst, constSlot(&I),
            llvConst, aggregate,
            getValueSize(aggregate));
}

void PandaTaintVisitor::visitInsertElementInst(InsertElementInst &I) {

    Value *base = I.getOperand(0);
    Value *element = I.getOperand(1);
    Value *indexVal = I.getOperand(2);
    ConstantInt *CI = dyn_cast<ConstantInt>(indexVal);
    assert(CI);
    uint64_t index = CI->getZExtValue();
    uint64_t elementWidth = getValueSize(element);

    uint64_t dest = MAXREGSIZE * PST->getLocalSlot(&I);
    uint64_t offset = index * elementWidth;

    // First copy the aggregate value, then copy the inserted taint over
    // it. NB: inserting instructions must be swapped since we insert
    // them both after I.
    insertTaintCopyOrDelete(I,
            llvConst, const_uint64(dest + offset),
            llvConst, element,
            getValueSize(element));
    insertTaintCopyOrDelete(I,
            llvConst, constSlot(&I),
            llvConst, base,
            getValueSize(base));
}

void PandaTaintVisitor::visitShuffleVectorInst(ShuffleVectorInst &I) {
    assert(I.getType()->getIntegerBitWidth() <= 8 * MAXREGSIZE);
    insertTaintCompute(I, I.getOperand(0), I.getOperand(1), true);
}

void PandaTaintVisitor::visitUnaryOperator(UnaryOperator &I) {
    insertTaintMix(I, I.getOperand(0));
}

// Unhandled
void PandaTaintVisitor::visitInstruction(Instruction &I) {
    //dump only available if LLVM compiled with dump enabled
    printf("Error: Unhandled instruction:\n");
    //TODO: need a way to turn on/off calls to dump - would be ideal if we
    // could determine during compile if dump was available - maybe add a
    // test to the configure script since there doesn't seem to be a way
    // to interogate llvm-config to determine if dump is available
    //I.dump();
    assert(false);
}<|MERGE_RESOLUTION|>--- conflicted
+++ resolved
@@ -613,13 +613,8 @@
 
     auto opc = I.getOpcode();
 
-<<<<<<< HEAD
-    // update_cb() (taint_ops.cpp) assumes that there are no valid llvm
-    // instructions with an opcode of zero
-=======
     // taint_copy()/update_cb() (taint_ops.cpp) assumes that there are 
     // no valid llvm instructions with an opcode of zero
->>>>>>> 7710a1a4
     assert(opc != 0);
 
     Constant *opcode = const_uint64(opc);
