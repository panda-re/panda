
/* PANDABEGINCOMMENT
 *
 * Authors:
 *  Ray Wang        raywang@mit.edu
 *
 * This work is licensed under the terms of the GNU GPL, version 2.
 * See the COPYING file in the top-level directory.
 *
PANDAENDCOMMENT */


/*
 * This plugin creates an LLVM trace from a panda replay
 * With dynamic values inlined into the trace. 
 *
 * The C struct is defined in llvm_trace2.proto
 *
 */

#include <vector>
#include <set>
#include <string>

#include "llvm_trace2.h"
#include "Extras.h"

extern "C" {

#include "panda/plugin.h"
#include "panda/tcg-llvm.h"
#include "panda/plugin_plugin.h"
}

#include <iostream>

#include <llvm/IR/Metadata.h>
#include <llvm/PassManager.h>
#include <llvm/PassRegistry.h>
#include <llvm/IR/Intrinsics.h>
#include <llvm/IR/BasicBlock.h>
#include <llvm/IR/Instruction.h>

#include <llvm/Analysis/Verifier.h>
#include <llvm/ExecutionEngine/ExecutionEngine.h>
#include <llvm/Transforms/IPO/PassManagerBuilder.h>
#include "llvm/ExecutionEngine/GenericValue.h"
#include "llvm/Support/raw_ostream.h"
#include "llvm/ADT/StringRef.h"
#include "llvm/Support/Regex.h"



namespace llvm {

    MDNode *LLVMTraceMD;


PandaLLVMTracePass *PLTP; 
  // Integer types
  // Removed const modifier since method signatures have changed
  Type *Int8Type;
  Type *Int32Type;
  Type *Int64Type;
  Type *VoidType;
  Type *VoidPtrType;

//void PandaLLVMTraceVisitor::visitPhiInst(){

//}
void recordStartBB(uint64_t fp, uint64_t tb_num){
	
    //giri doesn't write to log, instead pushes onto a bb stack. 
	if (pandalog) {
		Panda__LLVMEntry *llvmentry = (Panda__LLVMEntry *)(malloc(sizeof(Panda__LLVMEntry)));
		*llvmentry = PANDA__LLVMENTRY__INIT;
		llvmentry->has_type = 1;
		llvmentry->type = FunctionCode::BB;
		if (tb_num > 0){
			llvmentry->has_tb_num = 1;
			llvmentry->tb_num = tb_num;
		}
		Panda__LogEntry logEntry = PANDA__LOG_ENTRY__INIT;
		logEntry.llvmentry = llvmentry;
		pandalog_write_entry(&logEntry);
	}
}

void recordCall(uint64_t fp){

	if (pandalog) {
		Panda__LLVMEntry *llvmentry = (Panda__LLVMEntry *)(malloc(sizeof(Panda__LLVMEntry)));
		*llvmentry = PANDA__LLVMENTRY__INIT;
		llvmentry->has_type = 1;
		llvmentry->type = FunctionCode::FUNC_CODE_INST_CALL;
		llvmentry->has_address = 1;
		llvmentry->address = fp;
        Panda__LogEntry logEntry = PANDA__LOG_ENTRY__INIT;
		logEntry.llvmentry = llvmentry;
		pandalog_write_entry(&logEntry);
	}
}
void recordBB(uint64_t fp, unsigned lastBB){
	
	if (pandalog) {
		Panda__LLVMEntry *llvmentry = (Panda__LLVMEntry *)(malloc(sizeof(Panda__LLVMEntry)));
	*llvmentry = PANDA__LLVMENTRY__INIT;
		
		llvmentry->has_type = 1;
		llvmentry->type = FunctionCode::BB;
        Panda__LogEntry logEntry = PANDA__LOG_ENTRY__INIT;
		logEntry.llvmentry = llvmentry;
		pandalog_write_entry(&logEntry);
	}
}

void recordLoad(uint64_t address, uint64_t num_bytes = 8){
	//printf("recording load at address %" PRIx64 "\n", address);

	//printf("recording load from	address %lx\n", address);

	if (pandalog) {
		Panda__LLVMEntry *llvmentry = (Panda__LLVMEntry *)(malloc(sizeof(Panda__LLVMEntry)));
		*llvmentry = PANDA__LLVMENTRY__INIT;
		llvmentry->has_type = 1;
		llvmentry->type = FunctionCode::FUNC_CODE_INST_LOAD;
		
		llvmentry->has_addr_type = 1;	
		if ((address >= (uint64_t)first_cpu) && (address < (uint64_t)first_cpu + sizeof(CPUState))){
			llvmentry->addr_type = REG;	// Something in CPU state, may not necessarily be a register
			//TODO: Fix this and store
		} else {
			llvmentry->addr_type = MEM;	// A memory address
		}

		llvmentry->has_address = 1;
		llvmentry->address = address;
		llvmentry->has_num_bytes = 1;
		llvmentry->num_bytes = num_bytes;
        Panda__LogEntry logEntry = PANDA__LOG_ENTRY__INIT;
		logEntry.llvmentry = llvmentry;
		pandalog_write_entry(&logEntry);
	}
}

void recordStore(uint64_t address, uint64_t num_bytes = 8){

	//printf("recording store to address %lx\n", address);
	
	if (pandalog) {
		Panda__LLVMEntry *llvmentry = (Panda__LLVMEntry *)(malloc(sizeof(Panda__LLVMEntry)));
		*llvmentry = PANDA__LLVMENTRY__INIT;
		llvmentry->has_type = 1;
		llvmentry->type = FunctionCode::FUNC_CODE_INST_STORE;

		llvmentry->has_addr_type = 1;	
		if ((address >= (uint64_t)first_cpu) && (address < (uint64_t)first_cpu + sizeof(CPUState))){
			//printf("store to cpu state\n");
			llvmentry->addr_type = REG;	// Something in CPU state
		}else {
			llvmentry->addr_type = MEM;	// A memory address
		}

		llvmentry->has_address = 1;
		llvmentry->address = address;
		llvmentry->has_num_bytes = 1;
		llvmentry->num_bytes = num_bytes;
        Panda__LogEntry logEntry = PANDA__LOG_ENTRY__INIT;
		logEntry.llvmentry = llvmentry;
		pandalog_write_entry(&logEntry);
	}
}


void recordReturn(){
	if (pandalog) {
		Panda__LLVMEntry *llvmentry = (Panda__LLVMEntry *)(malloc(sizeof(Panda__LLVMEntry)));
		*llvmentry = PANDA__LLVMENTRY__INIT;
		llvmentry->has_type = 1;
		llvmentry->type = FunctionCode::FUNC_CODE_INST_RET;
        Panda__LogEntry logEntry = PANDA__LOG_ENTRY__INIT;
		logEntry.llvmentry = llvmentry;
		pandalog_write_entry(&logEntry);
	}
}

void recordSelect(uint8_t condition){

	if (pandalog) {
		Panda__LLVMEntry *llvmentry = (Panda__LLVMEntry *)(malloc(sizeof(Panda__LLVMEntry)));
		*llvmentry = PANDA__LLVMENTRY__INIT;
		llvmentry->has_type = 1;
		llvmentry->type = FunctionCode::FUNC_CODE_INST_SELECT;
		llvmentry->has_condition = 1;
		llvmentry->condition = condition;
        Panda__LogEntry logEntry = PANDA__LOG_ENTRY__INIT;
		logEntry.llvmentry = llvmentry;
		pandalog_write_entry(&logEntry);
	}
}

void write_trace_log(){
	printf("writing trace log\n");
}

//this function is inlined into LLVM assembly, writes dynamic values to trace log in protobuf format
void log_dynval(){
    write_trace_log();

}


extern "C" { extern TCGLLVMContext *tcg_llvm_ctx; }

static void llvm_init(){

	printf("LLVM_init\n");
	Function *logFunc;
    ExecutionEngine *execEngine = tcg_llvm_ctx->getExecutionEngine();
    FunctionPassManager *passMngr = tcg_llvm_ctx->getFunctionPassManager();
    Module *mod = tcg_llvm_ctx->getModule();
    LLVMContext &ctx = mod->getContext();
    LLVMTraceMD = MDNode::get(ctx, MDString::get(ctx, "llvmtrace"));

	std::vector<Type*> argTypes;

	//1st arg, LLVM Instr opcode
	argTypes.push_back(IntegerType::get(ctx, 8*sizeof(unsigned)));
	
	// 2nd arg, num_args
	argTypes.push_back(IntegerType::get(ctx, 8*sizeof(unsigned)));

	// 3rd arg, 
	//argTypes.push_back(Integer

	FunctionType *fType = FunctionType::get(Type::getVoidTy(ctx), argTypes, false);
	logFunc = Function::Create(
		fType, 
		Function::ExternalLinkage, "log_dynval", mod
	);

	execEngine->addGlobalMapping(logFunc, (void*) &log_dynval);

    // Create instrumentation pass and add to function pass manager
    /*llvm::FunctionPass *instfp = new PandaLLVMTracePass(mod);*/
    /*fpm->add(instfp);*/
    /*PIFP = static_cast<PandaInstrFunctionPass*>(instfp);*/

	//TODO: Stick this somewhere
    // Add the taint analysis pass to our taint pass manager
   	PLTP = new llvm::PandaLLVMTracePass(mod);
    passMngr->add(PLTP);

	printf("before passmngr initialization\n");
    passMngr->doInitialization();
	printf("after passmgr initialization\n");
}


void instrumentBasicBlock(BasicBlock &BB){
    Module *module = tcg_llvm_ctx->getModule();
	Value *FP = castTo(BB.getParent(), VoidPtrType, "", BB.getTerminator());
	Value *tb_num_val;
	if (BB.getParent()->getName().startswith("tcg-llvm-tb-")) {
		int tb_num; 
		sscanf(BB.getParent()->getName().str().c_str(), "tcg-llvm-tb-%d-%*d", &tb_num); 
		tb_num_val = ConstantInt::get(Int64Type, tb_num);
	} else {
		tb_num_val = ConstantInt::get(Int64Type, 0);
	}	

	//Function *recordBBF = module->getFunction("recordBB");
	Function *recordStartBBF = module->getFunction("recordStartBB");

	//Value *lastBB;
	//if (isa<ReturnInst>(BB.getTerminator()))
		 //lastBB = ConstantInt::get(Int32Type, 1);
	//else
		 //lastBB = ConstantInt::get(Int32Type, 0);
	
    //std::vector<Value*> args = make_vector<Value*>(FP, lastBB, 0);
	//CallInst::Create(recordBBF, args, "", BB.getTerminator());

	// Insert code at the beginning of the basic block to record that it started
	// execution.

    std::vector<Value*>	args = make_vector<Value *>(FP, tb_num_val, 0);
	Instruction *F = BB.getFirstInsertionPt();
	CallInst::Create(recordStartBBF, args, "", F);
}

char PandaLLVMTracePass::ID = 0;
static RegisterPass<PandaLLVMTracePass>
Y("PandaLLVMTrace", "Instrument instructions that produce dynamic values");

bool PandaLLVMTracePass::runOnBasicBlock(BasicBlock &B){
	//TODO: Iterate over function instrs
	instrumentBasicBlock(B);
	PLTV->visit(B);
	return true; // modified program
};

//What initialization is necessary? 
bool PandaLLVMTracePass::doInitialization(Module &module){
	printf("Doing pandallvmtracepass initialization\n");
    ExecutionEngine *execEngine = tcg_llvm_ctx->getExecutionEngine();
	  // Get references to the different types that we'll need.
  Int8Type  = IntegerType::getInt8Ty(module.getContext());
  Int32Type = IntegerType::getInt32Ty(module.getContext());
  Int64Type = IntegerType::getInt64Ty(module.getContext());
  VoidPtrType = PointerType::getUnqual(Int8Type);
  VoidType = Type::getVoidTy(module.getContext());

  // Insert code at the beginning of the basic block to record that it started
  // execution.
  //std::vector<Value*> args = make_vector<Value *>();
  //Instruction *F = BB.getFirstInsertionPt();
  //Instruction *S = CallInst::Create(recordStartBBF, args, "", F);


	//initialize all the other record/logging functionsu
	//PLTV->log_dynvalF = module.getOrInsertFunction("log_dynval");
	PLTV->recordLoadF = cast<Function>(module.getOrInsertFunction("recordLoad", VoidType, VoidPtrType, nullptr));
	PLTV->recordStoreF = cast<Function>(module.getOrInsertFunction("recordStore", VoidType, VoidPtrType, nullptr));
	PLTV->recordCallF = cast<Function>(module.getOrInsertFunction("recordCall", VoidType, VoidPtrType, nullptr));
	PLTV->recordSelectF = cast<Function>(module.getOrInsertFunction("recordSelect", VoidType, Int8Type, nullptr));
	/*PLTV->recordBranchF = cast<Function>(module.getOrInsertFunction("recordBranch", VoidType, VoidPtrType, nullptr));*/
	// recordStartBB: 
	PLTV->recordStartBBF = cast<Function>(module.getOrInsertFunction("recordStartBB", VoidType, VoidPtrType, Int64Type, nullptr));
	PLTV->recordBBF = cast<Function>(module.getOrInsertFunction("recordBB", VoidType, VoidPtrType, Int32Type, nullptr));
	PLTV->recordReturnF = cast<Function>(module.getOrInsertFunction("recordReturn", VoidType, VoidPtrType, nullptr));


	//add external linkages
	
#define ADD_MAPPING(func) \
    execEngine->addGlobalMapping(module.getFunction(#func), (void *)(func));\
    module.getFunction(#func)->deleteBody();
    ADD_MAPPING(recordLoad);
    ADD_MAPPING(recordStore);
    ADD_MAPPING(recordCall);
    ADD_MAPPING(recordSelect);
    ADD_MAPPING(recordStartBB);
    ADD_MAPPING(recordBB);
    ADD_MAPPING(recordReturn);
	return true; //modified program
};


// Unhandled
void PandaLLVMTraceVisitor::visitInstruction(Instruction &I) {
    //I.dump();
    //printf("Error: Unhandled instruction\n");
    /*assert(1==0);*/
}

//TODO: Do i need to check metadata to see if host instruction?

void PandaLLVMTraceVisitor::visitSelectInst(SelectInst &I){
	//Function *func = module->getFunction("log_dynval");

	//std::vector<GenericValue> noargs;

	// Get the condition and record it
	Value *cond = I.getCondition();
	cond = castTo(cond, Int8Type, cond->getName(), &I);
	std::vector<Value*> args = make_vector(cond, 0);

    CallInst *CI = CallInst::Create(recordSelectF, args);
	
	//insert call into function
	CI->insertAfter(static_cast<Instruction*>(&I));
	CI->setMetadata("host", LLVMTraceMD);

	/*I.dump();*/
}

void PandaLLVMTraceVisitor::visitLoadInst(LoadInst &I){
	//Function *func = module->getFunction("log_dynval");

	//std::vector<GenericValue> noargs;

	//Get the address we're loading from 
	// and cast to void ptr type
	Value *ptr = I.getPointerOperand();
	ptr = castTo(ptr, VoidPtrType, ptr->getName(), &I);
	std::vector<Value*> args = make_vector(ptr, 0);

    CallInst *CI = CallInst::Create(recordLoadF, args);
	
	//insert call into function
	CI->insertAfter(static_cast<Instruction*>(&I));
	CI->setMetadata("host", LLVMTraceMD);
	
	/*I.dump();*/
}

/**
 * This function handles intrinsics like llvm.memset and llvm.memcpy. 
 * llvm.memset is recorded as a Store, and llvm.memcpy is recorded as a Load from src and Store to dest
 */
void PandaLLVMTraceVisitor::handleVisitSpecialCall(CallInst &I){
	
	Function *calledFunc = I.getCalledFunction();

	std::string name = calledFunc->getName().str();
	printf("func name %s\n", name.c_str());

	if (name.substr(0,12) == "llvm.memset.") {
		// Record store
		
		Value *dest = I.getOperand(0);
		dest = castTo(dest, VoidPtrType, dest->getName(), &I);
		
		Value* numBytes = I.getOperand(2);

		int bytes = 0;
		if (ConstantInt* CI = dyn_cast<ConstantInt>(numBytes)) {
			if (CI->getBitWidth() <= 64) {
				bytes = CI->getSExtValue();
			}
		}

		if (bytes > 100) {
			//This mostly happens in cpu state reset
			printf("Note: dyn log ignoring memset greater than 100 bytes\n");
			return;
		}

		/*std::vector<Value*> args = make_vector(dest, numBytes, 0);*/
		std::vector<Value*> args = make_vector(dest, 0);
		CallInst *CI = CallInst::Create(recordStoreF, args);
		
		//insert call into function
		CI->insertAfter(static_cast<Instruction*>(&I));
        CI->setMetadata("host", LLVMTraceMD);

	} else if (name.substr(0,12) == "llvm.memcpy." ||
             name.substr(0,13) == "llvm.memmove.")  {

		Value *dest = I.getOperand(0);
		Value *src = I.getOperand(1);

		/*Value *numBytes = I.getOperand(2);*/

		dest = castTo(dest, VoidPtrType, dest->getName(), &I);
		src = castTo(src, VoidPtrType, src->getName(), &I);
		/*std::vector<Value*> args = make_vector(src, numBytes, 0);*/
		std::vector<Value*> args = make_vector(src, 0);

		//record load first
		CallInst *CI = CallInst::Create(recordLoadF, args);
		CI->insertAfter(static_cast<Instruction*>(&I));
        CI->setMetadata("host", LLVMTraceMD);

		/*args = make_vector(dest, numBytes, 0);*/
		args = make_vector(dest, 0);
		CI = CallInst::Create(recordStoreF, args);
		CI->insertAfter(static_cast<Instruction*>(&I));
<<<<<<< HEAD
		
	} else {
=======
        CI->setMetadata("host", LLVMTraceMD);

	} else{
>>>>>>> c81a539f
		printf("Unhandled special call\n");
	}
}

void PandaLLVMTraceVisitor::handleExternalHelperCall(CallInst &I) {
    
	Function *calledFunc = I.getCalledFunction();

	std::string name = calledFunc->getName().str();
	printf("func name %s\n", name.c_str());

    std::vector<Value*> args;
	if (Regex("helper_[lb]e_ld.*_mmu_panda").match(name)) {
		// Helper load, record load

        Value *ITPI;
        
        // THis should be address
       Value *dest = I.getArgOperand(1);
		dest->dump();

        ITPI = CastInst::Create(Instruction::IntToPtr, dest, VoidPtrType, dest->getName(), &I);

       /*dest = castTo(dest, VoidPtrType, dest->getName(), &I);*/
		args = make_vector(ITPI, 0);
		CallInst *CI = CallInst::Create(recordLoadF, args);
		CI->insertBefore(static_cast<Instruction*>(&I));
    } else if (Regex("helper_[lb]e_st.*_mmu_panda").match(name)) {
        // THis should be address
        Value *ITPI;
        Value *ITPI2;

       Value *dest = I.getArgOperand(1);
       Value *storeVal = I.getArgOperand(2);

       //dest = castTo(dest, VoidPtrType, dest->getName(), &I);
        ITPI = CastInst::Create(Instruction::IntToPtr, dest, VoidPtrType, dest->getName(), &I);
       //storeVal = castTo(storeVal, VoidPtrType, storeVal->getName(), &I);
        //ITPI2 = IRB.CreateIntToPtr(storeVal, VoidPtrType);
        ITPI2 = CastInst::Create(Instruction::IntToPtr, storeVal, VoidPtrType, storeVal->getName(), &I);

		args = make_vector(ITPI, 0);
		CallInst *CI = CallInst::Create(recordStoreF, args);
		CI->insertBefore(static_cast<Instruction*>(&I));
    } else {
        printf("Unhandled external helper call\n");
    }

}

void PandaLLVMTraceVisitor::visitCallInst(CallInst &I){
	//Function *func = module->getFunction("log_dynval");

	Function *calledFunc = I.getCalledFunction();

	if (!calledFunc || !calledFunc->hasName()) { return; }
	 

	Value *fp;
	if (calledFunc->isIntrinsic() && calledFunc->isDeclaration()){
		//this is like a memset or memcpy
		handleVisitSpecialCall(I);
		return;
	}
	else if (external_helper_funcs.count(calledFunc->getName())) {
		// model the MMU load/store functions with regular loads/stores from dmemory
       handleExternalHelperCall(I);
        return;
	}

	std::string name = calledFunc->getName().str();
	fp = castTo(I.getCalledValue(), VoidPtrType, "", &I);

	//TODO: Should i do something about helper functions?? 
	
	std::vector<Value*> args = make_vector(fp, 0);

    CallInst *CI = CallInst::Create(recordCallF, args);

	CI->insertAfter(static_cast<Instruction*>(&I));
    CI->setMetadata("host", LLVMTraceMD);

	//record return of call inst
	//CallInst *returnInst = CallInst::Create(recordReturn, args, "", &I);
	//I.dump();	

	//handle cases where dynamic values are being used. 
}

void PandaLLVMTraceVisitor::visitStoreInst(StoreInst &I){
	//Function *func = module->getFunction("log_dynval");

    if (I.isVolatile()){
        // Stores to LLVM runtime that we don't care about
        return;
    }

	Value *address = castTo(I.getPointerOperand(), VoidPtrType, "", &I);	

	std::vector<Value*> args = make_vector(address, 0);

    CallInst *CI = CallInst::Create(recordStoreF, args);

	CI->insertAfter(static_cast<Instruction*>(&I));
	CI->setMetadata("host", LLVMTraceMD);

	//I.dump();	

	//handle cases where dynamic values are being used. 
}


} // namespace llvm
// I'll need a pass manager to traverse stuff. 

int before_block_exec(CPUState *env, TranslationBlock *tb) {
	// write LLVM FUNCTION to pandalog
	
	if (pandalog) {
		Panda__LLVMEntry *llvmentry = (Panda__LLVMEntry *)(malloc(sizeof(Panda__LLVMEntry)));
		*llvmentry = PANDA__LLVMENTRY__INIT;
		llvmentry->has_type = 1;
		llvmentry->type = FunctionCode::LLVM_FN;
		llvmentry->has_address = 0;
		if (tb->llvm_function->getName().startswith("tcg-llvm-tb-")) {
			int tb_num; 
			sscanf(tb->llvm_function->getName().str().c_str(), "tcg-llvm-tb-%d-%*d", &tb_num); 
			llvmentry->has_tb_num = 1;
			llvmentry->tb_num = tb_num;
		}	
		
        Panda__LogEntry logEntry = PANDA__LOG_ENTRY__INIT;
		logEntry.llvmentry = llvmentry;
		pandalog_write_entry(&logEntry);
	}

	return 0;
}

int cb_cpu_restore_state(CPUState *env, TranslationBlock *tb){
    printf("EXCEPTION - logging\n");
		
	if (pandalog) {
			Panda__LLVMEntry *llvmentry = (Panda__LLVMEntry *)(malloc(sizeof(Panda__LLVMEntry)));
			*llvmentry = PANDA__LLVMENTRY__INIT;
			llvmentry->has_type = 1;
			llvmentry->type = FunctionCode::LLVM_EXCEPTION;
			llvmentry->has_address = 0;
			Panda__LogEntry logEntry = PANDA__LOG_ENTRY__INIT;
			logEntry.llvmentry = llvmentry;
			pandalog_write_entry(&logEntry);
		}
	
    return 0; 
}


bool init_plugin(void *self){
    printf("Initializing plugin llvm_trace2\n");

    panda_cb pcb;
    panda_enable_memcb();
    pcb.before_block_exec = before_block_exec;
    panda_register_callback(self, PANDA_CB_BEFORE_BLOCK_EXEC, pcb);

    // Initialize pass manager
	
	// I have to enable llvm to get the tcg_llvm_ctx
	if (!execute_llvm){
        panda_enable_llvm();
    }
    
    panda_enable_llvm_helpers();

    llvm::llvm_init();
  /*
     * Run instrumentation pass over all helper functions that are now in the
     * module, and verify module.
     */
	llvm::Module *module = tcg_llvm_ctx->getModule();

    // Populate module with helper function log ops 
	/*for (llvm::Function f : *mod){*/
		for (llvm::Module::iterator func = module->begin(), mod_end = module->end(); func != mod_end; ++func) {
			for (llvm::Function::iterator b = func->begin(), be = func->end(); b != be; ++b) {
				llvm::BasicBlock* bb = b;
				llvm::PLTP->runOnBasicBlock(*bb);
			}
		}

	return true;
}
void uninit_plugin(void *self){
    printf("Uninitializing plugin\n");

    /*char modpath[256];*/
    /*strcpy(modpath, basedir);*/
    /*strcat(modpath, "/llvm-mod.bc");*/
    tcg_llvm_write_module(tcg_llvm_ctx, "./llvm-mod.bc");
    
	 llvm::PassRegistry *pr = llvm::PassRegistry::getPassRegistry();
    const llvm::PassInfo *pi =
        pr->getPassInfo(llvm::StringRef("PandaLLVMTrace"));
    if (!pi){
        printf("Unable to find 'PandaLLVMTrace' pass in pass registry\n");
    }
    else {
        pr->unregisterPass(*pi);
    }

    panda_disable_llvm_helpers();

    if (execute_llvm){
        panda_disable_llvm();
    }
    panda_disable_memcb();
}<|MERGE_RESOLUTION|>--- conflicted
+++ resolved
@@ -457,15 +457,9 @@
 		args = make_vector(dest, 0);
 		CI = CallInst::Create(recordStoreF, args);
 		CI->insertAfter(static_cast<Instruction*>(&I));
-<<<<<<< HEAD
 		
 	} else {
-=======
         CI->setMetadata("host", LLVMTraceMD);
-
-	} else{
->>>>>>> c81a539f
-		printf("Unhandled special call\n");
 	}
 }
 
