use inline_python::python;
use once_cell::sync::OnceCell;
use panda::prelude::*;
use pyo3::prelude::*;

use std::ffi::{CStr, CString};
use std::path::PathBuf;
use std::sync::Mutex;

mod loader;
mod panda_plugin;
<<<<<<< HEAD
mod plugin_path;
mod py_unix_socket;
=======
mod py_unix_socket;
use panda_plugin::PandaPlugin;
>>>>>>> 89249c47
use plugin_path::plugin_path;

#[derive(PandaArgs, Debug)]
#[name = "snake_hook"]
struct Args {
    #[arg(required, about = "colon-separated list of python plugins to run")]
    files: String,

    #[arg(about = "path for unix socket to redirect stdout to")]
    stdout: String,
<<<<<<< HEAD

    #[arg(about = "colon-separated list of classes to execute, defaults to all classes")]
    classes: String,
=======
>>>>>>> 89249c47
}

/// Return the directory of the panda-system-* executable
fn executable_dir() -> PathBuf {
    std::env::current_exe()
        .unwrap()
        .parent()
        .unwrap()
        .to_owned()
}

#[panda::init]
fn init(_: &mut PluginHandle) -> bool {
    let args = Args::from_panda_args();
    let plugin_self_path = plugin_path("snake_hook");

    if !plugin_self_path.exists() {
        panic!(
            "[snake_hook] snake_hook not found at '{}'",
            plugin_self_path.display()
        );
    }

    // 'Reload' self in order to ensure this plugin is set as RTLD_GLOBAL, as this is necessary
    // in order to ensure Python can load native python libraries
    let plugin_self_path = CString::new(plugin_self_path.to_str().unwrap()).unwrap();
    unsafe {
        let handle = libc::dlopen(
            plugin_self_path.as_ptr(),
            libc::RTLD_NOLOAD | libc::RTLD_GLOBAL | libc::RTLD_NOW,
        );

        if handle.is_null() {
            let err = CStr::from_ptr(libc::dlerror());
            println!(
                "[snake_hook] Error making snake_hook global dylib: {:?}",
                err
            );
        }
    }

    println!("[snake_hook] Initialized");
    loader::initialize_pyplugins(args);

    true
}

lazy_static::lazy_static! {
    /// References to all the loaded plugins so they can be uninitialized
    static ref PLUGINS: Mutex<Vec<Py<PyAny>>> = Mutex::new(Vec::new());
}

/// The global `Panda` object shared between plugins
static PANDA_OBJ: OnceCell<PyObject> = OnceCell::new();

#[panda::uninit]
fn uninit(_: &mut panda::PluginHandle) {
    let panda_obj = PANDA_OBJ.get().unwrap();
    let plugins = PLUGINS.lock().unwrap();

    // Run destructors for all plugins and clear all callbacks
    let plugins = &*plugins;
    python! {
        for plugin in 'plugins:
            if callable(getattr(plugin, "__del__", None)):
                plugin.__del__()
        'panda_obj.delete_callbacks()
    }
}<|MERGE_RESOLUTION|>--- conflicted
+++ resolved
@@ -9,13 +9,9 @@
 
 mod loader;
 mod panda_plugin;
-<<<<<<< HEAD
 mod plugin_path;
 mod py_unix_socket;
-=======
-mod py_unix_socket;
-use panda_plugin::PandaPlugin;
->>>>>>> 89249c47
+
 use plugin_path::plugin_path;
 
 #[derive(PandaArgs, Debug)]
@@ -26,12 +22,9 @@
 
     #[arg(about = "path for unix socket to redirect stdout to")]
     stdout: String,
-<<<<<<< HEAD
 
     #[arg(about = "colon-separated list of classes to execute, defaults to all classes")]
     classes: String,
-=======
->>>>>>> 89249c47
 }
 
 /// Return the directory of the panda-system-* executable
