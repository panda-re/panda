/* PANDABEGINCOMMENT
 *
 * Authors:
 *  Tim Leek               tleek@ll.mit.edu
 *  Ryan Whelan            rwhelan@ll.mit.edu
 *  Joshua Hodosh          josh.hodosh@ll.mit.edu
 *  Michael Zhivich        mzhivich@ll.mit.edu
 *  Brendan Dolan-Gavitt   brendandg@gatech.edu
 *
 * This work is licensed under the terms of the GNU GPL, version 2.
 * See the COPYING file in the top-level directory.
 *
PANDAENDCOMMENT */
#pragma once
#include "panda/debug.h"
#include "panda/cheaders.h"

#ifndef CONFIG_SOFTMMU
#include "linux-user/qemu-types.h"
#include "thunk.h"
#endif

<<<<<<< HEAD
=======
#define MAX_PANDA_PLUGINS 16
#define MAX_PANDA_PLUGIN_ARGS 32

#include "panda/callbacks/cb-defs.h"

>>>>>>> 8c0fa359
#ifdef __cplusplus
extern "C" {
#endif

<<<<<<< HEAD
// typedef enum of callback numbers
// list union that contains all the prototypes
// trying to keep this in one place
#include "panda_callback_list.h"
=======
// Doubly linked list that stores a callback, along with its owner
typedef struct _panda_cb_list panda_cb_list;
struct _panda_cb_list {
    panda_cb entry;
    void *owner;
    panda_cb_list *next;
    panda_cb_list *prev;
    bool enabled;
};
panda_cb_list *panda_cb_list_next(panda_cb_list *plist);
void panda_enable_plugin(void *plugin);
void panda_disable_plugin(void *plugin);

// Structure to store metadata about a plugin
typedef struct panda_plugin {
    char name[256];     // Currently basename(filename)
    void *plugin;       // Handle to the plugin (for use with dlsym())
} panda_plugin;

void   panda_register_callback(void *plugin, panda_cb_type type, panda_cb cb);
void   panda_disable_callback(void *plugin, panda_cb_type type, panda_cb cb);
void   panda_enable_callback(void *plugin, panda_cb_type type, panda_cb cb);
void   panda_unregister_callbacks(void *plugin);
bool   panda_load_plugin(const char *filename, const char *plugin_name);
bool   panda_add_arg(const char *plugin_name, const char *plugin_arg);
void * panda_get_plugin_by_name(const char *name);
void   panda_do_unload_plugin(int index);
void   panda_unload_plugin(void *plugin);
void   panda_unload_plugin_idx(int idx);
void   panda_unload_plugins(void);


bool panda_flush_tb(void);

void panda_do_flush_tb(void);
void panda_enable_precise_pc(void);
void panda_disable_precise_pc(void);
void panda_enable_memcb(void);
void panda_disable_memcb(void);
void panda_enable_llvm(void);
void panda_disable_llvm(void);
void panda_enable_llvm_helpers(void);
void panda_disable_llvm_helpers(void);
void panda_enable_tb_chaining(void);
void panda_disable_tb_chaining(void);
void panda_memsavep(FILE *f);

extern bool panda_update_pc;
extern bool panda_use_memcb;
extern panda_cb_list *panda_cbs[PANDA_CB_LAST];
extern bool panda_plugins_to_unload[MAX_PANDA_PLUGINS];
extern bool panda_plugin_to_unload;
extern bool panda_tb_chaining;

extern const gchar *panda_argv[MAX_PANDA_PLUGIN_ARGS];
extern int panda_argc;


// this stuff is used by the new qemu cmd-line arg '-os os_name'
typedef enum OSFamilyEnum { OS_UNKNOWN, OS_WINDOWS, OS_LINUX } PandaOsFamily;

// these are set in panda/src/common.c via call to panda_set_os_name(os_name)
extern char *panda_os_name;           // the full name of the os, as provided by the user
extern char *panda_os_family;         // parsed os family
extern char *panda_os_variant;        // parsed os variant
extern uint32_t panda_os_bits;        // parsed os bits
extern PandaOsFamily panda_os_familyno; // numeric identifier for family


// Struct for holding a parsed key/value pair from
// a -panda-arg plugin:key=value style argument.
typedef struct panda_arg {
    char *argptr;   // For internal use only
    char *key;      // Pointer to the key string
    char *value;    // Pointer to the value string
} panda_arg;
>>>>>>> 8c0fa359

// plugin and callback mgmt stuff
// fns and efs from panda/src/callabcks.c
#include "panda_plugin_mgmt.h"

// stuff to do with panda arg parsing
#include "panda_args.h"

// panda api includes things like enabling precise pc and llvm
#include "panda_api.h"

<<<<<<< HEAD
// some externed things for dealing with os
#include "panda_os.h"
=======
char** str_split(char *a_str, const char a_delim);
>>>>>>> 8c0fa359

#include "panda_common.h"

#ifdef __cplusplus
}
#endif

#include "panda/plugin_plugin.h"


#ifdef __cplusplus
extern "C" {
#endif

#include "panda/rr/rr_log.h"
#include "panda/plog.h"

#ifdef __cplusplus
}
#endif
<|MERGE_RESOLUTION|>--- conflicted
+++ resolved
@@ -20,24 +20,15 @@
 #include "thunk.h"
 #endif
 
-<<<<<<< HEAD
-=======
 #define MAX_PANDA_PLUGINS 16
 #define MAX_PANDA_PLUGIN_ARGS 32
 
 #include "panda/callbacks/cb-defs.h"
 
->>>>>>> 8c0fa359
 #ifdef __cplusplus
 extern "C" {
 #endif
 
-<<<<<<< HEAD
-// typedef enum of callback numbers
-// list union that contains all the prototypes
-// trying to keep this in one place
-#include "panda_callback_list.h"
-=======
 // Doubly linked list that stores a callback, along with its owner
 typedef struct _panda_cb_list panda_cb_list;
 struct _panda_cb_list {
@@ -62,7 +53,9 @@
 void   panda_enable_callback(void *plugin, panda_cb_type type, panda_cb cb);
 void   panda_unregister_callbacks(void *plugin);
 bool   panda_load_plugin(const char *filename, const char *plugin_name);
+bool   _panda_load_plugin(const char *filename, const char *plugin_name, bool library_mode);
 bool   panda_add_arg(const char *plugin_name, const char *plugin_arg);
+bool   panda_load_external_plugin(const char *filename, const char *plugin_name, void *plugin_uuid, void *init_fn_ptr);
 void * panda_get_plugin_by_name(const char *name);
 void   panda_do_unload_plugin(int index);
 void   panda_unload_plugin(void *plugin);
@@ -114,26 +107,45 @@
     char *key;      // Pointer to the key string
     char *value;    // Pointer to the value string
 } panda_arg;
->>>>>>> 8c0fa359
 
-// plugin and callback mgmt stuff
-// fns and efs from panda/src/callabcks.c
-#include "panda_plugin_mgmt.h"
+typedef struct panda_arg_list {
+    int nargs;
+    panda_arg *list;
+    char *plugin_name;
+} panda_arg_list;
 
-// stuff to do with panda arg parsing
-#include "panda_args.h"
+// Parse out arguments and return them to caller
+panda_arg_list *panda_get_args(const char *plugin_name);
+// Free a list of parsed arguments
+void panda_free_args(panda_arg_list *args);
 
-// panda api includes things like enabling precise pc and llvm
-#include "panda_api.h"
+target_ulong panda_parse_ulong(panda_arg_list *args, const char *argname, target_ulong defval);
+target_ulong panda_parse_ulong_req(panda_arg_list *args, const char *argname, const char *help);
+target_ulong panda_parse_ulong_opt(panda_arg_list *args, const char *argname, target_ulong defval, const char *help);
+uint32_t panda_parse_uint32(panda_arg_list *args, const char *argname, uint32_t defval);
+uint32_t panda_parse_uint32_req(panda_arg_list *args, const char *argname, const char *help);
+uint32_t panda_parse_uint32_opt(panda_arg_list *args, const char *argname, uint32_t defval, const char *help);
+uint64_t panda_parse_uint64(panda_arg_list *args, const char *argname, uint64_t defval);
+uint64_t panda_parse_uint64_req(panda_arg_list *args, const char *argname, const char *help);
+uint64_t panda_parse_uint64_opt(panda_arg_list *args, const char *argname, uint64_t defval, const char *help);
+double panda_parse_double(panda_arg_list *args, const char *argname, double defval);
+double panda_parse_double_req(panda_arg_list *args, const char *argname, const char *help);
+double panda_parse_double_opt(panda_arg_list *args, const char *argname, double defval, const char *help);
+// Returns true if arg present, unless arg=false or arg=no exists.
+bool panda_parse_bool(panda_arg_list *args, const char *argname);
+bool panda_parse_bool_req(panda_arg_list *args, const char *argname, const char *help);
+bool panda_parse_bool_opt(panda_arg_list *args, const char *argname, const char *help);
+const char *panda_parse_string(panda_arg_list *args, const char *argname, const char *defval);
+const char *panda_parse_string_req(panda_arg_list *args, const char *argname, const char *help);
+const char *panda_parse_string_opt(panda_arg_list *args, const char *argname, const char *defval, const char *help);
 
-<<<<<<< HEAD
-// some externed things for dealing with os
-#include "panda_os.h"
-=======
 char** str_split(char *a_str, const char a_delim);
->>>>>>> 8c0fa359
 
-#include "panda_common.h"
+char *panda_plugin_path(const char *name);
+void panda_require_from_library(const char *plugin_name);
+void panda_require(const char *plugin_name);
+bool panda_is_callback_enabled(void *plugin, panda_cb_type type, panda_cb cb);
+void panda_unload_plugin_by_name(const char *plugin_name);
 
 #ifdef __cplusplus
 }
@@ -148,6 +160,7 @@
 
 #include "panda/rr/rr_log.h"
 #include "panda/plog.h"
+#include "panda/addr.h"
 
 #ifdef __cplusplus
 }
