# necessary for QEMU headers to compile in C++ code.
QEMU_CXXFLAGS += -Wno-pointer-arith

# determine list of plugins
# remove spaces from lines. skip lines starting with a #. concatenate the rest into a space-delimited list
PANDA_PLUGINS=$(shell tr -d "[:blank:]" < $(SRC_PATH)/panda/plugins/config.panda | grep -v "^\#" | xargs)
ifdef CONFIG_LLVM
	PANDA_PLUGINS+=$(shell tr -d "[:blank:]" < $(SRC_PATH)/panda/plugins/config.llvm.panda | grep -v "^\#" | xargs)
endif

ALL_PLUGIN_SUBDIRS=$(addprefix $(SRC_PATH)/panda/plugins/,$(PANDA_PLUGINS))

# ditto for extra plugins
ifdef EXTRA_PLUGINS_PATH
$(call set-vpath, $(SRC_PATH):$(BUILD_DIR):$(EXTRA_PLUGINS_PATH))
	EXTRA_PANDA_PLUGINS=$(shell tr -d "[:blank:]" < $(EXTRA_PLUGINS_PATH)/panda/plugins/config.panda | grep -v "^\#" | xargs)
	EXTRA_PLUGIN_SUBDIR_RULES=$(patsubst %,extra-plugin-%, $(EXTRA_PANDA_PLUGINS))
	ALL_PLUGIN_SUBDIRS+=$(addprefix $(EXTRA_PLUGINS_PATH)/panda/plugins/,$(EXTRA_PANDA_PLUGINS))
endif

ifdef CONFIG_SOFTMMU
RR_PRINT_PROG=rr_print_$(TARGET_NAME)$(EXESUF)
endif

ifdef CONFIG_SOFTMMU
PLOG_READER_PROG=plog_reader
endif

PLUGIN_SUBDIR_RULES=$(patsubst %,plugin-%, $(PANDA_PLUGINS))
PLUGIN_SUBDIR_MAKEFLAGS=$(if $(V),,--no-print-directory) BUILD_DIR=$(BUILD_DIR)

PANDA_API_INT_POSSIBLE=$(foreach plugin,$(PANDA_PLUGINS),panda/plugins/$(plugin)/$(plugin)_int.h)
PANDA_EXTRA_API_INT_POSSIBLE=$(foreach plugin,$(EXTRA_PANDA_PLUGINS),panda/plugins/$(plugin)/$(plugin)_int.h)

PANDA_API_INT=$(foreach header,$(PANDA_API_INT_POSSIBLE),\
			  $(if $(wildcard $(SRC_PATH)/$(header)),$(header),)) $(foreach header,$(PANDA_EXTRA_API_INT_POSSIBLE), $(if $(wildcard $(EXTRA_PLUGINS_PATH)/$(header)),$(header),))

PANDA_API_EXT=$(patsubst %_int.h,%_ext.h,$(PANDA_API_INT))

plugin-%: plog.pb-c.h plog.pb.h $(PANDA_API_EXT)
	$(call quiet-command,mkdir -p ../panda/plugins/$*,)
	$(call quiet-command,mkdir -p panda/plugins/$*,)
	$(call quiet-command,$(MAKE) $(PLUGIN_SUBDIR_MAKEFLAGS) \
		-f "$(SRC_PATH)/panda/plugins/panda.mak" \
		-f "$(SRC_PATH)/panda/plugins/$*/Makefile" \
		PLUGIN_SRC_ROOT="$(SRC_PATH)/panda/plugins" \
		V="$(V)" PLUGIN_NAME="$*" all,)

extra-plugin-%: plog.pb-c.h plog.pb.h $(PANDA_API_EXT)
	$(call quiet-command,mkdir -p ../panda/plugins/$*,)
	$(call quiet-command,mkdir -p panda/plugins/$*,)
	$(call quiet-command,$(MAKE) $(PLUGIN_SUBDIR_MAKEFLAGS) \
		-f "$(SRC_PATH)/panda/plugins/panda.mak" \
		-f "$(EXTRA_PLUGINS_PATH)/panda/plugins/$*/Makefile" \
		PLUGIN_SRC_ROOT="$(EXTRA_PLUGINS_PATH)/panda/plugins" \
		V="$(V)" PLUGIN_NAME="$*" all,)

all: $(PLUGIN_SUBDIR_RULES) $(EXTRA_PLUGIN_SUBDIR_RULES)

PROTO_FILES=$(wildcard $(addsuffix /*.proto,$(ALL_PLUGIN_SUBDIRS)))

PANDA_CONFIG_FILES=$(SRC_PATH)/panda/plugins/config.panda \
				   $(SRC_PATH)/panda/plugins/config.llvm.panda \
				   $(if $(EXTRA_PLUGINS_PATH),$(EXTRA_PLUGINS_PATH)/panda/plugins/config.panda,)

plog.proto: $(PROTO_FILES) $(PANDA_CONFIG_FILES)
	$(call quiet-command,\
		$(SRC_PATH)/panda/scripts/pp.py $@ $(PANDA_CONFIG_FILES),\
		"PROTO   $(TARGET_DIR)$@")

%.pb-c.h %.pb-c.c: %.proto
	# C protobuf
	$(call quiet-command,\
		protoc-c --proto_path=. --c_out=. $<,\
		"PROTO   $(TARGET_DIR)plog.pb-c.h $(TARGET_DIR)plog.pb-c.c",)

%.pb.h %.pb.cc: %.proto
	# C++ Protobuf 
	$(call quiet-command,\
		protoc --proto_path=. --cpp_out=. $<,\
		"PROTO" $(TARGET_DIR)"plog.pb.h" $(TARGET_DIR)"plog.pb.cc",)

plog_pb2.py: plog.proto
	$(call quiet-command,\
		protoc --proto_path=. --python_out=. $<,\
		"PROTO   $(TARGET_DIR)$@")

GENERATED_HEADERS += plog.pb-c.h
GENERATED_HEADERS += plog.pb.h
GENERATED_HEADERS += $(PANDA_API_EXT)

# This keeps make from thinking it's an "intermediate" file
.PRECIOUS: $(PANDA_API_EXT)

%_ext.h: %_int.h
	$(call quiet-command,mkdir -p $(dir $@),)
	$(call quiet-command,\
		$(SRC_PATH)/panda/scripts/apigen.py $< $@ -I$(SRC_PATH)/panda/include/fake_libc_include $(QEMU_INCLUDES),\
		"API     $(TARGET_DIR)$(subst $(BUILD_DIR)/,,$@)")

# All of these will be generated according to rules in rules.mak
obj-y += panda/src/callbacks.o
obj-y += panda/src/callback_support.o
obj-y += panda/src/common.o
obj-y += panda/src/plog.o
obj-y += plog.pb-c.o
obj-y += panda/src/rr/rr_log.o
obj-y += panda/src/checkpoint.o
# These are for C++ protobuf pandalog
obj-y += panda/src/plog-cc.o
obj-y += panda/src/plog.pb.o
#obj-y += panda/src/plog_print.o
#obj-y += panda/src/plog_reader.o
#obj-y += panda/src/guestarch.o

$(RR_PRINT_PROG): panda/src/rr/rr_print.o
	$(call LINK,$^)

$(PLOG_READER_PROG): panda/src/plog_reader.o \
	plog.pb.o \
	panda/src/plog-cc.o

	$(call LINK,$^)

PROGS+=$(RR_PRINT_PROG) plog_pb2.py

# Uncomment next two lines to enable compiled plog_reader.
<<<<<<< HEAD
=======
# if PLOG_READER is defined, plog writing functions in plog-cc.cpp will be disabled.
>>>>>>> c7988364
PROGS+=$(PLOG_READER_PROG) 
QEMU_CFLAGS += -DPLOG_READER

clean: clean-panda

clean-panda:
	@if [ -d "panda/plugins" ]; then\
		find panda/plugins -depth -mindepth 1 -delete;\
		rm -f panda/panda_*.so;\
	fi

ifdef CONFIG_LLVM
#########################################################
# LLVM library

obj-y += panda/llvm/tcg-llvm.o
obj-y += panda/llvm/helper_runtime.o
panda/llvm/tcg-llvm.o-cflags := $(LLVM_CXXFLAGS) -Wno-cast-qual
panda/llvm/helper_runtime.o-cflags := $(LLVM_CXXFLAGS) -Wno-cast-qual

# regular bitcode
llvm-y =

# morphed bitcode - morph call instructions and function names after bitcode is
# linked together to make helper bitcode available for use by PANDA plugins
llvmmorph-y =

X86_HELPERS = helper.bc2 bpt_helper.bc2 excp_helper.bc2 fpu_helper.bc2
X86_HELPERS += excp_helper.bc2 fpu_helper.bc2 cc_helper.bc2 int_helper.bc2
X86_HELPERS += svm_helper.bc2 smm_helper.bc2 misc_helper.bc2 mem_helper.bc2 seg_helper.bc2
X86_HELPERS += mpx_helper.bc2

llvm-$(TARGET_I386) += fpu/softfloat.bc2
llvm-$(TARGET_I386) += $(addprefix target/i386/,$(X86_HELPERS))
llvmmorph-$(TARGET_I386) += llvm-helpers.bc

llvm-$(TARGET_X86_64) += fpu/softfloat.bc2
llvm-$(TARGET_X86_64) += $(addprefix target/i386/,$(X86_HELPERS))
llvmmorph-$(TARGET_X86_64) += llvm-helpers.bc

ARM_HELPERS = op_helper.bc2 helper.bc2 neon_helper.bc2 iwmmxt_helper.bc2
ARM_HELPERS += crypto_helper.bc2

llvm-$(TARGET_ARM) += fpu/softfloat.bc2
llvm-$(TARGET_ARM) += $(addprefix target/arm/,$(ARM_HELPERS))
llvmmorph-$(TARGET_ARM) += llvm-helpers.bc

PPC_HELPERS = excp_helper.bc2 fpu_helper.bc2 timebase_helper.bc2 misc_helper.bc2 mmu_helper.bc2 mem_helper.bc2 int_helper.bc2

llvm-$(TARGET_PPC) += fpu/softfloat.bc2
llvm-$(TARGET_PPC) += $(addprefix target/ppc/,$(PPC_HELPERS))
llvmmorph-$(TARGET_PPC) += llvm-helpers.bc

CLANG_FILTER = -Wold-style-declaration -fstack-protector-strong -Wno-error=cpp -g -O0 -O1 -O3 -mcx16 -Wno-shift-negative-value
QEMU_BC2FLAGS:=$(filter-out $(CLANG_FILTER),$(QEMU_CFLAGS) $(CFLAGS)) -O2 -I../target/$(TARGET_BASE_ARCH)
%.bc2: %.c $(GENERATED_HEADERS)
	$(call quiet-command,\
		$(LLVMCC) $(QEMU_INCLUDES) $(QEMU_BC2FLAGS) $(QEMU_DGFLAGS) -c -emit-llvm -o $@ $<,\
		"CLANG   $(TARGET_DIR)$@")

llvm-helpers.bc1: $(llvm-y)
	$(call quiet-command,$(LLVM_LINK) -o $@ $^,"LLVMLD  $(TARGET_DIR)$@")

# Make explicit the fact that we need the tool present to do the morphing

panda/tools/helper_call_modifier.o-cflags += $(LLVM_CXXFLAGS) -Wno-misleading-indentation

panda/tools:
	$(call quiet-command,mkdir -p panda/tools,)

../panda/tools:
	$(call quiet-command,mkdir -p ../panda/tools,)

panda/tools/helper_call_modifier.o: | panda/tools ../panda/tools
panda/tools/helper_call_modifier: panda/tools/helper_call_modifier.o

llvm-helpers.bc: llvm-helpers.bc1 panda/tools/helper_call_modifier
	$(call quiet-command,\
		panda/tools/helper_call_modifier -i $< -o $@,\
		"LLMORPH $(TARGET_DIR)$@")

# add this to the all target
#all: $(llvmmorph-y) panda/tools/dynslice2 panda/tools/slice_analyzer
all: $(llvmmorph-y)

clean: clean-llvm

clean-llvm:
	rm -f $(llvm-y) $(llvmmorph-y)

endif # CONFIG_LLVM<|MERGE_RESOLUTION|>--- conflicted
+++ resolved
@@ -125,10 +125,7 @@
 PROGS+=$(RR_PRINT_PROG) plog_pb2.py
 
 # Uncomment next two lines to enable compiled plog_reader.
-<<<<<<< HEAD
-=======
 # if PLOG_READER is defined, plog writing functions in plog-cc.cpp will be disabled.
->>>>>>> c7988364
 PROGS+=$(PLOG_READER_PROG) 
 QEMU_CFLAGS += -DPLOG_READER
 
