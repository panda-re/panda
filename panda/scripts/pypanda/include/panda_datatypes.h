/* PANDABEGINCOMMENT
 *
 * Authors:
 *  Tim Leek               tleek@ll.mit.edu
 *  Ryan Whelan            rwhelan@ll.mit.edu
 *  Joshua Hodosh          josh.hodosh@ll.mit.edu
 *  Michael Zhivich        mzhivich@ll.mit.edu
 *  Brendan Dolan-Gavitt   brendandg@gatech.edu
 *
 * This work is licensed under the terms of the GNU GPL, version 2.
 * See the COPYING file in the top-level directory.
 *
PANDAENDCOMMENT */

#define MAX_PANDA_PLUGINS 16
#define MAX_PANDA_PLUGIN_ARGS 32

typedef enum panda_cb_type {
    PANDA_CB_BEFORE_BLOCK_TRANSLATE, // Before translating each basic block
    PANDA_CB_AFTER_BLOCK_TRANSLATE,  // After translating each basic block
    PANDA_CB_BEFORE_BLOCK_EXEC_INVALIDATE_OPT, // Before executing each basic
                                               // block (with option to
                                               // invalidate, may trigger
                                               // retranslation)
    PANDA_CB_BEFORE_BLOCK_EXEC, // Before executing each basic block
    PANDA_CB_AFTER_BLOCK_EXEC,  // After executing each basic block
    PANDA_CB_INSN_TRANSLATE,    // Before an insn is translated
    PANDA_CB_INSN_EXEC,         // Before an insn is executed
    PANDA_CB_AFTER_INSN_TRANSLATE,  // After an insn is translated
    PANDA_CB_AFTER_INSN_EXEC,   // After an insn is executed

    PANDA_CB_VIRT_MEM_BEFORE_READ,
    PANDA_CB_VIRT_MEM_BEFORE_WRITE,
    PANDA_CB_PHYS_MEM_BEFORE_READ,
    PANDA_CB_PHYS_MEM_BEFORE_WRITE,

    PANDA_CB_VIRT_MEM_AFTER_READ,
    PANDA_CB_VIRT_MEM_AFTER_WRITE,
    PANDA_CB_PHYS_MEM_AFTER_READ,
    PANDA_CB_PHYS_MEM_AFTER_WRITE,

    PANDA_CB_HD_READ,              // Each HDD read
    PANDA_CB_HD_WRITE,             // Each HDD write
    PANDA_CB_GUEST_HYPERCALL,      // Hypercall from the guest (e.g. CPUID)
    PANDA_CB_MONITOR,              // void callback
    PANDA_CB_CPU_RESTORE_STATE,    // In cpu_restore_state() (fault/exception)
    PANDA_CB_BEFORE_REPLAY_LOADVM, // at start of replay, before loadvm
    PANDA_CB_ASID_CHANGED, // When CPU asid (address space identifier) changes
    PANDA_CB_REPLAY_HD_TRANSFER,    // in replay, hd transfer
    PANDA_CB_REPLAY_NET_TRANSFER,   // in replay, transfers within network card
                                    // (currently only E1000)
    PANDA_CB_REPLAY_SERIAL_RECEIVE, // in replay, right after data is pushed
                                    // into the serial RX FIFO
    PANDA_CB_REPLAY_SERIAL_READ,  // in replay, right after a value is read from
                                  // the serial RX FIFO.
    PANDA_CB_REPLAY_SERIAL_SEND,  // in replay, right after data is popped from
                                  // the serial TX FIFO
    PANDA_CB_REPLAY_SERIAL_WRITE, // in replay, right after data is pushed into
                                  // the serial TX FIFO.
    PANDA_CB_REPLAY_BEFORE_DMA,   // in replay, just before RAM case of
                                  // cpu_physical_mem_rw
    PANDA_CB_REPLAY_AFTER_DMA,    // in replay, just after RAM case of
                                  // cpu_physical_mem_rw
    PANDA_CB_REPLAY_HANDLE_PACKET, // in replay, packet in / out
    PANDA_CB_AFTER_MACHINE_INIT,   // Right after the machine is initialized,
                                   // before any code runs
    PANDA_CB_TOP_LOOP, // at top of loop that manages emulation.  good place to
                       // take a snapshot
    PANDA_CB_DURING_MACHINE_INIT,
    
    PANDA_CB_LAST
} panda_cb_type;


// Union of all possible callback function types
typedef union panda_cb {
    /* Callback ID: PANDA_CB_BEFORE_BLOCK_EXEC_INVALIDATE_OPT

       before_block_exec_invalidate_opt: called before execution of every basic
       block, with the option to invalidate the TB

       Arguments:
        CPUState *env: the current CPU state
        TranslationBlock *tb: the TB we are about to execute

       Return value:
        true if we should invalidate the current translation block
        and retranslate, false otherwise
    */
    bool (*before_block_exec_invalidate_opt)(CPUState *env, TranslationBlock *tb);

    /* Callback ID: PANDA_CB_BEFORE_BLOCK_EXEC

       before_block_exec: called before execution of every basic block

       Arguments:
        CPUState *env: the current CPU state
        TranslationBlock *tb: the TB we are about to execute

       Return value:
        unused
    */
    int (*before_block_exec)(CPUState *env, TranslationBlock *tb);

    /* Callback ID: PANDA_CB_AFTER_BLOCK_EXEC

       after_block_exec: called after execution of every basic block

       Arguments:
        CPUState *env: the current CPU state
        TranslationBlock *tb: the TB we just executed
        TranslationBlock *next_tb: the TB we will execute next (may be NULL)

       Return value:
        unused
    */
    int (*after_block_exec)(CPUState *env, TranslationBlock *tb);

    /* Callback ID: PANDA_CB_BEFORE_BLOCK_TRANSLATE

       before_block_translate: called before translation of each basic block

       Arguments:
        CPUState *env: the current CPU state
        target_ulong pc: the guest PC we are about to translate

       Return value:
        unused
    */
    int (*before_block_translate)(CPUState *env, target_ulong pc);

    /* Callback ID: PANDA_CB_AFTER_BLOCK_TRANSLATE

       after_block_translate: called after the translation of each basic block

       Arguments:
        CPUState *env: the current CPU state
        TranslationBlock *tb: the TB we just translated

       Return value:
        unused

       Notes:
        This is a good place to perform extra passes over the generated
        code (particularly by manipulating the LLVM code)
        FIXME: How would this actually work? By this point the out ASM
            has already been generated. Modify the IR and then regenerate?
    */
    int (*after_block_translate)(CPUState *env, TranslationBlock *tb);

    /* Callback ID: PANDA_CB_INSN_TRANSLATE

       insn_translate: called before the translation of each instruction

       Arguments:
        CPUState *env: the current CPU state
        target_ulong pc: the guest PC we are about to translate

       Return value:
        true if PANDA should insert instrumentation into the generated code,
        false otherwise

       Notes:
        This allows a plugin writer to instrument only a small number of
        instructions, avoiding the performance hit of instrumenting everything.
        If you do want to instrument every single instruction, just return
        true. See the documentation for PANDA_CB_INSN_EXEC for more detail.
    */
    bool (*insn_translate)(CPUState *env, target_ulong pc);

    /* Callback ID: PANDA_CB_INSN_EXEC

       insn_exec: called before execution of any instruction identified
        by the PANDA_CB_INSN_TRANSLATE callback

       Arguments:
        CPUState *env: the current CPU state
        target_ulong pc: the guest PC we are about to execute

       Return value:
        unused

       Notes:
        This instrumentation is implemented by generating a call to a
        helper function just before the instruction itself is generated.
        This is fairly expensive, which is why it's only enabled via
        the PANDA_CB_INSN_TRANSLATE callback.
    */
    int (*insn_exec)(CPUState *env, target_ulong pc);

    /* Callback ID: PANDA_CB_AFTER_INSN_TRANSLATE

       after_insn_translate: called after the translation of each instruction

       Arguments:
        CPUState *env: the current CPU state
        target_ulong pc: the next guest PC we've translated

       Return value:
        true if PANDA should insert instrumentation into the generated code,
        false otherwise

       Notes:
        See `insn_translate`, callbacks are registered via PANDA_CB_AFTER_INSN_EXEC 
    */
    bool (*after_insn_translate)(CPUState *env, target_ulong pc);

    /* Callback ID: PANDA_CB_AFTER_INSN_EXEC

       after_insn_exec: called after execution of an instruction identified
        by the PANDA_CB_AFTER_INSN_TRANSLATE callback

       Arguments:
        CPUState *env: the current CPU state
        target_ulong pc: the next guest PC already executed

       Return value:
        unused

       Notes:
        See `insn_exec`. Enabled via the PANDA_CB_AFTER_INSN_TRANSLATE callback.
    */
    int (*after_insn_exec)(CPUState *env, target_ulong pc);

    /* Callback ID: PANDA_CB_GUEST_HYPERCALL

       guest_hypercall: called when a program inside the guest makes a
        hypercall to pass information from inside the guest to a plugin

       Arguments:
        CPUState *env: the current CPU state

       Return value:
        unused

       Notes:
        On x86, this is called whenever CPUID is executed. Plugins then
        check for magic values in the registers to determine if it really
        is a guest hypercall. Parameters can be passed in other registers.

        S2E accomplishes this by using a (currently) undefined opcode. We
        have instead opted to use an existing instruction to make development
        easier (we can use inline asm rather than defining the raw bytes).

        AMD's SVM and Intel's VT define hypercalls, but they are privileged
        instructinos, meaning the guest must be in ring 0 to execute them.
    */
    int (*guest_hypercall)(CPUState *env);

    /* Callback ID: PANDA_CB_MONITOR

       monitor: called when someone uses the plugin_cmd monitor command

       Arguments:
        Monitor *mon: a pointer to the Monitor
        const char *cmd: the command string passed to plugin_cmd

       Return value:
        unused

       Notes:
        The command is passed as a single string. No parsing is performed
        on the string before it is passed to the plugin, so each plugin
        must parse the string as it deems appropriate (e.g. by using strtok
        and getopt) to do more complex option processing.

        It is recommended that each plugin implementing this callback respond
        to the "help" message by listing the commands supported by the plugin.

        Note that every loaded plugin will have the opportunity to respond to
        each plugin_cmd; thus it is a good idea to ensure that your plugin's
        monitor commands are uniquely named, e.g. by using the plugin name
        as a prefix ("sample_do_foo" rather than "do_foo").
    */
    int (*monitor)(Monitor *mon, const char *cmd);

    /* Callback ID: PANDA_CB_VIRT_MEM_BEFORE_READ

       virt_mem_before_read: called before memory is read

       Arguments:
        CPUState *env: the current CPU state
        target_ulong pc: the guest PC doing the read
        target_ulong addr: the (virtual) address being read
        target_ulong size: the size of the read

       Return value:
        unused
    */
    int (*virt_mem_before_read)(CPUState *env, target_ulong pc, target_ulong addr, target_ulong size);

    /* Callback ID: PANDA_CB_VIRT_MEM_BEFORE_WRITE

       virt_mem_before_write: called before memory is written
       [exists]

       Arguments:
        CPUState *env: the current CPU state
        target_ulong pc: the guest PC doing the write
        target_ulong addr: the (virtual) address being written
        target_ulong size: the size of the write
        void *buf: pointer to the data that is to be written

       Return value:
        unused
    */
    int (*virt_mem_before_write)(CPUState *env, target_ulong pc, target_ulong addr, target_ulong size, void *buf);

    /* Callback ID: PANDA_CB_PHYS_MEM_BEFORE_READ

       phys_mem_before_read: called after memory is read
       [new]

       Arguments:
        CPUState *env: the current CPU state
        target_ulong pc: the guest PC doing the read
        target_ulong addr: the (physical) address being read
        target_ulong size: the size of the read

       Return value:
        unused
    */
    int (*phys_mem_before_read)(CPUState *env, target_ulong pc, target_ulong addr, target_ulong size);

    /* Callback ID: PANDA_CB_PHYS_MEM_BEFORE_WRITE

       phys_mem_write: called before memory is written
       [exists]

       Arguments:
        CPUState *env: the current CPU state
        target_ulong pc: the guest PC doing the write
        target_ulong addr: the (physical) address being written
        target_ulong size: the size of the write
        void *buf: pointer to the data that is to be written

       Return value:
        unused
    */
    int (*phys_mem_before_write)(CPUState *env, target_ulong pc, target_ulong addr, target_ulong size, void *buf);

    /* Callback ID: PANDA_CB_VIRT_MEM_AFTER_READ

       virt_mem_after_read: called after memory is read
       [exists]

       Arguments:
        CPUState *env: the current CPU state
        target_ulong pc: the guest PC doing the read
        target_ulong addr: the (virtual) address being read
        target_ulong size: the size of the read
        void *buf: pointer to data just read

       Return value:
        unused
    */
    int (*virt_mem_after_read)(CPUState *env, target_ulong pc, target_ulong addr, target_ulong size, void *buf);

    /* Callback ID: PANDA_CB_VIRT_MEM_AFTER_WRITE

       virt_mem_after_write: called after memory is written
       [new]

       Arguments:
        CPUState *env: the current CPU state
        target_ulong pc: the guest PC doing the write
        target_ulong addr: the (virtual) address being written
        target_ulong size: the size of the write
        void *buf: pointer to the data that was written

       Return value:
        unused
    */
    int (*virt_mem_after_write)(CPUState *env, target_ulong pc, target_ulong addr, target_ulong size, void *buf);

    /* Callback ID: PANDA_CB_PHYS_MEM_AFTER_READ

       phys_mem_after_read: called after memory is read
       [exists]

       Arguments:
        CPUState *env: the current CPU state
        target_ulong pc: the guest PC doing the read
        target_ulong addr: the (physical) address being read
        target_ulong size: the size of the read
        void *buf: pointer to data just read

       Return value:
        unused
    */
    int (*phys_mem_after_read)(CPUState *env, target_ulong pc, target_ulong addr, target_ulong size, void *buf);

    /* Callback ID: PANDA_CB_PHYS_MEM_AFTER_WRITE

       phys_mem_write: called after memory is written
       [new]

       Arguments:
        CPUState *env: the current CPU state
        target_ulong pc: the guest PC doing the write
        target_ulong addr: the (physical) address being written
        target_ulong size: the size of the write
        void *buf: pointer to the data that was written

       Return value:
        unused
    */
    int (*phys_mem_after_write)(CPUState *env, target_ulong pc, target_ulong addr, target_ulong size, void *buf);

    /* Callback ID: PANDA_CB_CPU_RESTORE_STATE

       cb_cpu_restore_state: called inside of cpu_restore_state(), when there is
        a CPU fault/exception

       Arguments:
        CPUState *env: the current CPU state
        TranslationBlock *tb: the current translation block

       Return value:
        unused
    */
    int (*cb_cpu_restore_state)(CPUState *env, TranslationBlock *tb);

    /* Callback ID: PANDA_CB_BEFORE_LOADVM

       before_loadvm: called at start of replay, before loadvm is called.
        This allows us to hook devices' loadvm handlers.
        Remember to unregister the existing handler for the device first.
        See the example in the sample plugin.

        Arguments:

        Return value:
         unused
    */
    int (*before_loadvm)(void);

    /* Callback ID: PANDA_CB_ASID_CHANGED

       asid_changed: Called when asid changes.

       Arguments:
        CPUState* env: pointer to CPUState
        target_ulong oldval: old asid value
        target_ulong newval: new asid value

       Return value:
        unused
    */
    int (*asid_changed)(CPUState *env, target_ulong oldval, target_ulong newval);

    /* Callback ID:     PANDA_CB_REPLAY_HD_TRANSFER,

       In replay only, some kind of data transfer involving hard drive.
       NB: We are neither before nor after, really.
       In replay the transfer doesn't really happen.
       We are *at* the point at which it happened, really.

       Arguments:
        CPUState* env: pointer to CPUState
        uint32_t type:        type of transfer  (Hd_transfer_type)
        uint64_t src_addr:    address for src
        uint64_t dest_addr:   address for dest
        uint32_t num_bytes:   size of transfer in bytes

       Return value:
        unused
    */
    int (*replay_hd_transfer)(CPUState *env, uint32_t type, uint64_t src_addr, uint64_t dest_addr, uint32_t num_bytes);

    /* Callback ID:     PANDA_CB_REPLAY_BEFORE_DMA,

       In replay only, we are about to dma between qemu buffer and guest memory

       Arguments:
        CPUState* env:       pointer to CPUState
        uint32_t is_write:   type of transfer going on    (is_write == 1 means IO -> RAM else RAM -> IO)
        uint8_t* buf         the QEMU device's buffer in QEMU's virtual memory
        uint64_t paddr       "physical" address of guest RAM
        uint32_t num_bytes:  size of transfer
    */
    int (*replay_before_dma)(CPUState *env, uint32_t is_write, uint8_t* src_addr, uint64_t dest_addr, uint32_t num_bytes);

    /* Callback ID:     PANDA_CB_REPLAY_AFTER_DMA,

       In replay only, we are about to dma between qemu buffer and guest memory

       Arguments:
        CPUState* env:       pointer to CPUState
        uint32_t is_write:   type of transfer going on    (is_write == 1 means IO -> RAM else RAM -> IO)
        uint8_t* buf         the QEMU device's buffer in QEMU's virtual memory
        uint64_t paddr       "physical" address of guest RAM
        uint32_t num_bytes:  size of transfer
    */
    int (*replay_after_dma)(CPUState *env, uint32_t is_write, uint8_t* src_addr, uint64_t dest_addr, uint32_t num_bytes);

    /* Callback ID:   PANDA_CB_REPLAY_HANDLE_PACKET,

       In replay only, we have a packet (incoming / outgoing) in hand.

       Arguments:
        CPUState *env          pointer to CPUState
        uint8_t *buf           buffer containing packet data
        int size               num bytes in buffer
        uint8_t direction      XXX read or write.  not sure which is which.
        uint64_t old_buf_addr  XXX this is a mystery
    */
    int (*replay_handle_packet)(CPUState *env, uint8_t *buf, int size, uint8_t direction, uint64_t old_buf_addr);

    /* Callback ID:     PANDA_CB_REPLAY_NET_TRANSFER,

       In replay only, some kind of data transfer within the network card
       (currently, only the E1000 is supported).  NB: We are neither before nor
       after, really.  In replay the transfer doesn't really happen.  We are
       *at* the point at which it happened, really.

       Arguments:
        CPUState* env:        pointer to CPUState
        uint32_t type:        type of transfer  (Net_transfer_type)
        uint64_t src_addr:    address for src
        uint64_t dest_addr:   address for dest
        uint32_t num_bytes:   size of transfer in bytes

       Return value:
        unused
    */
    int (*replay_net_transfer)(CPUState *env, uint32_t type, uint64_t src_addr, uint64_t dest_addr, uint32_t num_bytes);

    /* Callback ID:     PANDA_CB_REPLAY_SERIAL_RECEIVE,

       In replay only, called when a byte is received on the serial port.

       Arguments:
        CPUState* env:        pointer to CPUState
        uint64_t fifo_addr:   address of the data within the fifo
        uint8_t value:        value received

       Return value:
        unused
    */
    int (*replay_serial_receive)(CPUState *env, uint64_t fifo_addr,
                                 uint8_t value);

    /* Callback ID:     PANDA_CB_REPLAY_SERIAL_READ,

       In replay only, called when a byte read from the serial RX FIFO

       Arguments:
        CPUState* env:        pointer to CPUState
        uint64_t fifo_addr:   address of the data within the fifo (source)
        uint32_t port_addr:   address of the IO port where data is being
                              read (destination)
        uint8_t value:        value read

       Return value:
        unused
    */
    int (*replay_serial_read)(CPUState *env, uint64_t fifo_addr,
                              uint32_t port_addr, uint8_t value);

    /* Callback ID:     PANDA_CB_REPLAY_SERIAL_SEND,

       In replay only, called when a byte is sent on the serial port.

       Arguments:
        CPUState* env:        pointer to CPUState
        uint64_t fifo_addr:   address of the data within the fifo
        uint8_t value:        value received

       Return value:
        unused
    */
    int (*replay_serial_send)(CPUState *env, uint64_t fifo_addr, uint8_t value);

    /* Callback ID:     PANDA_CB_REPLAY_SERIAL_WRITE,

       In replay only, called when a byte written to the serial TX FIFO

       Arguments:
        CPUState* env:        pointer to CPUState
        uint64_t fifo_addr:   address of the data within the fifo (source)
        uint32_t port_addr:   address of the IO port where data is being
                              read (destination)
        uint8_t value:        value read

       Return value:
        unused
    */
    int (*replay_serial_write)(CPUState *env, uint64_t fifo_addr,
                               uint32_t port_addr, uint8_t value);

    /* Callback ID:     PANDA_CB_AFTER_MACHINE_INIT

       after_machine_init: Called right after the machine has been
       initialized, but before any guest code runs.

       Arguments:
        void *cpu_env: pointer to CPUState

       Return value:
        unused

       Notes:
        This callback allows initialization of components that need access
       to the RAM, CPU object, etc. E.g. for the taint2 plugin, this is the
       appropriate place to call taint2_enable_taint().
    */
    void (*after_machine_init)(CPUState *env);

    /* Callback ID:     PANDA_CB_TOP_LOOP

       top_loop: Called at the top of the loop that manages emulation.

       Arguments:
        void *cpu_env: pointer to CPUState

       Return value:
        unused
     */
    void (*top_loop)(CPUState *env);

    /* Dummy union member.

       This union only contains function pointers.
       Using the cbaddr member one can compare if two union instances
       point to the same callback function. In principle, any other
       member could be used instead.
       However, cbaddr provides neutral semantics for the comparisson.
    */
   
    
    void (*during_machine_init)(MachineState *machine);
    
    
    
    void (* cbaddr)(void);
} panda_cb;

// Doubly linked list that stores a callback, along with its owner
typedef struct _panda_cb_list panda_cb_list;
struct _panda_cb_list {
    panda_cb entry;
    void *owner;
    panda_cb_list *next;
    panda_cb_list *prev;
    bool enabled;
};
panda_cb_list* panda_cb_list_next(panda_cb_list* plist);
void panda_enable_plugin(void *plugin);
void panda_disable_plugin(void *plugin);

// Structure to store metadata about a plugin
typedef struct panda_plugin {
    char name[256];     // Currently basename(filename)
    void *plugin;       // Handle to the plugin (for use with dlsym())
} panda_plugin;

void   panda_register_callback(void *plugin, panda_cb_type type, panda_cb cb);
void   panda_disable_callback(void *plugin, panda_cb_type type, panda_cb cb);
void   panda_enable_callback(void *plugin, panda_cb_type type, panda_cb cb);
void   panda_unregister_callbacks(void *plugin);
bool   panda_load_plugin(const char *filename, const char *plugin_name);
bool panda_load_external_plugin(const char *filename, const char *plugin_name, void *plugin_uuid, void *init_fn_ptr);
bool   panda_add_arg(const char *plugin_name, const char *plugin_arg);
void * panda_get_plugin_by_name(const char *name);
void   panda_do_unload_plugin(int index);
void   panda_unload_plugin(void* plugin);
void   panda_unload_plugin_idx(int idx);
void   panda_unload_plugins(void);
void   panda_unload_plugin_by_name(const char *name);


bool panda_flush_tb(void);

void panda_do_flush_tb(void);
void panda_enable_precise_pc(void);
void panda_disable_precise_pc(void);
void panda_enable_memcb(void);
void panda_disable_memcb(void);
void panda_enable_llvm(void);
void panda_disable_llvm(void);
void panda_enable_llvm_helpers(void);
void panda_disable_llvm_helpers(void);
void panda_enable_tb_chaining(void);
void panda_disable_tb_chaining(void);
void panda_memsavep(FILE *f);

extern bool panda_update_pc;
extern bool panda_use_memcb;
extern panda_cb_list *panda_cbs[PANDA_CB_LAST];
extern bool panda_plugins_to_unload[MAX_PANDA_PLUGINS];
extern bool panda_plugin_to_unload;
extern bool panda_tb_chaining;

typedef char gchar; //from glib.h

extern const gchar *panda_argv[MAX_PANDA_PLUGIN_ARGS];
extern int panda_argc;


// this stuff is used by the new qemu cmd-line arg '-os os_name'
typedef enum OSFamilyEnum { OS_UNKNOWN, OS_WINDOWS, OS_LINUX } PandaOsFamily;

// these are set in panda/src/common.c via call to panda_set_os_name(os_name)
extern char *panda_os_name;           // the full name of the os, as provided by the user
extern char *panda_os_family;         // parsed os family
extern char *panda_os_variant;        // parsed os variant
extern uint32_t panda_os_bits;        // parsed os bits
extern PandaOsFamily panda_os_familyno; // numeric identifier for family


// Struct for holding a parsed key/value pair from
// a -panda-arg plugin:key=value style argument.
typedef struct panda_arg {
    char *argptr;   // For internal use only
    char *key;      // Pointer to the key string
    char *value;    // Pointer to the value string
} panda_arg;

typedef struct panda_arg_list {
    int nargs;
    panda_arg *list;
    char *plugin_name;
} panda_arg_list;

// Parse out arguments and return them to caller
panda_arg_list *panda_get_args(const char *plugin_name);
// Free a list of parsed arguments
void panda_free_args(panda_arg_list *args);

target_ulong panda_parse_ulong(panda_arg_list *args, const char *argname, target_ulong defval);
target_ulong panda_parse_ulong_req(panda_arg_list *args, const char *argname, const char *help);
target_ulong panda_parse_ulong_opt(panda_arg_list *args, const char *argname, target_ulong defval, const char *help);
uint32_t panda_parse_uint32(panda_arg_list *args, const char *argname, uint32_t defval);
uint32_t panda_parse_uint32_req(panda_arg_list *args, const char *argname, const char *help);
uint32_t panda_parse_uint32_opt(panda_arg_list *args, const char *argname, uint32_t defval, const char *help);
uint64_t panda_parse_uint64(panda_arg_list *args, const char *argname, uint64_t defval);
uint64_t panda_parse_uint64_req(panda_arg_list *args, const char *argname, const char *help);
uint64_t panda_parse_uint64_opt(panda_arg_list *args, const char *argname, uint64_t defval, const char *help);
double panda_parse_double(panda_arg_list *args, const char *argname, double defval);
double panda_parse_double_req(panda_arg_list *args, const char *argname, const char *help);
double panda_parse_double_opt(panda_arg_list *args, const char *argname, double defval, const char *help);
// Returns true if arg present, unless arg=false or arg=no exists.
bool panda_parse_bool(panda_arg_list *args, const char *argname);
bool panda_parse_bool_req(panda_arg_list *args, const char *argname, const char *help);
bool panda_parse_bool_opt(panda_arg_list *args, const char *argname, const char *help);
const char *panda_parse_string(panda_arg_list *args, const char *argname, const char *defval);
const char *panda_parse_string_req(panda_arg_list *args, const char *argname, const char *help);
const char *panda_parse_string_opt(panda_arg_list *args, const char *argname, const char *defval, const char *help);

char** str_split(char* a_str, const char a_delim);

char *panda_plugin_path(const char *name);
void panda_require(const char *plugin_name);

/**
* panda_plugin_api
*/
int panda_pre(int argc, char **argv, char **envp);
int panda_init(int argc, char **argv, char **envp);
void panda_run(void);
void panda_stop(void);
int panda_finish(void);
void panda_set_qemu_path(char *filepath);
int panda_init_plugin(char *plugin_name, char ** plugin_args, uint32_t num_args);
void panda_register_callback_helper(void* plugin, panda_cb_type type, panda_cb* cb);
int panda_replay(char *replay_name);
void panda_enable_callback_helper(void *plugin, panda_cb_type, panda_cb* cb);
void panda_disable_callback_helper(void *plugin, panda_cb_type, panda_cb* cb);
int rr_get_guest_instr_count_external(void);
int panda_virtual_memory_read_external(CPUState *env, target_ulong addr, char *buf, int len);
int panda_virtual_memory_write_external(CPUState *env, target_ulong addr, char *buf, int len);

target_ulong panda_current_sp_external(CPUState *cpu);
target_ulong panda_current_sp_masked_pagesize_external(CPUState *cpu, target_ulong pagesize);
bool panda_in_kernel_external(CPUState *cpu);

/*!
 * @file panda/common.h
 * @brief Common PANDA utility functions.
 *
 * @note Functions that are both simple and frequently called are
 * defined here as inlines. Functions that are either complex or
 * infrequently called are decalred here and defined in `src/common.c`.
 */

void panda_cleanup(void);
void panda_set_os_name(char *os_name);
void panda_before_find_fast(void);
void panda_disas(FILE *out, void *code, unsigned long size);
/*
 * @brief Returns the guest address space identifier.
 */
int panda_current_asid(CPUState *env);

/**
 * @brief Returns the guest program counter.
 */
int panda_current_pc(CPUState *cpu);
<<<<<<< HEAD
typedef target_ulong target_ptr_t;

/**
 * @brief Create a monitor for panda
 */
void panda_init_monitor();

/**
 * @brief Pass a message via the panda monitor. Create monitor if necessary'
 * returns output string from monitor. Some commands may cause spinloops
 */
char* panda_monitor_run(char* buf);

/**
 * @brief Pass a message via the panda monitor. Create monitor if necessary'
 * does not return
 */
void panda_monitor_run_async(char* buf);
=======


>>>>>>> 2ca03a89
<|MERGE_RESOLUTION|>--- conflicted
+++ resolved
@@ -797,7 +797,6 @@
  * @brief Returns the guest program counter.
  */
 int panda_current_pc(CPUState *cpu);
-<<<<<<< HEAD
 typedef target_ulong target_ptr_t;
 
 /**
@@ -816,7 +815,3 @@
  * does not return
  */
 void panda_monitor_run_async(char* buf);
-=======
-
-
->>>>>>> 2ca03a89
