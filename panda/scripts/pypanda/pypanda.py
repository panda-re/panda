import sys

if sys.version_info[0] != 3:
	print("Please run with Python 3!")
	sys.exit(0)

from os.path import join as pjoin
from os.path import realpath
import os
from enum import Enum
from colorama import Fore, Style
from panda_datatypes import *
from random import randint
import pdb

debug = True

def progress(msg):
	print(Fore.GREEN + '[pypanda.py] ' + Fore.RESET + Style.BRIGHT + msg + Style.RESET_ALL)


# location of panda build dir
panda_build = realpath(pjoin(os.path.abspath(__file__), "../../../../build"))
home = os.getenv("HOME")


# NOTE:
# map from the_os input to Panda to os-string needed by panda
# Note that qcow for this os is assumed to exist and live in
# ~/.panda/"%s-%s-%s.qcow" % (the_os, arch, mem)
os2osstring = {
	"debian:3.2.0-4-686-pae" : "linux-32-debian:3.2.0-4-686-pae"
}


class Panda:

	"""
	arch should be "i386" or "x86_64" or ...
	NB: wheezy is debian:3.2.0-4-686-pae
	"""
	def __init__(self, arch="i386", mem="128M", os_version="debian:3.2.0-4-686-pae", qcow="default", extra_args = ""):
		if debug:
			progress("Initializing panda")
		self.arch = arch
		self.mem = mem
		self.os = os_version
		self.static_var = 0
		self.qcow = qcow
		if qcow is None:
			# this means we wont be using a qcow -- replay only presumably
			pass
		else:
			if qcow is "default":
				# this means we'll use arch / mem / os to find a qcow
				self.qcow = pjoin(home, ".panda", "%s-%s-%s.qcow" % (the_os, arch, mem))
			if not (os.path.exists(self.qcow)):
				print("Missing qcow -- %s" % self.qcow)
				print("Please go create that qcow and give it to moyix!")

		self.callback = pcb
		self.bindir = pjoin(panda_build, "%s-softmmu" % arch)
		self.panda = pjoin(self.bindir, "qemu-system-%s" % arch)
		self.libpanda = ffi.dlopen(pjoin(self.bindir, "libpanda-%s.so" % arch))
		biospath = realpath(pjoin(self.panda,"..", "..",  "pc-bios"))
		bits = None
		if self.arch == "i386":
			bits = 32
		elif self.arch == "x86_64":
			bits = 64
		elif self.arch == "arm":
			bits = 32
		elif self.arch == "aarch64":
			bit = 64
		else:
			print("For arch %s: I need logic to figure out num bits")
		assert (not (bits == None))
		
		# note: weird that we need panda as 1st arg to lib fn to init?
		self.panda_args = [self.panda, "-m", self.mem, "-display", "none", "-L", biospath, "-os", os2osstring[self.os], self.qcow]
		if extra_args:
			self.panda_args.extend(extra_args.split())
		self.panda_args_ffi = [ffi.new("char[]", bytes(str(i),"utf-8")) for i in self.panda_args]
		cargs = ffi.new("char **")
		# start up panda!
		nulls = ffi.new("char[]", b"")
		cenvp =  ffi.new("char **",nulls)
		len_cargs = ffi.cast("int", len(self.panda_args))
		print("Panda args: [" + (" ".join(self.panda_args)) + "]")
		self.len_cargs = len_cargs
		self.cenvp = cenvp
		self.libpanda.panda_pre(len_cargs, self.panda_args_ffi, cenvp)


	def init(self):
		if debug:
			progress ("Initializing from cmdline")
		self.libpanda.panda_init(self.len_cargs, self.panda_args_ffi, self.cenvp)

	def run(self):
		if debug:
			progress ("Running")
		self.libpanda.panda_run()

	def begin_replay(self, replaypfx):
		if debug:
			progress ("Replaying %s" % replaypfx)
		charptr = ffi.new("char[]",bytes(replaypfx,"utf-8")) 
		self.libpanda.panda_replay(charptr)

	def load_plugin(self, name, args=[]):
		if debug:
			progress ("Loading plugin %s" % name),
			print("plugin args: [" + (" ".join(args)) + "]")
		n = len(args)
		cargs = []
		self.libpanda.panda_init_plugin(create_string_buffer(name), cargs, n)


	def load_python_plugin(self, init_function, name):
		#pdb.set_trace()
		ffi.cdef("""
		extern "Python" bool init(void*);		
		""")
		init_ffi = init_function
		name_ffi = ffi.new("char[]", bytes(name, "utf-8"))
		filename_ffi = ffi.new("char[]", bytes(name, "utf-8"))
		uid_ffi = ffi.cast("void*",randint(0,0xffffffff))
		self.libpanda.panda_load_external_plugin(filename_ffi, name_ffi, uid_ffi, init_ffi)

	def register_callback(self, handle, callback, function):
		cb = callback_dictionary[callback]
		pcb = ffi.new("panda_cb *", {cb.name:function})
		self.libpanda.panda_register_callback_helper(handle, cb.number, pcb)
		if "block" in cb.name:
			self.disable_tb_chaining()

		if debug:
			progress("registered callback for type: %s" % cb.name)

	def unload_plugin(self, handle):
		self.libpanda.panda_unload_plugin(handle)

	def rr_get_guest_instr_count(self):
		return self.libpanda.rr_get_guest_instr_count_external()

	def require(self, plugin):
		charptr = pyp.new("char[]", bytes(plugin,"utf-8"))
		self.libpanda.panda_require(charptr)

	def panda_enable_plugin(self, handle):
		self.libpanda.panda_enable_plugin(handle)

	def panda_disable_plugin(self, handle):
		self.libpanda.panda_disable_plugin(handle)
	
	def enable_memcb(self):
		self.libpanda.panda_enable_memcb()
	
	def disable_memcb(self):
		self.libpanda.panda_disable_memcb()	

	def enable_llvm(self):
		self.libpanda.panda_enable_llvm()

	def disable_llvm(self):
		self.libpanda.panda_disable_llvm()

	def enable_llvm_helpers(self):
		self.libpanda.panda_enable_llvm_helpers()
	 
	def disable_llvm_helpers(self):
		self.libpanda.panda_disable_llvm_helpers()
	
	def enable_tb_chaining(self):
		self.libpanda.panda_enable_tb_chaining()
	
	def disable_tb_chaining(self):
		self.libpanda.panda_disable_tb_chaining()

	def flush_tb(self):
		return self.libpanda.panda_flush_tb()
	
	def enable_precise_pc(self):
		self.libpanda.panda_enable_precise_pc()

	def disable_precise_pc(self):
		self.libpanda.panda_disable_precise_pc()
	
	def memsavep(self, file_out):
		newfd = os.dup(f_out.fileno())	
		self.libpanda.panda_memsavep(newfd)
		self.libpanda.fclose(newfd)
		
	def in_kernel(self, cpustate):
		return self.libpanda.panda_in_kernel_external(cpustate)
	
<<<<<<< HEAD
	def current_sp(self, cpustate): # under construction
		if self.arch == "i386":
			if self.in_kernel(cpustate):
				'''			
				probably an enum at some point here.
				#define R_EAX 0
				#define R_ECX 1
				#define R_EDX 2
				#define R_EBX 3
				#define R_ESP 4
				#define R_EBP 5
				#define R_ESI 6
				#define R_EDI 7
				'''
				R_ESP = 4
				return cpustate.env_ptr.regs[R_ESP]
	#		else:
	#			esp0 = 4
	#			tss_base = env.tr.base + esp0
	#			kernel_esp = 0
	#			self.virtual_memory_rw(cpustate, tss_base, 
		return 0

	
	#string, int, qemu_irq, null
	def sysbus_create_varargs(self, name, addr):
		cname = ffi.new("char[]", bytes(name,"UTF-8"))
		self.libpanda.sysbus_create_varargs(cname,addr,ffi.NULL)

	def cpu_class_by_name(self, name, cpu_model):
		n = ffi.new("char[]", bytes(name,"UTF-8"))
		c = ffi.new("char[]", bytes(cpu_model,"UTF-8"))
		self.libpanda.cpu_class_by_name(n, c)
	
	def object_class_by_name(self, name):
		n = ffi.new("char[]", bytes(name,"UTF-8"))
		self.libpanda.object_class_by_name(n)
	
=======
	def current_sp(self, cpustate):
		return self.libpanda.panda_current_sp_external(cpustate)
	
	def current_pc(self, cpustate):	
		return self.libpanda.panda_current_pc(cpustate)

	def current_asid(self, cpustate):
		return self.libpanda.panda_current_asid(cpustate)
	
	def disas(self, fout, code, size):
		newfd = os.dup(fout.fileno())
		return self.libpanda.panda_disas(newfd, code, size)
	
	def set_os_name(self, os_name):
		os_name_new = ffi.new("char[]", bytes(name, "utf-8"))
		self.libpanda.panda_set_os_name(os_name_new)
	
	def cleanup(self):
		self.libpanda.panda_cleanup()

	def virtual_memory_read(env, addr, buf, length):
		self.libpanda.panda_virtual_memory_read_external(env, addr, buf, length)

	def virtual_memory_write(env, addr, buf, length):
		self.libpanda.panda_virtual_memory_write_external(env, addr, buf, length)
>>>>>>> 37f5e296
<|MERGE_RESOLUTION|>--- conflicted
+++ resolved
@@ -195,7 +195,6 @@
 	def in_kernel(self, cpustate):
 		return self.libpanda.panda_in_kernel_external(cpustate)
 	
-<<<<<<< HEAD
 	def current_sp(self, cpustate): # under construction
 		if self.arch == "i386":
 			if self.in_kernel(cpustate):
@@ -223,18 +222,65 @@
 	#string, int, qemu_irq, null
 	def sysbus_create_varargs(self, name, addr):
 		cname = ffi.new("char[]", bytes(name,"UTF-8"))
-		self.libpanda.sysbus_create_varargs(cname,addr,ffi.NULL)
+		return self.libpanda.sysbus_create_varargs(cname,addr,ffi.NULL)
 
 	def cpu_class_by_name(self, name, cpu_model):
 		n = ffi.new("char[]", bytes(name,"UTF-8"))
 		c = ffi.new("char[]", bytes(cpu_model,"UTF-8"))
-		self.libpanda.cpu_class_by_name(n, c)
+		return self.libpanda.cpu_class_by_name(n, c)
 	
 	def object_class_by_name(self, name):
 		n = ffi.new("char[]", bytes(name,"UTF-8"))
-		self.libpanda.object_class_by_name(n)
-	
-=======
+		return self.libpanda.object_class_by_name(n)
+	
+	def object_property_set_bool(self, obj, value, name):
+		n = ffi.new("char[]", bytes(name,"UTF-8"))
+		e = ffi.new("Error **error_abort")
+		return self.libpanda.object_property_set_bool(obj,value,n,e)
+
+	def object_class_get_name(self, objclass):
+		return self.libpanda.object_class_get_name(objclass)
+
+	def object_new(self, name):
+		return self.libpanda.object_new(name)
+
+	def object_property_get_bool(self, obj, name):
+		n = ffi.new("char[]", bytes(name,"UTF-8"))
+		e = ffi.new("Error **error_abort")
+		return self.libpanda.object_property_get_bool(obj,n,e)
+	
+	def object_property_set_int(self,obj, value, name):
+		n = ffi.new("char[]", bytes(name,"UTF-8"))
+		e = ffi.new("Error **error_abort")
+		return self.libpanda.object_property_set_int(obj, value, n, e)
+
+	def object_property_get_int(self, obj, name):
+		n = ffi.new("char[]", bytes(name,"UTF-8"))
+		e = ffi.new("Error **error_abort")
+		return self.libpanda.object_property_get_int(obj, n, e)
+	
+	def object_property_set_link(self, obj, val, name):
+		n = ffi.new("char[]", bytes(name,"UTF-8"))
+		e = ffi.new("Error **error_abort")
+		return self.libpanda.object_property_set_link(obj,val,n,e)
+
+	def object_property_get_link(self, obj, name):
+		n = ffi.new("char[]", bytes(name,"UTF-8"))
+		e = ffi.new("Error **error_abort")
+		return self.libpanda.object_property_get_link(obj,n,e)
+
+	def object_property_find(self, obj, name):
+		n = ffi.new("char[]", bytes(name,"UTF-8"))
+		return self.libpanda.object_property_find(obj,n,ffi.NULL)
+
+	def memory_region_allocate_system_memory(self, mr, obj, name, ram_size):
+		n = ffi.new("char[]", bytes(name,"UTF-8"))
+		return self.libpanda.memory_region_allocate_system_memory(mr, obj, n, ram_size)
+
+	def memory_region_add_subregion(self, mr, offset, sr):
+		return self.libpanda.memory_region_add_subregion(mr,offset,sr)
+
+
 	def current_sp(self, cpustate):
 		return self.libpanda.panda_current_sp_external(cpustate)
 	
@@ -260,4 +306,3 @@
 
 	def virtual_memory_write(env, addr, buf, length):
 		self.libpanda.panda_virtual_memory_write_external(env, addr, buf, length)
->>>>>>> 37f5e296
