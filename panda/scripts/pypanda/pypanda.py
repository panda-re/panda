import sys

if sys.version_info[0] != 3:
	print("Please run with Python 3!")
	sys.exit(0)

from os.path import join as pjoin
from os.path import realpath
import os
from enum import Enum
from colorama import Fore, Style
from panda_datatypes import *
from random import randint
import pdb

debug = True

def progress(msg):
	print(Fore.GREEN + '[pypanda.py] ' + Fore.RESET + Style.BRIGHT + msg + Style.RESET_ALL)


# location of panda build dir
panda_build = realpath(pjoin(os.path.abspath(__file__), "../../../../build"))
home = os.getenv("HOME")


class Panda:

	"""
	arch should be "i386" or "x86_64" or ...
	NB: wheezy is debian:3.2.0-4-686-pae
	"""
	def __init__(self, arch="i386", mem="128M", os_version="debian:3.2.0-4-686-pae", qcow="default", extra_args = "", the_os="linux"):
		self.arch = arch
		self.mem = mem
		self.os = os_version
		self.static_var = 0
		self.qcow = qcow
		if qcow is None:
			# this means we wont be using a qcow -- replay only presumably
			pass
		else:
			if qcow is "default":
				# this means we'll use arch / mem / os to find a qcow
				self.qcow = pjoin(home, ".panda", "%s-%s-%s.qcow" % (the_os, arch, mem))
			if not (os.path.exists(self.qcow)):
				print("Missing qcow -- %s" % self.qcow)
				print("Please go create that qcow and give it to moyix!")

		self.callback = pcb
		self.bindir = pjoin(panda_build, "%s-softmmu" % arch)
		self.panda = pjoin(self.bindir, "qemu-system-%s" % arch)
		self.libpanda = ffi.dlopen(pjoin(self.bindir, "libpanda-%s.so" % arch))
		
		biospath = realpath(pjoin(self.panda,"..", "..",  "pc-bios"))
		bits = None
		if self.arch == "i386":
			bits = 32
		elif self.arch == "x86_64":
			bits = 64
		elif self.arch == "arm":
			bits = 32
		elif self.arch == "aarch64":
			bit = 64
		else:
			print("For arch %s: I need logic to figure out num bits")
		assert (not (bits == None))

		# set os string in line with osi plugin requirements e.g. "linux[-_]64[-_].+"
		self.os_string = "%s-%d-%s" % (the_os,bits,os_version)

		# note: weird that we need panda as 1st arg to lib fn to init?
		self.panda_args = [self.panda, "-m", self.mem, "-display", "none", "-L", biospath, "-os", self.os_string, self.qcow]
		if extra_args:
			self.panda_args.extend(extra_args.split())
		self.panda_args_ffi = [ffi.new("char[]", bytes(str(i),"utf-8")) for i in self.panda_args]
		cargs = ffi.new("char **")
		# start up panda!
		nulls = ffi.new("char[]", b"")
		self.cenvp =  ffi.new("char **",nulls)
		self.len_cargs = ffi.cast("int", len(self.panda_args))
		self.init_run = False
		self.pcb_list = {}

	def init(self):
		if debug:
			progress ("Initializing")
		self.init_run = True
		print("Panda args: [" + (" ".join(self.panda_args)) + "]")
		self.libpanda.panda_init(self.len_cargs, self.panda_args_ffi, self.cenvp)

	def run(self):
		if debug:
			progress ("Running")
		if not self.init_run:
			self.init()
		self.libpanda.panda_run()

	def stop(self):
		if debug:
		    progress ("Stopping guest")
		if self.init_run:
		    self.libpanda.panda_stop()
		else:
		    raise RuntimeError("Guest not running- can't be stopped")

	def begin_replay(self, replaypfx):
		if debug:
			progress ("Replaying %s" % replaypfx)
		charptr = ffi.new("char[]",bytes(replaypfx,"utf-8"))
		self.libpanda.panda_replay(charptr)

	def load_plugin(self, name, args=[]): # TODO: this doesn't work yet
		if debug:
			progress ("Loading plugin %s" % name),
			print("plugin args: [" + (" ".join(args)) + "]")
		n = len(args)
		cargs = []
		assert(len(args)==0), "TODO: support arguments"

		# First set qemu_path so plugins can load (may be unnecessary after the first time)
		panda_name_ffi = ffi.new("char[]", bytes(self.panda,"utf-8"))
		self.libpanda.panda_set_qemu_path(panda_name_ffi)

		name_ffi = ffi.new("char[]", bytes(name,"utf-8"))
		self.libpanda.panda_init_plugin(name_ffi, cargs, n)

	def load_python_plugin(self, init_function, name):
		#pdb.set_trace()
		ffi.cdef("""
		extern "Python" bool init(void*);
		""")
		init_ffi = init_function
		name_ffi = ffi.new("char[]", bytes(name, "utf-8"))
		filename_ffi = ffi.new("char[]", bytes(name, "utf-8"))
		uid_ffi = ffi.cast("void*",randint(0,0xffffffff))
		self.libpanda.panda_load_external_plugin(filename_ffi, name_ffi, uid_ffi, init_ffi)

	def register_callback(self, handle, callback, function):
		cb = callback_dictionary[callback]
		pcb = ffi.new("panda_cb *", {cb.name:function})
		self.libpanda.panda_register_callback_helper(handle, cb.number, pcb)
		self.pcb_list[callback] = (function,pcb, handle)
		if "block" in cb.name:
			self.disable_tb_chaining()

		if debug:
			progress("registered callback for type: %s" % cb.name)

	def enable_callback(self, callback):
		if self.pcb_list[callback]:
			function,pcb,handle = self.pcb_list[callback]
			cb = callback_dictionary[callback]
			progress("enabled callback %s" % cb.name)
			self.libpanda.panda_enable_callback_helper(handle, cb.number, pcb)
			if "block" in cb.name:
				self.disable_tb_chaining()
		else:
			progress("ERROR: plugin not registered");

	def disable_callback(self,  callback):
		if self.pcb_list[callback]:
			function,pcb,handle = self.pcb_list[callback]
			cb = callback_dictionary[callback]
			progress("disabled callback %s" % cb.name)
			self.libpanda.panda_disable_callback_helper(handle, cb.number, pcb)
			if "block" in cb.name:
				self.enable_tb_chaining()
		else:
			progress("ERROR: plugin not registered");


	def unload_plugin(self, name):
		if debug:
			progress ("Unloading plugin %s" % name),
		name_ffi = ffi.new("char[]", bytes(name,"utf-8"))
		self.libpanda.panda_unload_plugin_by_name(name_ffi)

	def unload_plugins(self):
		if debug:
			progress ("Unloading all panda plugins")
		self.libpanda.panda_unload_plugins()

	def rr_get_guest_instr_count(self):
		return self.libpanda.rr_get_guest_instr_count_external()

	def require(self, plugin):
		if not self.init_run:
			self.init()
		charptr = pyp.new("char[]", bytes(plugin,"utf-8"))
		self.libpanda.panda_require(charptr)

	def enable_plugin(self, handle):
		self.libpanda.panda_enable_plugin(handle)

	def disable_plugin(self, handle):
		self.libpanda.panda_disable_plugin(handle)

	def enable_memcb(self):
		self.libpanda.panda_enable_memcb()

	def disable_memcb(self):
		self.libpanda.panda_disable_memcb()

	def enable_llvm(self):
		self.libpanda.panda_enable_llvm()

	def disable_llvm(self):
		self.libpanda.panda_disable_llvm()

	def enable_llvm_helpers(self):
		self.libpanda.panda_enable_llvm_helpers()

	def disable_llvm_helpers(self):
		self.libpanda.panda_disable_llvm_helpers()

	def enable_tb_chaining(self):
		self.libpanda.panda_enable_tb_chaining()

	def disable_tb_chaining(self):
		self.libpanda.panda_disable_tb_chaining()

	def flush_tb(self):
		return self.libpanda.panda_flush_tb()

	def enable_precise_pc(self):
		self.libpanda.panda_enable_precise_pc()

	def disable_precise_pc(self):
		self.libpanda.panda_disable_precise_pc()

	def memsavep(self, file_out):
		newfd = os.dup(f_out.fileno())
		self.libpanda.panda_memsavep(newfd)
		self.libpanda.fclose(newfd)

	def in_kernel(self, cpustate):
		return self.libpanda.panda_in_kernel_external(cpustate)

	def current_sp(self, cpustate): # under construction
		if self.arch == "i386":
			if self.in_kernel(cpustate):
				'''
				probably an enum at some point here.
				#define R_EAX 0
				#define R_ECX 1
				#define R_EDX 2
				#define R_EBX 3
				#define R_ESP 4
				#define R_EBP 5
				#define R_ESI 6
				#define R_EDI 7
				'''
				R_ESP = 4
				return cpustate.env_ptr.regs[R_ESP]
	#		else:
	#			esp0 = 4
	#			tss_base = env.tr.base + esp0
	#			kernel_esp = 0
	#			self.virtual_memory_rw(cpustate, tss_base,
		return 0


	#string, int, qemu_irq, null
	def sysbus_create_varargs(self, name, addr):
		cname = ffi.new("char[]", bytes(name,"UTF-8"))
		return self.libpanda.sysbus_create_varargs(cname,addr,ffi.NULL)

	def cpu_class_by_name(self, name, cpu_model):
		n = ffi.new("char[]", bytes(name,"UTF-8"))
		c = ffi.new("char[]", bytes(cpu_model,"UTF-8"))
		return self.libpanda.cpu_class_by_name(n, c)

	def object_class_by_name(self, name):
		n = ffi.new("char[]", bytes(name,"UTF-8"))
		return self.libpanda.object_class_by_name(n)

	def object_property_set_bool(self, obj, value, name):
		n = ffi.new("char[]", bytes(name,"UTF-8"))
		e = ffi.new("Error **error_abort")
		return self.libpanda.object_property_set_bool(obj,value,n,e)

	def object_class_get_name(self, objclass):
		return self.libpanda.object_class_get_name(objclass)

	def object_new(self, name):
		if type(name) == type(''):
			n = ffi.new("char[]", bytes(name, "UTF-8"))
		else:
			n = name
		return self.libpanda.object_new(n)

	def object_property_get_bool(self, obj, name):
		n = ffi.new("char[]", bytes(name,"UTF-8"))
		e = ffi.new("Error **error_abort")
		return self.libpanda.object_property_get_bool(obj,n,e)

	def object_property_set_int(self,obj, value, name):
		n = ffi.new("char[]", bytes(name,"UTF-8"))
		e = ffi.new("Error **error_abort")
		return self.libpanda.object_property_set_int(obj, value, n, e)

	def object_property_get_int(self, obj, name):
		n = ffi.new("char[]", bytes(name,"UTF-8"))
		e = ffi.new("Error **error_abort")
		return self.libpanda.object_property_get_int(obj, n, e)

	def object_property_set_link(self, obj, val, name):
		n = ffi.new("char[]", bytes(name,"UTF-8"))
		e = ffi.new("Error **error_abort")
		return self.libpanda.object_property_set_link(obj,val,n,e)

	def object_property_get_link(self, obj, name):
		n = ffi.new("char[]", bytes(name,"UTF-8"))
		e = ffi.new("Error **error_abort")
		return self.libpanda.object_property_get_link(obj,n,e)

	def object_property_find(self, obj, name):
		n = ffi.new("char[]", bytes(name,"UTF-8"))
		return self.libpanda.object_property_find(obj,n,ffi.NULL)

	def memory_region_allocate_system_memory(self, mr, obj, name, ram_size):
		n = ffi.new("char[]", bytes(name,"UTF-8"))
		return self.libpanda.memory_region_allocate_system_memory(mr, obj, n, ram_size)

	def memory_region_add_subregion(self, mr, offset, sr):
		return self.libpanda.memory_region_add_subregion(mr,offset,sr)


	def get_system_memory(self):
		return self.libpanda.get_system_memory()

	def current_sp(self, cpustate):
		return self.libpanda.panda_current_sp_external(cpustate)

	def current_pc(self, cpustate):
		return self.libpanda.panda_current_pc(cpustate)

	def current_asid(self, cpustate):
		return self.libpanda.panda_current_asid(cpustate)

	def disas(self, fout, code, size):
		newfd = os.dup(fout.fileno())
		return self.libpanda.panda_disas(newfd, code, size)

	def set_os_name(self, os_name):
		os_name_new = ffi.new("char[]", bytes(os_name, "utf-8"))
		self.libpanda.panda_set_os_name(os_name_new)

	def cleanup(self):
		self.libpanda.panda_cleanup()

	def virtual_memory_read(self, env, addr, buf, length):
		return self.libpanda.panda_virtual_memory_read_external(env, addr, buf, length)

	def virtual_memory_write(self, env, addr, buf, length):
		return self.libpanda.panda_virtual_memory_write_external(env, addr, buf, length)
<<<<<<< HEAD

	def send_monitor_cmd(self, cmd, do_async=False):
		if debug:
			progress ("Sending monitor command %s" % cmd),

		buf = ffi.new("char[]", bytes(cmd,"UTF-8"))
		n = len(cmd)

		if do_async:
		    self.libpanda.panda_monitor_run_async(buf)
		    return None
		else:
		    ret = self.libpanda.panda_monitor_run(buf)
		    return ffi.string(ret).decode("utf-8", "ignore");
=======
	
	def load_osi(self):
		self.libpanda_osi = ffi.dlopen(pjoin(self.bindir, "panda/plugins/panda_osi.so"))
		self.libpanda_osi_linux = ffi.dlopen(pjoin(self.bindir, "panda/plugins/panda_osi_linux.so"))
		self.libpanda_osi_test = ffi.dlopen(pjoin(self.bindir, "panda/plugins/panda_osi_test.so"))
	
	def get_current_process(self, cpustate):
		return self.libpanda_osi.get_current_process(cpustate)

	def get_processes(self, cpustate):
		return self.libpanda_osi.get_processes(cpustate)
	
	def get_libraries(self, cpustate, current):
		return self.libpanda_osi.get_libraries(cpustate,current)
	
	def get_modules(self, cpustate):
		return self.libpanda_osi.get_modules(cpustate)
	
	def get_current_thread(self, cpustate):
		return self.libpanda_osi.get_current_thread(cpustate)	
>>>>>>> 6ad67849
<|MERGE_RESOLUTION|>--- conflicted
+++ resolved
@@ -355,7 +355,6 @@
 
 	def virtual_memory_write(self, env, addr, buf, length):
 		return self.libpanda.panda_virtual_memory_write_external(env, addr, buf, length)
-<<<<<<< HEAD
 
 	def send_monitor_cmd(self, cmd, do_async=False):
 		if debug:
@@ -370,8 +369,7 @@
 		else:
 		    ret = self.libpanda.panda_monitor_run(buf)
 		    return ffi.string(ret).decode("utf-8", "ignore");
-=======
-	
+
 	def load_osi(self):
 		self.libpanda_osi = ffi.dlopen(pjoin(self.bindir, "panda/plugins/panda_osi.so"))
 		self.libpanda_osi_linux = ffi.dlopen(pjoin(self.bindir, "panda/plugins/panda_osi_linux.so"))
@@ -390,5 +388,4 @@
 		return self.libpanda_osi.get_modules(cpustate)
 	
 	def get_current_thread(self, cpustate):
-		return self.libpanda_osi.get_current_thread(cpustate)	
->>>>>>> 6ad67849
+		return self.libpanda_osi.get_current_thread(cpustate)