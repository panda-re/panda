--- conflicted
+++ resolved
@@ -32,18 +32,12 @@
 
 class PLogReader:
     def __init__(self, fn):
-<<<<<<< HEAD
-        self.f = open(fn, 'rb')
-#        b = self.f.read(24)
-        self.version, _, self.dir_pos, _, self.chunk_gsize = struct.unpack('<IIQII', self.f.read(24))
-=======
         self.f = open(fn, "rb")
         buf = self.f.read(24)
         try:
             self.version, _, self.dir_pos, _, self.chunk_gsize = struct.unpack('<IIQII', buf)
         except struct.error as e:
              raise ValueError(f"Can't parse {fn} as a plog - it has an incomplete plog header") from e
->>>>>>> 60a36147
 
         self.f.seek(self.dir_pos)
         self.nchunks, = struct.unpack('<I', self.f.read(4)) # number of chunks
