#!/bin/bash
# This script installs all of PANDA after first taking care of current
# dependencies. Known to work on Debian 7 install.
#
# NB: This should be run from top level of cloned panda repo

# some globals
PANDA_GIT="https://github.com/panda-re/panda.git"
PANDA_PPA="ppa:phulin/panda"
LIBDWARF_GIT="git://git.code.sf.net/p/libdwarf/code"
UBUNTU_FALLBACK="xenial"

# system information
if [[ $PANDA_DOCKER = "1" ]]; then
  vendor="Ubuntu"
  codename="bionic"
  SUDO=""
else
  vendor=$(lsb_release --id | awk -F':[\t ]+' '{print $2}')
  codename=$(lsb_release --codename | awk -F':[\t ]+' '{print $2}')
  SUDO="sudo"
fi

progress() {
  echo
  echo -e "\e[32m[panda_install]\e[0m \e[1m$1\e[0m"
}

ppa_list_file() {
  local SOURCES_LIST_D="/etc/apt/sources.list.d"
  local PPA_OWNER=$(echo "$1" | awk -F'[:/]' '{print $2}')
  local PPA_NAME=$(echo "$1" | awk -F'[:/]' '{print $3}')
  printf "%s/%s-%s-%s-%s.list" \
    "$SOURCES_LIST_D" "$PPA_OWNER" "$(echo "$2" | tr A-Z a-z)" \
    "$PPA_NAME" "$3"
}

apt_enable_src() {
  local SOURCES_LIST="/etc/apt/sources.list"
  if grep -q "^[^#]*deb-src .* $codename .*main" "$SOURCES_LIST"; then
    progress "deb-src already enabled in $SOURCES_LIST."
    return 0
  fi
  progress "Enabling deb-src in $SOURCES_LIST."
  sudo sed -E -i 's/^([^#]*) *# *deb-src (.*)/\1 deb-src \2/' "$SOURCES_LIST"
}

# Exit on error.
set -e

<<<<<<< HEAD
=======
apt_enable_src
>>>>>>> 3e6fc72f

progress "Installing qemu dependencies..."
$SUDO apt-get update || true
$SUDO apt-get -y build-dep qemu

progress "Installing PANDA dependencies..."
<<<<<<< HEAD
$SUDO apt-get -y install python-pip git protobuf-compiler protobuf-c-compiler \
  libprotobuf-c-dev libprotoc-dev python-protobuf libelf-dev libc++-dev pkg-config \
  libwiretap-dev libwireshark-dev
=======
sudo apt-get -y install python-pip git protobuf-compiler protobuf-c-compiler \
  libprotobuf-c0-dev libprotoc-dev python-protobuf libelf-dev libc++-dev pkg-config \
  libwiretap-dev libwireshark-dev flex bison python3-pip python3
>>>>>>> 3e6fc72f

pushd /tmp

if [ "$vendor" = "Ubuntu" ]; then
  $SUDO apt-get -y install software-properties-common
  panda_ppa_file=$(ppa_list_file "$PANDA_PPA" "$vendor" "$codename")
  panda_ppa_file_fallback=$(ppa_list_file "$PANDA_PPA" "$vendor" "$UBUNTU_FALLBACK")

  # add custom ppa
  case $codename in
    trusty)  ;&
    xenial)  ;&
    yakkety)
      # directly supported release
      $SUDO add-apt-repository -y "$PANDA_PPA"
      ;;
    *)
      # use fallback release
      $SUDO rm -f "$panda_ppa_file" "$panda_ppa_file_fallback"
      $SUDO add-apt-repository -y "$PANDA_PPA" || true
      $SUDO sed -i "s/$codename/$UBUNTU_FALLBACK/g" "$panda_ppa_file"
      $SUDO mv -f "$panda_ppa_file" "$panda_ppa_file_fallback"
      ;;
  esac

  # For Ubuntu 18.04 the vendor packages are more recent than those in the PPA
  # and will be preferred.
<<<<<<< HEAD
  $SUDO apt-get update
  $SUDO apt-get -y install libcapstone-dev libdwarf-dev python-pycparser
=======
  sudo apt-get update
  sudo apt-get -y install libcapstone-dev libdwarf-dev python-pycparser chrpath
>>>>>>> 3e6fc72f
else
  if [ ! \( -e "/usr/local/lib/libdwarf.so" -o -e "/usr/lib/libdwarf.so" \) ]
  then
    git clone "$LIBDWARF_GIT" libdwarf-code
    pushd libdwarf-code
    progress "Installing libdwarf..."
    ./configure --prefix=/usr/local --includedir=/usr/local/include/libdwarf --enable-shared
    make -j$(nproc)
    $SUDO make install
    popd
  else
    progress "Skipping libdwarf..."
  fi

  if python -c 'import pycparser' 2>/dev/null
  then
    if python <<EOF
import sys
import pycparser
version = [int(x) for x in pycparser.__version__.split(".")]
if version[0] < 2 or (version[0] == 2 and version[1] < 10):
  print "pycparser too old. Please upgrade it!"
  sys.exit(1)
else:
  print "pycparser version good."
  sys.exit(0)
EOF
    then
      progress "Skipping pycparser..."
    else
      progress "Your pycparser is too old. Please upgrade using your method of choice."
      exit 1
    fi
  else
    progress "Installing pycparser..."
    $SUDO -H pip install pycparser
  fi
fi

# Upgrading protocol buffers python support
$SUDO pip install --upgrade protobuf

$SUDO pip install colorama subprocess32

progress "Trying to install LLVM 3.3..."
if ! $SUDO apt-get -y install llvm-3.3-dev clang-3.3
then
  progress "Couldn't find OS package for LLVM 3.3. Proceeding without..."
fi

popd

if [ -e "build.sh" ]; then
  progress "Already in PANDA directory."
elif [ -e "panda/build.sh" ]; then
  progress "Switching to PANDA directory."
  cd panda
elif ! [ -d "panda" ]; then
  progress "Cloning PANDA into $(pwd)/panda..."
  git clone "$PANDA_GIT" panda
  cd panda
else
  progress "Aborting. Can't find build.sh in $(pwd)/panda."
  exit 1
fi

progress "Trying to update DTC submodule (if necessary)..."
git submodule update --init dtc || true

if [ -d "build" ]; then
  progress "Removing build directory."
  rm -rf "build"
fi

progress "Building PANDA..."
mkdir build
cd build
../build.sh "$@"

progress "PANDA is built and ready to use in panda/build/[arch]-softmmu/panda-system-[arch]."<|MERGE_RESOLUTION|>--- conflicted
+++ resolved
@@ -48,25 +48,16 @@
 # Exit on error.
 set -e
 
-<<<<<<< HEAD
-=======
 apt_enable_src
->>>>>>> 3e6fc72f
 
 progress "Installing qemu dependencies..."
 $SUDO apt-get update || true
 $SUDO apt-get -y build-dep qemu
 
 progress "Installing PANDA dependencies..."
-<<<<<<< HEAD
-$SUDO apt-get -y install python-pip git protobuf-compiler protobuf-c-compiler \
-  libprotobuf-c-dev libprotoc-dev python-protobuf libelf-dev libc++-dev pkg-config \
-  libwiretap-dev libwireshark-dev
-=======
 sudo apt-get -y install python-pip git protobuf-compiler protobuf-c-compiler \
   libprotobuf-c0-dev libprotoc-dev python-protobuf libelf-dev libc++-dev pkg-config \
   libwiretap-dev libwireshark-dev flex bison python3-pip python3
->>>>>>> 3e6fc72f
 
 pushd /tmp
 
@@ -94,13 +85,8 @@
 
   # For Ubuntu 18.04 the vendor packages are more recent than those in the PPA
   # and will be preferred.
-<<<<<<< HEAD
-  $SUDO apt-get update
-  $SUDO apt-get -y install libcapstone-dev libdwarf-dev python-pycparser
-=======
   sudo apt-get update
   sudo apt-get -y install libcapstone-dev libdwarf-dev python-pycparser chrpath
->>>>>>> 3e6fc72f
 else
   if [ ! \( -e "/usr/local/lib/libdwarf.so" -o -e "/usr/lib/libdwarf.so" \) ]
   then
