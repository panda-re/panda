#!/bin/bash
# This script installs all of PANDA after first taking care of current
# dependencies. Known to work on Debian 7 install.

# some globals
PANDA_GIT="https://github.com/panda-re/panda.git"
PANDA_PPA="ppa:phulin/panda"
LIBDWARF_GIT="git://git.code.sf.net/p/libdwarf/code"
UBUNTU_FALLBACK="xenial"

# system information
vendor=$(lsb_release --id | awk -F':[\t ]+' '{print $2}')
codename=$(lsb_release --codename | awk -F':[\t ]+' '{print $2}')
<<<<<<< HEAD
version=$(lsb_release -r| awk '{print $2}' | awk -F'.' '{print $1}')
=======
version=$(lsb_release -d | awk '{print $3}'| awk -F'.' '{print $1}')
>>>>>>> d091862d

progress() {
  echo
  echo -e "\e[32m[panda_install]\e[0m \e[1m$1\e[0m"
}

ppa_list_file() {
  local SOURCES_LIST_D="/etc/apt/sources.list.d"
  local PPA_OWNER=$(echo "$1" | awk -F'[:/]' '{print $2}')
  local PPA_NAME=$(echo "$1" | awk -F'[:/]' '{print $3}')
  printf "%s/%s-%s-%s-%s.list" \
    "$SOURCES_LIST_D" "$PPA_OWNER" "$(echo "$2" | tr A-Z a-z)" \
    "$PPA_NAME" "$3"
}

apt_enable_src() {
  local SOURCES_LIST="/etc/apt/sources.list"
  if grep -q "^[^#]*deb-src .* $codename .*main" "$SOURCES_LIST"; then
    progress "deb-src already enabled in $SOURCES_LIST."
    return 0
  fi
  progress "Enabling deb-src in $SOURCES_LIST."
  sudo sed -E -i 's/^([^#]*) *# *deb-src (.*)/\1 deb-src \2/' "$SOURCES_LIST"
}

# Exit on error.
set -e

apt_enable_src

progress "Installing qemu dependencies..."
sudo apt-get update || true
if [ "$version" -le "19" ]; then
  sudo apt-get -y build-dep qemu
fi

progress "Installing PANDA dependencies..."
<<<<<<< HEAD
if [ "$version" -ge "20" ]; then
  progress "Ubuntu 20 or higher"
  sudo apt-get -y install git protobuf-compiler protobuf-c-compiler \
    libprotobuf-c-dev libprotoc-dev python-protobuf libelf-dev libc++-dev pkg-config \
    libwiretap-dev libwireshark-dev flex bison python3-pip python3 \
    libglib2.0-dev libpixman-1-dev libsdl2-dev
elif [ "$version" -eq "19" ]; then
=======
if [ "$version" -ge "19" ]; then
  progress "Ubuntu 19 or higher"
>>>>>>> d091862d
  sudo apt-get -y install python-pip git protobuf-compiler protobuf-c-compiler \
    libprotobuf-c-dev libprotoc-dev python-protobuf libelf-dev libc++-dev pkg-config \
    libwiretap-dev libwireshark-dev flex bison python3-pip python3
else
  sudo apt-get -y install python-pip git protobuf-compiler protobuf-c-compiler \
    libprotobuf-c0-dev libprotoc-dev python-protobuf libelf-dev libc++-dev pkg-config \
    libwiretap-dev libwireshark-dev flex bison python3-pip python3
<<<<<<< HEAD

=======
>>>>>>> d091862d
fi
pushd /tmp

if [ "$vendor" = "Ubuntu" ]; then
  sudo apt-get -y install software-properties-common
  panda_ppa_file=$(ppa_list_file "$PANDA_PPA" "$vendor" "$codename")
  panda_ppa_file_fallback=$(ppa_list_file "$PANDA_PPA" "$vendor" "$UBUNTU_FALLBACK")

  # add custom ppa
  case $codename in
    trusty)  ;&
    xenial)  ;&
    yakkety)
      # directly supported release
      sudo add-apt-repository -y "$PANDA_PPA"
      ;;
    *)
      # use fallback release
      sudo rm -f "$panda_ppa_file" "$panda_ppa_file_fallback"
      sudo add-apt-repository -y "$PANDA_PPA" || true
      sudo sed -i "s/$codename/$UBUNTU_FALLBACK/g" "$panda_ppa_file"
      sudo mv -f "$panda_ppa_file" "$panda_ppa_file_fallback"
      ;;
  esac

  # For Ubuntu 18.04 the vendor packages are more recent than those in the PPA
  # and will be preferred.
  sudo apt-get update
  sudo apt-get -y install libcapstone-dev libdwarf-dev python-pycparser chrpath
else
  if [ ! \( -e "/usr/local/lib/libdwarf.so" -o -e "/usr/lib/libdwarf.so" \) ]
  then
    git clone "$LIBDWARF_GIT" libdwarf-code
    pushd libdwarf-code
    progress "Installing libdwarf..."
    ./configure --prefix=/usr/local --includedir=/usr/local/include/libdwarf --enable-shared
    make -j$(nproc)
    sudo make install
    popd
  else
    progress "Skipping libdwarf..."
  fi

  if python -c 'import pycparser' 2>/dev/null
  then
    if python <<EOF
import sys
import pycparser
version = [int(x) for x in pycparser.__version__.split(".")]
if version[0] < 2 or (version[0] == 2 and version[1] < 10):
  print "pycparser too old. Please upgrade it!"
  sys.exit(1)
else:
  print "pycparser version good."
  sys.exit(0)
EOF
    then
      progress "Skipping pycparser..."
    else
      progress "Your pycparser is too old. Please upgrade using your method of choice."
      exit 1
    fi
  else
    progress "Installing pycparser..."
    sudo -H pip install pycparser
  fi
fi

# Upgrading protocol buffers python support
if [ "$version" -le "19" ]; then
  sudo pip install --upgrade protobuf
fi
progress "Trying to install LLVM 3.3..."
if ! sudo apt-get -y install llvm-3.3-dev clang-3.3
then
  progress "Couldn't find OS package for LLVM 3.3. Proceeding without..."
fi

popd

if [ -e "build.sh" ]; then
  progress "Already in PANDA directory."
elif [ -e "panda/build.sh" ]; then
  progress "Switching to PANDA directory."
  cd panda
elif ! [ -d "panda" ]; then
  progress "Cloning PANDA into $(pwd)/panda..."
  git clone "$PANDA_GIT" panda
  cd panda
else
  progress "Aborting. Can't find build.sh in $(pwd)/panda."
  exit 1
fi

progress "Trying to update DTC submodule (if necessary)..."
git submodule update --init dtc || true

if [ -d "build" ]; then
  progress "Removing build directory."
  rm -rf "build"
fi

progress "Building PANDA..."
mkdir build
cd build
<<<<<<< HEAD
if [ "$version" -eq "20" ]; then
  if [ -z "$@" ]; then
    ../build.sh "x86_64-softmmu,i386-softmmu,arm-softmmu,ppc-softmmu --disable-werror --disable-pyperipheral3" 
  else
    ../build.sh "$@" 
  fi
elif [ "$version" -eq "19" ]; then
=======
if [ "$version" -ge "19" ]; then
>>>>>>> d091862d
  if [ -z "$@" ]; then
    ../build.sh "x86_64-softmmu,i386-softmmu,arm-softmmu,ppc-softmmu --disable-werror" 
  else
    ../build.sh "$@" 
  fi
else
../build.sh "$@"
fi
progress "PANDA is built and ready to use in panda/build/[arch]-softmmu/panda-system-[arch]."<|MERGE_RESOLUTION|>--- conflicted
+++ resolved
@@ -11,11 +11,8 @@
 # system information
 vendor=$(lsb_release --id | awk -F':[\t ]+' '{print $2}')
 codename=$(lsb_release --codename | awk -F':[\t ]+' '{print $2}')
-<<<<<<< HEAD
 version=$(lsb_release -r| awk '{print $2}' | awk -F'.' '{print $1}')
-=======
-version=$(lsb_release -d | awk '{print $3}'| awk -F'.' '{print $1}')
->>>>>>> d091862d
+
 
 progress() {
   echo
@@ -53,7 +50,6 @@
 fi
 
 progress "Installing PANDA dependencies..."
-<<<<<<< HEAD
 if [ "$version" -ge "20" ]; then
   progress "Ubuntu 20 or higher"
   sudo apt-get -y install git protobuf-compiler protobuf-c-compiler \
@@ -61,10 +57,6 @@
     libwiretap-dev libwireshark-dev flex bison python3-pip python3 \
     libglib2.0-dev libpixman-1-dev libsdl2-dev
 elif [ "$version" -eq "19" ]; then
-=======
-if [ "$version" -ge "19" ]; then
-  progress "Ubuntu 19 or higher"
->>>>>>> d091862d
   sudo apt-get -y install python-pip git protobuf-compiler protobuf-c-compiler \
     libprotobuf-c-dev libprotoc-dev python-protobuf libelf-dev libc++-dev pkg-config \
     libwiretap-dev libwireshark-dev flex bison python3-pip python3
@@ -72,10 +64,6 @@
   sudo apt-get -y install python-pip git protobuf-compiler protobuf-c-compiler \
     libprotobuf-c0-dev libprotoc-dev python-protobuf libelf-dev libc++-dev pkg-config \
     libwiretap-dev libwireshark-dev flex bison python3-pip python3
-<<<<<<< HEAD
-
-=======
->>>>>>> d091862d
 fi
 pushd /tmp
 
@@ -181,7 +169,6 @@
 progress "Building PANDA..."
 mkdir build
 cd build
-<<<<<<< HEAD
 if [ "$version" -eq "20" ]; then
   if [ -z "$@" ]; then
     ../build.sh "x86_64-softmmu,i386-softmmu,arm-softmmu,ppc-softmmu --disable-werror --disable-pyperipheral3" 
@@ -189,9 +176,6 @@
     ../build.sh "$@" 
   fi
 elif [ "$version" -eq "19" ]; then
-=======
-if [ "$version" -ge "19" ]; then
->>>>>>> d091862d
   if [ -z "$@" ]; then
     ../build.sh "x86_64-softmmu,i386-softmmu,arm-softmmu,ppc-softmmu --disable-werror" 
   else
