--- conflicted
+++ resolved
@@ -95,7 +95,9 @@
 
         self.panda_args += extra_args
 
-<<<<<<< HEAD
+        # Configure memory options
+        self.panda_args.extend(['-m', mem])
+
         # Configure serial - Always enabled for now, except in simple mode
         if not simple:
             self.serial_file = NamedTemporaryFile(prefix="pypanda_s").name
@@ -106,16 +108,6 @@
             self.serial_file = None
             self.serial_socket = None
             self.serial_console = None
-=======
-        # Configure serial - Always enabled for now
-        self.serial_file = NamedTemporaryFile(prefix="pypanda_s").name
-        self.serial_socket = socket.socket(socket.AF_UNIX, socket.SOCK_STREAM)
-        self.serial_console = Expect(expectation=expect_prompt, quiet=True, consume_first=False)
-        self.panda_args.extend(['-serial', 'unix:{},server,nowait'.format(self.serial_file)])
-		
-		# Configure memory options
-        self.panda_args.extend(['-m', mem])
->>>>>>> 617fa6ab
 
         # Configure monitor - Always enabled for now
         self.monitor_file = NamedTemporaryFile(prefix="pypanda_m").name
@@ -448,35 +440,6 @@
             return cpustate.env_ptr.regs[R_ESP]
         else:
             raise NotImplemented("current_sp doesn't yet support arch {}".format(self.arch))
-	
-    def physical_memory_read(self, addr, length, fmt='bytearray'):
-        '''
-        Read but with an autogen'd buffer. Returns a bytearray
-        '''
-        if not hasattr(self, "_memcb"):
-            self.enable_memcb()
-        buf = ffi.new("char[]", length)
-
-        buf_a = ffi.cast("uint8_t*", buf)
-        length_a = ffi.cast("int", length)
-        self.libpanda.panda_physical_memory_read_external(addr, buf_a, length_a)
-
-        r = ffi.unpack(buf, length)
-        if fmt == 'bytearray':
-            return r
-        elif fmt=='int':
-            return int.from_bytes(r, byteorder=self.endianness)  # XXX size better be small enough to pack into an int!
-        elif fmt=='str':
-            return ffi.string(buf, length)
-        else:
-            raise ValueError("fmt={} unsupported".format(fmt))
-		
-    def physical_memory_write(self, addr, buf, length):
-        # XXX: Should update to automatically build buffer
-        if not hasattr(self, "_memcb"):
-            self.enable_memcb()
-        buf_a = ffi.cast("uint8_t*", buf)
-        return self.libpanda.panda_physical_memory_write_external(env, addr, buf, length)
 
     def physical_memory_read(self, addr, length, fmt='bytearray'):
         return self._memory_read(None, addr, length, physical=True, fmt=fmt)
