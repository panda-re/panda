#ifndef QEMU_LOG_H
#define QEMU_LOG_H


/* Private global variables, don't use */
extern FILE *qemu_logfile;
extern int qemu_loglevel;

/* 
 * The new API:
 *
 */

/* Log settings checking macros: */

/* Returns true if qemu_log() will really write somewhere
 */
static inline bool qemu_log_enabled(void)
{
    return qemu_logfile != NULL;
}

/* Returns true if qemu_log() will write somewhere else than stderr
 */
static inline bool qemu_log_separate(void)
{
    return qemu_logfile != NULL && qemu_logfile != stderr;
}

#define CPU_LOG_TB_OUT_ASM (1 << 0)
#define CPU_LOG_TB_IN_ASM  (1 << 1)
#define CPU_LOG_TB_OP      (1 << 2)
#define CPU_LOG_TB_OP_OPT  (1 << 3)
#define CPU_LOG_INT        (1 << 4)
#define CPU_LOG_EXEC       (1 << 5)
#define CPU_LOG_PCALL      (1 << 6)
#define CPU_LOG_TB_CPU     (1 << 8)
#define CPU_LOG_RESET      (1 << 9)
#define LOG_UNIMP          (1 << 10)
#define LOG_GUEST_ERROR    (1 << 11)
#define CPU_LOG_MMU        (1 << 12)
#define CPU_LOG_TB_NOCHAIN (1 << 13)
#define CPU_LOG_PAGE       (1 << 14)
#define LOG_TRACE          (1 << 15)
<<<<<<< HEAD
#define CPU_LOG_RR         (1 << 16)
#define CPU_LOG_LLVM_IR    (1 << 17)
#define CPU_LOG_LLVM_ASM   (1 << 18)
=======
#define CPU_LOG_TB_OP_IND  (1 << 16)
>>>>>>> 9f16390c

/* Returns true if a bit is set in the current loglevel mask
 */
static inline bool qemu_loglevel_mask(int mask)
{
    return (qemu_loglevel & mask) != 0;
}

/* Logging functions: */

/* main logging function
 */
int GCC_FMT_ATTR(1, 2) qemu_log(const char *fmt, ...);

/* vfprintf-like logging function
 */
static inline void GCC_FMT_ATTR(1, 0)
qemu_log_vprintf(const char *fmt, va_list va)
{
    if (qemu_logfile) {
        vfprintf(qemu_logfile, fmt, va);
    }
}

/* log only if a bit is set on the current loglevel mask:
 * @mask: bit to check in the mask
 * @fmt: printf-style format string
 * @args: optional arguments for format string
 */
#define qemu_log_mask(MASK, FMT, ...)                   \
    do {                                                \
        if (unlikely(qemu_loglevel_mask(MASK))) {       \
            qemu_log(FMT, ## __VA_ARGS__);              \
        }                                               \
    } while (0)

/* log only if a bit is set on the current loglevel mask
 * and we are in the address range we care about:
 * @mask: bit to check in the mask
 * @addr: address to check in dfilter
 * @fmt: printf-style format string
 * @args: optional arguments for format string
 */
#define qemu_log_mask_and_addr(MASK, ADDR, FMT, ...)    \
    do {                                                \
        if (unlikely(qemu_loglevel_mask(MASK)) &&       \
                     qemu_log_in_addr_range(ADDR)) {    \
            qemu_log(FMT, ## __VA_ARGS__);              \
        }                                               \
    } while (0)

/* Maintenance: */

/* define log items */
typedef struct QEMULogItem {
    int mask;
    const char *name;
    const char *help;
} QEMULogItem;

extern const QEMULogItem qemu_log_items[];

void qemu_set_log(int log_flags);
void qemu_log_needs_buffers(void);
void qemu_set_log_filename(const char *filename, Error **errp);
void qemu_set_dfilter_ranges(const char *ranges, Error **errp);
bool qemu_log_in_addr_range(uint64_t addr);
int qemu_str_to_log_mask(const char *str);

/* Print a usage message listing all the valid logging categories
 * to the specified FILE*.
 */
void qemu_print_log_usage(FILE *f);

/* fflush() the log file */
void qemu_log_flush(void);
/* Close the log file */
void qemu_log_close(void);

#endif<|MERGE_RESOLUTION|>--- conflicted
+++ resolved
@@ -42,13 +42,10 @@
 #define CPU_LOG_TB_NOCHAIN (1 << 13)
 #define CPU_LOG_PAGE       (1 << 14)
 #define LOG_TRACE          (1 << 15)
-<<<<<<< HEAD
-#define CPU_LOG_RR         (1 << 16)
-#define CPU_LOG_LLVM_IR    (1 << 17)
-#define CPU_LOG_LLVM_ASM   (1 << 18)
-=======
 #define CPU_LOG_TB_OP_IND  (1 << 16)
->>>>>>> 9f16390c
+#define CPU_LOG_RR         (1 << 29)
+#define CPU_LOG_LLVM_IR    (1 << 30)
+#define CPU_LOG_LLVM_ASM   (1 << 31)
 
 /* Returns true if a bit is set in the current loglevel mask
  */
