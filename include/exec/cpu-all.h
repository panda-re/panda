--- conflicted
+++ resolved
@@ -312,12 +312,10 @@
 int cpu_memory_rw_debug(CPUState *cpu, target_ulong addr,
                         uint8_t *buf, int len, int is_write);
 
-<<<<<<< HEAD
+int cpu_exec(CPUState *cpu);
+
 // needed by panda
 MemTxResult cpu_physical_memory_rw_ex(hwaddr addr, uint8_t *buf,
                                       int len, int is_write, bool safe);
-=======
-int cpu_exec(CPUState *cpu);
->>>>>>> 7a56a161
 
 #endif /* CPU_ALL_H */