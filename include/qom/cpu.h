/*
 * QEMU CPU model
 *
 * Copyright (c) 2012 SUSE LINUX Products GmbH
 *
 * This program is free software; you can redistribute it and/or
 * modify it under the terms of the GNU General Public License
 * as published by the Free Software Foundation; either version 2
 * of the License, or (at your option) any later version.
 *
 * This program is distributed in the hope that it will be useful,
 * but WITHOUT ANY WARRANTY; without even the implied warranty of
 * MERCHANTABILITY or FITNESS FOR A PARTICULAR PURPOSE.  See the
 * GNU General Public License for more details.
 *
 * You should have received a copy of the GNU General Public License
 * along with this program; if not, see
 * <http://www.gnu.org/licenses/gpl-2.0.html>
 */
#ifndef QEMU_CPU_H
#define QEMU_CPU_H

#include "hw/qdev-core.h"
#include "disas/bfd.h"
#include "exec/hwaddr.h"
#include "exec/memattrs.h"
#include "qemu/bitmap.h"
#include "qemu/queue.h"
#include "qemu/thread.h"
#include "trace/generated-events.h"

typedef int (*WriteCoreDumpFunction)(const void *buf, size_t size,
                                     void *opaque);

/**
 * vaddr:
 * Type wide enough to contain any #target_ulong virtual address.
 */
typedef uint64_t vaddr;
#define VADDR_PRId PRId64
#define VADDR_PRIu PRIu64
#define VADDR_PRIo PRIo64
#define VADDR_PRIx PRIx64
#define VADDR_PRIX PRIX64
#define VADDR_MAX UINT64_MAX

/**
 * SECTION:cpu
 * @section_id: QEMU-cpu
 * @title: CPU Class
 * @short_description: Base class for all CPUs
 */

#define TYPE_CPU "cpu"

/* Since this macro is used a lot in hot code paths and in conjunction with
 * FooCPU *foo_env_get_cpu(), we deviate from usual QOM practice by using
 * an unchecked cast.
 */
#define CPU(obj) ((CPUState *)(obj))

#define CPU_CLASS(class) OBJECT_CLASS_CHECK(CPUClass, (class), TYPE_CPU)
#define CPU_GET_CLASS(obj) OBJECT_GET_CLASS(CPUClass, (obj), TYPE_CPU)

typedef enum MMUAccessType {
    MMU_DATA_LOAD  = 0,
    MMU_DATA_STORE = 1,
    MMU_INST_FETCH = 2
} MMUAccessType;

typedef struct CPUWatchpoint CPUWatchpoint;

typedef void (*CPUUnassignedAccess)(CPUState *cpu, hwaddr addr,
                                    bool is_write, bool is_exec, int opaque,
                                    unsigned size);

struct TranslationBlock;

/**
 * CPUClass:
 * @class_by_name: Callback to map -cpu command line model name to an
 * instantiatable CPU type.
 * @parse_features: Callback to parse command line arguments.
 * @reset: Callback to reset the #CPUState to its initial state.
 * @reset_dump_flags: #CPUDumpFlags to use for reset logging.
 * @has_work: Callback for checking if there is work to do.
 * @do_interrupt: Callback for interrupt handling.
 * @do_unassigned_access: Callback for unassigned access handling.
 * @do_unaligned_access: Callback for unaligned access handling, if
 * the target defines #ALIGNED_ONLY.
 * @virtio_is_big_endian: Callback to return %true if a CPU which supports
 * runtime configurable endianness is currently big-endian. Non-configurable
 * CPUs can use the default implementation of this method. This method should
 * not be used by any callers other than the pre-1.0 virtio devices.
 * @memory_rw_debug: Callback for GDB memory access.
 * @dump_state: Callback for dumping state.
 * @dump_statistics: Callback for dumping statistics.
 * @get_arch_id: Callback for getting architecture-dependent CPU ID.
 * @get_paging_enabled: Callback for inquiring whether paging is enabled.
 * @get_memory_mapping: Callback for obtaining the memory mappings.
 * @set_pc: Callback for setting the Program Counter register.
 * @synchronize_from_tb: Callback for synchronizing state from a TCG
 * #TranslationBlock.
 * @handle_mmu_fault: Callback for handling an MMU fault.
 * @get_phys_page_debug: Callback for obtaining a physical address.
 * @get_phys_page_attrs_debug: Callback for obtaining a physical address and the
 *       associated memory transaction attributes to use for the access.
 *       CPUs which use memory transaction attributes should implement this
 *       instead of get_phys_page_debug.
 * @asidx_from_attrs: Callback to return the CPU AddressSpace to use for
 *       a memory access with the specified memory transaction attributes.
 * @gdb_read_register: Callback for letting GDB read a register.
 * @gdb_write_register: Callback for letting GDB write a register.
 * @debug_check_watchpoint: Callback: return true if the architectural
 *       watchpoint whose address has matched should really fire.
 * @debug_excp_handler: Callback for handling debug exceptions.
 * @write_elf64_note: Callback for writing a CPU-specific ELF note to a
 * 64-bit VM coredump.
 * @write_elf32_qemunote: Callback for writing a CPU- and QEMU-specific ELF
 * note to a 32-bit VM coredump.
 * @write_elf32_note: Callback for writing a CPU-specific ELF note to a
 * 32-bit VM coredump.
 * @write_elf32_qemunote: Callback for writing a CPU- and QEMU-specific ELF
 * note to a 32-bit VM coredump.
 * @vmsd: State description for migration.
 * @gdb_num_core_regs: Number of core registers accessible to GDB.
 * @gdb_core_xml_file: File name for core registers GDB XML description.
 * @gdb_stop_before_watchpoint: Indicates whether GDB expects the CPU to stop
 *           before the insn which triggers a watchpoint rather than after it.
 * @gdb_arch_name: Optional callback that returns the architecture name known
 * to GDB. The caller must free the returned string with g_free.
 * @cpu_exec_enter: Callback for cpu_exec preparation.
 * @cpu_exec_exit: Callback for cpu_exec cleanup.
 * @cpu_exec_interrupt: Callback for processing interrupts in cpu_exec.
 * @disas_set_info: Setup architecture specific components of disassembly info
 *
 * Represents a CPU family or model.
 */
typedef struct CPUClass {
    /*< private >*/
    DeviceClass parent_class;
    /*< public >*/

    ObjectClass *(*class_by_name)(const char *cpu_model);
    void (*parse_features)(const char *typename, char *str, Error **errp);

    void (*reset)(CPUState *cpu);
    int reset_dump_flags;
    bool (*has_work)(CPUState *cpu);
    void (*do_interrupt)(CPUState *cpu);
    CPUUnassignedAccess do_unassigned_access;
    void (*do_unaligned_access)(CPUState *cpu, vaddr addr,
                                MMUAccessType access_type,
                                int mmu_idx, uintptr_t retaddr);
    bool (*virtio_is_big_endian)(CPUState *cpu);
    int (*memory_rw_debug)(CPUState *cpu, vaddr addr,
                           uint8_t *buf, int len, bool is_write);
    void (*dump_state)(CPUState *cpu, FILE *f, fprintf_function cpu_fprintf,
                       int flags);
    void (*dump_statistics)(CPUState *cpu, FILE *f,
                            fprintf_function cpu_fprintf, int flags);
    int64_t (*get_arch_id)(CPUState *cpu);
    bool (*get_paging_enabled)(const CPUState *cpu);
    void (*get_memory_mapping)(CPUState *cpu, MemoryMappingList *list,
                               Error **errp);
    void (*set_pc)(CPUState *cpu, vaddr value);
    void (*synchronize_from_tb)(CPUState *cpu, struct TranslationBlock *tb);
    int (*handle_mmu_fault)(CPUState *cpu, vaddr address, int rw,
                            int mmu_index);
    hwaddr (*get_phys_page_debug)(CPUState *cpu, vaddr addr);
    hwaddr (*get_phys_page_attrs_debug)(CPUState *cpu, vaddr addr,
                                        MemTxAttrs *attrs);
    int (*asidx_from_attrs)(CPUState *cpu, MemTxAttrs attrs);
    int (*gdb_read_register)(CPUState *cpu, uint8_t *buf, int reg);
    int (*gdb_write_register)(CPUState *cpu, uint8_t *buf, int reg);
    bool (*debug_check_watchpoint)(CPUState *cpu, CPUWatchpoint *wp);
    void (*debug_excp_handler)(CPUState *cpu);

    int (*write_elf64_note)(WriteCoreDumpFunction f, CPUState *cpu,
                            int cpuid, void *opaque);
    int (*write_elf64_qemunote)(WriteCoreDumpFunction f, CPUState *cpu,
                                void *opaque);
    int (*write_elf32_note)(WriteCoreDumpFunction f, CPUState *cpu,
                            int cpuid, void *opaque);
    int (*write_elf32_qemunote)(WriteCoreDumpFunction f, CPUState *cpu,
                                void *opaque);

    const struct VMStateDescription *vmsd;
    int gdb_num_core_regs;
    const char *gdb_core_xml_file;
    gchar * (*gdb_arch_name)(CPUState *cpu);
    bool gdb_stop_before_watchpoint;

    void (*cpu_exec_enter)(CPUState *cpu);
    void (*cpu_exec_exit)(CPUState *cpu);
    bool (*cpu_exec_interrupt)(CPUState *cpu, int interrupt_request);

    void (*disas_set_info)(CPUState *cpu, disassemble_info *info);
} CPUClass;

#ifdef HOST_WORDS_BIGENDIAN
typedef struct icount_decr_u16 {
    uint16_t high;
    uint16_t low;
} icount_decr_u16;
#else
typedef struct icount_decr_u16 {
    uint16_t low;
    uint16_t high;
} icount_decr_u16;
#endif

typedef struct CPUBreakpoint {
    vaddr pc;
    int flags; /* BP_* */
    QTAILQ_ENTRY(CPUBreakpoint) entry;
} CPUBreakpoint;

struct CPUWatchpoint {
    vaddr virtaddr;
    vaddr len;
    vaddr hitaddr;
    MemTxAttrs hitattrs;
    int flags; /* BP_* */
    QTAILQ_ENTRY(CPUWatchpoint) entry;
};

struct KVMState;
struct kvm_run;

#define TB_JMP_CACHE_BITS 12
#define TB_JMP_CACHE_SIZE (1 << TB_JMP_CACHE_BITS)

/* work queue */
struct qemu_work_item {
    struct qemu_work_item *next;
    void (*func)(void *data);
    void *data;
    int done;
    bool free;
};

/**
 * CPUState:
 * @cpu_index: CPU index (informative).
 * @nr_cores: Number of cores within this CPU package.
 * @nr_threads: Number of threads within this CPU.
 * @numa_node: NUMA node this CPU is belonging to.
 * @host_tid: Host thread ID.
 * @running: #true if CPU is currently running (usermode).
 * @created: Indicates whether the CPU thread has been successfully created.
 * @interrupt_request: Indicates a pending interrupt request.
 * @halted: Nonzero if the CPU is in suspended state.
 * @stop: Indicates a pending stop request.
 * @stopped: Indicates the CPU has been artificially stopped.
 * @unplug: Indicates a pending CPU unplug request.
 * @crash_occurred: Indicates the OS reported a crash (panic) for this CPU
 * @tcg_exit_req: Set to force TCG to stop executing linked TBs for this
 *           CPU and return to its top level loop.
 * @tb_flushed: Indicates the translation buffer has been flushed.
 * @singlestep_enabled: Flags for single-stepping.
 * @icount_extra: Instructions until next timer event.
 * @icount_decr: Number of cycles left, with interrupt flag in high bit.
 * This allows a single read-compare-cbranch-write sequence to test
 * for both decrementer underflow and exceptions.
 * @can_do_io: Nonzero if memory-mapped IO is safe. Deterministic execution
 * requires that IO only be performed on the last instruction of a TB
 * so that interrupts take effect immediately.
 * @cpu_ases: Pointer to array of CPUAddressSpaces (which define the
 *            AddressSpaces this CPU has)
 * @num_ases: number of CPUAddressSpaces in @cpu_ases
 * @as: Pointer to the first AddressSpace, for the convenience of targets which
 *      only have a single AddressSpace
 * @env_ptr: Pointer to subclass-specific CPUArchState field.
 * @gdb_regs: Additional GDB registers.
 * @gdb_num_regs: Number of total registers accessible to GDB.
 * @gdb_num_g_regs: Number of registers in GDB 'g' packets.
 * @next_cpu: Next CPU sharing TB cache.
 * @opaque: User data.
 * @mem_io_pc: Host Program Counter at which the memory was accessed.
 * @mem_io_vaddr: Target virtual address at which the memory was accessed.
 * @kvm_fd: vCPU file descriptor for KVM.
 * @work_mutex: Lock to prevent multiple access to queued_work_*.
 * @queued_work_first: First asynchronous work pending.
 * @trace_dstate: Dynamic tracing state of events for this vCPU (bitmask).
 *
 * State of one CPU core or thread.
 */
struct CPUState {
    /*< private >*/
    DeviceState parent_obj;
    /*< public >*/

    int nr_cores;
    int nr_threads;
    int numa_node;

    struct QemuThread *thread;
#ifdef _WIN32
    HANDLE hThread;
#endif
    int thread_id;
    uint32_t host_tid;
    bool running;
    struct QemuCond *halt_cond;
    bool thread_kicked;
    bool created;
    bool stop;
    bool stopped;
    bool unplug;
    bool crash_occurred;
    bool exit_request;
    bool tb_flushed;
    uint32_t interrupt_request;
    int singlestep_enabled;
    int64_t icount_extra;
    sigjmp_buf jmp_env;

    QemuMutex work_mutex;
    struct qemu_work_item *queued_work_first, *queued_work_last;

    CPUAddressSpace *cpu_ases;
    int num_ases;
    AddressSpace *as;
    MemoryRegion *memory;

    void *env_ptr; /* CPUArchState */
    struct TranslationBlock *tb_jmp_cache[TB_JMP_CACHE_SIZE];
    struct GDBRegisterState *gdb_regs;
    int gdb_num_regs;
    int gdb_num_g_regs;
    QTAILQ_ENTRY(CPUState) node;

    /* ice debug support */
    QTAILQ_HEAD(breakpoints_head, CPUBreakpoint) breakpoints;

    QTAILQ_HEAD(watchpoints_head, CPUWatchpoint) watchpoints;
    CPUWatchpoint *watchpoint_hit;

    void *opaque;

    /* In order to avoid passing too many arguments to the MMIO helpers,
     * we store some rarely used information in the CPU context.
     */
    uintptr_t mem_io_pc;
    vaddr mem_io_vaddr;

    int kvm_fd;
    bool kvm_vcpu_dirty;
    struct KVMState *kvm_state;
    struct kvm_run *kvm_run;

    /* Used for events with 'vcpu' and *without* the 'disabled' properties */
    DECLARE_BITMAP(trace_dstate, TRACE_VCPU_EVENT_COUNT);

    /* TODO Move common fields from CPUArchState here. */
    int cpu_index; /* used by alpha TCG */
    uint32_t halted; /* used by alpha, cris, ppc TCG */
    union {
        uint32_t u32;
        icount_decr_u16 u16;
    } icount_decr;
    uint32_t can_do_io;
    int32_t exception_index; /* used by m68k TCG */
    uint64_t rr_guest_instr_count;
    uint64_t panda_guest_pc;

    /* Used to keep track of an outstanding cpu throttle thread for migration
     * autoconverge
     */
    bool throttle_thread_scheduled;

    /* Note that this is accessed at the start of every TB via a negative
       offset from AREG0.  Leave this field at the end so as to make the
       (absolute value) offset as small as possible.  This reduces code
       size, especially for hosts without large memory offsets.  */
    uint32_t tcg_exit_req;
};

QTAILQ_HEAD(CPUTailQ, CPUState);
extern struct CPUTailQ cpus;
#define CPU_NEXT(cpu) QTAILQ_NEXT(cpu, node)
#define CPU_FOREACH(cpu) QTAILQ_FOREACH(cpu, &cpus, node)
#define CPU_FOREACH_SAFE(cpu, next_cpu) \
    QTAILQ_FOREACH_SAFE(cpu, &cpus, node, next_cpu)
#define CPU_FOREACH_REVERSE(cpu) \
    QTAILQ_FOREACH_REVERSE(cpu, &cpus, CPUTailQ, node)
#define first_cpu QTAILQ_FIRST(&cpus)

extern __thread CPUState *current_cpu;

/**
 * cpu_paging_enabled:
 * @cpu: The CPU whose state is to be inspected.
 *
 * Returns: %true if paging is enabled, %false otherwise.
 */
bool cpu_paging_enabled(const CPUState *cpu);

/**
 * cpu_get_memory_mapping:
 * @cpu: The CPU whose memory mappings are to be obtained.
 * @list: Where to write the memory mappings to.
 * @errp: Pointer for reporting an #Error.
 */
void cpu_get_memory_mapping(CPUState *cpu, MemoryMappingList *list,
                            Error **errp);

/**
 * cpu_write_elf64_note:
 * @f: pointer to a function that writes memory to a file
 * @cpu: The CPU whose memory is to be dumped
 * @cpuid: ID number of the CPU
 * @opaque: pointer to the CPUState struct
 */
int cpu_write_elf64_note(WriteCoreDumpFunction f, CPUState *cpu,
                         int cpuid, void *opaque);

/**
 * cpu_write_elf64_qemunote:
 * @f: pointer to a function that writes memory to a file
 * @cpu: The CPU whose memory is to be dumped
 * @cpuid: ID number of the CPU
 * @opaque: pointer to the CPUState struct
 */
int cpu_write_elf64_qemunote(WriteCoreDumpFunction f, CPUState *cpu,
                             void *opaque);

/**
 * cpu_write_elf32_note:
 * @f: pointer to a function that writes memory to a file
 * @cpu: The CPU whose memory is to be dumped
 * @cpuid: ID number of the CPU
 * @opaque: pointer to the CPUState struct
 */
int cpu_write_elf32_note(WriteCoreDumpFunction f, CPUState *cpu,
                         int cpuid, void *opaque);

/**
 * cpu_write_elf32_qemunote:
 * @f: pointer to a function that writes memory to a file
 * @cpu: The CPU whose memory is to be dumped
 * @cpuid: ID number of the CPU
 * @opaque: pointer to the CPUState struct
 */
int cpu_write_elf32_qemunote(WriteCoreDumpFunction f, CPUState *cpu,
                             void *opaque);

/**
 * CPUDumpFlags:
 * @CPU_DUMP_CODE:
 * @CPU_DUMP_FPU: dump FPU register state, not just integer
 * @CPU_DUMP_CCOP: dump info about TCG QEMU's condition code optimization state
 */
enum CPUDumpFlags {
    CPU_DUMP_CODE = 0x00010000,
    CPU_DUMP_FPU  = 0x00020000,
    CPU_DUMP_CCOP = 0x00040000,
};

/**
 * cpu_dump_state:
 * @cpu: The CPU whose state is to be dumped.
 * @f: File to dump to.
 * @cpu_fprintf: Function to dump with.
 * @flags: Flags what to dump.
 *
 * Dumps CPU state.
 */
void cpu_dump_state(CPUState *cpu, FILE *f, fprintf_function cpu_fprintf,
                    int flags);

/**
 * cpu_dump_statistics:
 * @cpu: The CPU whose state is to be dumped.
 * @f: File to dump to.
 * @cpu_fprintf: Function to dump with.
 * @flags: Flags what to dump.
 *
 * Dumps CPU statistics.
 */
void cpu_dump_statistics(CPUState *cpu, FILE *f, fprintf_function cpu_fprintf,
                         int flags);

#ifndef CONFIG_USER_ONLY
/**
 * cpu_get_phys_page_attrs_debug:
 * @cpu: The CPU to obtain the physical page address for.
 * @addr: The virtual address.
 * @attrs: Updated on return with the memory transaction attributes to use
 *         for this access.
 *
 * Obtains the physical page corresponding to a virtual one, together
 * with the corresponding memory transaction attributes to use for the access.
 * Use it only for debugging because no protection checks are done.
 *
 * Returns: Corresponding physical page address or -1 if no page found.
 */
static inline hwaddr cpu_get_phys_page_attrs_debug(CPUState *cpu, vaddr addr,
                                                   MemTxAttrs *attrs)
{
    CPUClass *cc = CPU_GET_CLASS(cpu);

    if (cc->get_phys_page_attrs_debug) {
        return cc->get_phys_page_attrs_debug(cpu, addr, attrs);
    }
    /* Fallback for CPUs which don't implement the _attrs_ hook */
    *attrs = MEMTXATTRS_UNSPECIFIED;
    return cc->get_phys_page_debug(cpu, addr);
}

/**
 * cpu_get_phys_page_debug:
 * @cpu: The CPU to obtain the physical page address for.
 * @addr: The virtual address.
 *
 * Obtains the physical page corresponding to a virtual one.
 * Use it only for debugging because no protection checks are done.
 *
 * Returns: Corresponding physical page address or -1 if no page found.
 */
static inline hwaddr cpu_get_phys_page_debug(CPUState *cpu, vaddr addr)
{
    MemTxAttrs attrs = {};

    return cpu_get_phys_page_attrs_debug(cpu, addr, &attrs);
}

/** cpu_asidx_from_attrs:
 * @cpu: CPU
 * @attrs: memory transaction attributes
 *
 * Returns the address space index specifying the CPU AddressSpace
 * to use for a memory access with the given transaction attributes.
 */
static inline int cpu_asidx_from_attrs(CPUState *cpu, MemTxAttrs attrs)
{
    CPUClass *cc = CPU_GET_CLASS(cpu);

    if (cc->asidx_from_attrs) {
        return cc->asidx_from_attrs(cpu, attrs);
    }
    return 0;
}
#endif

/**
 * cpu_reset:
 * @cpu: The CPU whose state is to be reset.
 */
void cpu_reset(CPUState *cpu);

/**
 * cpu_class_by_name:
 * @typename: The CPU base type.
 * @cpu_model: The model string without any parameters.
 *
 * Looks up a CPU #ObjectClass matching name @cpu_model.
 *
 * Returns: A #CPUClass or %NULL if not matching class is found.
 */
ObjectClass *cpu_class_by_name(const char *typename, const char *cpu_model);

/**
 * cpu_generic_init:
 * @typename: The CPU base type.
 * @cpu_model: The model string including optional parameters.
 *
 * Instantiates a CPU, processes optional parameters and realizes the CPU.
 *
 * Returns: A #CPUState or %NULL if an error occurred.
 */
CPUState *cpu_generic_init(const char *typename, const char *cpu_model);

/**
 * cpu_has_work:
 * @cpu: The vCPU to check.
 *
 * Checks whether the CPU has work to do.
 *
 * Returns: %true if the CPU has work, %false otherwise.
 */
static inline bool cpu_has_work(CPUState *cpu)
{
    CPUClass *cc = CPU_GET_CLASS(cpu);

    g_assert(cc->has_work);
    return cc->has_work(cpu);
}

/**
 * qemu_cpu_is_self:
 * @cpu: The vCPU to check against.
 *
 * Checks whether the caller is executing on the vCPU thread.
 *
 * Returns: %true if called from @cpu's thread, %false otherwise.
 */
bool qemu_cpu_is_self(CPUState *cpu);

/**
 * qemu_cpu_kick:
 * @cpu: The vCPU to kick.
 *
 * Kicks @cpu's thread.
 */
void qemu_cpu_kick(CPUState *cpu);

/**
 * cpu_is_stopped:
 * @cpu: The CPU to check.
 *
 * Checks whether the CPU is stopped.
 *
 * Returns: %true if run state is not running or if artificially stopped;
 * %false otherwise.
 */
bool cpu_is_stopped(CPUState *cpu);

/**
 * run_on_cpu:
 * @cpu: The vCPU to run on.
 * @func: The function to be executed.
 * @data: Data to pass to the function.
 *
 * Schedules the function @func for execution on the vCPU @cpu.
 */
void run_on_cpu(CPUState *cpu, void (*func)(void *data), void *data);

/**
 * async_run_on_cpu:
 * @cpu: The vCPU to run on.
 * @func: The function to be executed.
 * @data: Data to pass to the function.
 *
 * Schedules the function @func for execution on the vCPU @cpu asynchronously.
 */
void async_run_on_cpu(CPUState *cpu, void (*func)(void *data), void *data);

/**
 * qemu_get_cpu:
 * @index: The CPUState@cpu_index value of the CPU to obtain.
 *
 * Gets a CPU matching @index.
 *
 * Returns: The CPU or %NULL if there is no matching CPU.
 */
CPUState *qemu_get_cpu(int index);

/**
 * cpu_exists:
 * @id: Guest-exposed CPU ID to lookup.
 *
 * Search for CPU with specified ID.
 *
 * Returns: %true - CPU is found, %false - CPU isn't found.
 */
bool cpu_exists(int64_t id);

/**
 * cpu_throttle_set:
 * @new_throttle_pct: Percent of sleep time. Valid range is 1 to 99.
 *
 * Throttles all vcpus by forcing them to sleep for the given percentage of
 * time. A throttle_percentage of 25 corresponds to a 75% duty cycle roughly.
 * (example: 10ms sleep for every 30ms awake).
 *
 * cpu_throttle_set can be called as needed to adjust new_throttle_pct.
 * Once the throttling starts, it will remain in effect until cpu_throttle_stop
 * is called.
 */
void cpu_throttle_set(int new_throttle_pct);

/**
 * cpu_throttle_stop:
 *
 * Stops the vcpu throttling started by cpu_throttle_set.
 */
void cpu_throttle_stop(void);

/**
 * cpu_throttle_active:
 *
 * Returns: %true if the vcpus are currently being throttled, %false otherwise.
 */
bool cpu_throttle_active(void);

/**
 * cpu_throttle_get_percentage:
 *
 * Returns the vcpu throttle percentage. See cpu_throttle_set for details.
 *
 * Returns: The throttle percentage in range 1 to 99.
 */
int cpu_throttle_get_percentage(void);

#ifndef CONFIG_USER_ONLY

typedef void (*CPUInterruptHandler)(CPUState *, int);

extern CPUInterruptHandler cpu_interrupt_handler;

/**
 * cpu_interrupt:
 * @cpu: The CPU to set an interrupt on.
 * @mask: The interupts to set.
 *
 * Invokes the interrupt handler.
 */
static inline void cpu_interrupt(CPUState *cpu, int mask)
{
    cpu_interrupt_handler(cpu, mask);
}

#else /* USER_ONLY */

void cpu_interrupt(CPUState *cpu, int mask);

#endif /* USER_ONLY */

#ifdef CONFIG_SOFTMMU
static inline void cpu_unassigned_access(CPUState *cpu, hwaddr addr,
                                         bool is_write, bool is_exec,
                                         int opaque, unsigned size)
{
    CPUClass *cc = CPU_GET_CLASS(cpu);

    if (cc->do_unassigned_access) {
        cc->do_unassigned_access(cpu, addr, is_write, is_exec, opaque, size);
    }
}

static inline void cpu_unaligned_access(CPUState *cpu, vaddr addr,
                                        MMUAccessType access_type,
                                        int mmu_idx, uintptr_t retaddr)
{
    CPUClass *cc = CPU_GET_CLASS(cpu);

    cc->do_unaligned_access(cpu, addr, access_type, mmu_idx, retaddr);
}
#endif

/**
 * cpu_set_pc:
 * @cpu: The CPU to set the program counter for.
 * @addr: Program counter value.
 *
 * Sets the program counter for a CPU.
 */
static inline void cpu_set_pc(CPUState *cpu, vaddr addr)
{
    CPUClass *cc = CPU_GET_CLASS(cpu);

    cc->set_pc(cpu, addr);
}

/**
 * cpu_reset_interrupt:
 * @cpu: The CPU to clear the interrupt on.
 * @mask: The interrupt mask to clear.
 *
 * Resets interrupts on the vCPU @cpu.
 */
void cpu_reset_interrupt(CPUState *cpu, int mask);

/**
 * cpu_exit:
 * @cpu: The CPU to exit.
 *
 * Requests the CPU @cpu to exit execution.
 */
void cpu_exit(CPUState *cpu);

/**
 * cpu_resume:
 * @cpu: The CPU to resume.
 *
 * Resumes CPU, i.e. puts CPU into runnable state.
 */
void cpu_resume(CPUState *cpu);

/**
 * cpu_remove:
 * @cpu: The CPU to remove.
 *
 * Requests the CPU to be removed.
 */
void cpu_remove(CPUState *cpu);

 /**
 * cpu_remove_sync:
 * @cpu: The CPU to remove.
 *
 * Requests the CPU to be removed and waits till it is removed.
 */
void cpu_remove_sync(CPUState *cpu);

/**
 * qemu_init_vcpu:
 * @cpu: The vCPU to initialize.
 *
 * Initializes a vCPU.
 */
void qemu_init_vcpu(CPUState *cpu);

#define SSTEP_ENABLE  0x1  /* Enable simulated HW single stepping */
#define SSTEP_NOIRQ   0x2  /* Do not use IRQ while single stepping */
#define SSTEP_NOTIMER 0x4  /* Do not Timers while single stepping */

/**
 * cpu_single_step:
 * @cpu: CPU to the flags for.
 * @enabled: Flags to enable.
 *
 * Enables or disables single-stepping for @cpu.
 */
void cpu_single_step(CPUState *cpu, int enabled);

/* Breakpoint/watchpoint flags */
#define BP_MEM_READ           0x01
#define BP_MEM_WRITE          0x02
#define BP_MEM_ACCESS         (BP_MEM_READ | BP_MEM_WRITE)
#define BP_STOP_BEFORE_ACCESS 0x04
/* 0x08 currently unused */
#define BP_GDB                0x10
#define BP_CPU                0x20
#define BP_ANY                (BP_GDB | BP_CPU)
#define BP_WATCHPOINT_HIT_READ 0x40
#define BP_WATCHPOINT_HIT_WRITE 0x80
#define BP_WATCHPOINT_HIT (BP_WATCHPOINT_HIT_READ | BP_WATCHPOINT_HIT_WRITE)

int cpu_breakpoint_insert(CPUState *cpu, vaddr pc, int flags,
                          CPUBreakpoint **breakpoint);
int cpu_breakpoint_remove(CPUState *cpu, vaddr pc, int flags);
void cpu_breakpoint_remove_by_ref(CPUState *cpu, CPUBreakpoint *breakpoint);
void cpu_breakpoint_remove_all(CPUState *cpu, int mask);

/* Return true if PC matches an installed breakpoint.  */
static inline bool cpu_breakpoint_test(CPUState *cpu, vaddr pc, int mask)
{
    CPUBreakpoint *bp;

    if (unlikely(!QTAILQ_EMPTY(&cpu->breakpoints))) {
        QTAILQ_FOREACH(bp, &cpu->breakpoints, entry) {
            if (bp->pc == pc && (bp->flags & mask)) {
                return true;
            }
        }
    }
    return false;
}

int cpu_watchpoint_insert(CPUState *cpu, vaddr addr, vaddr len,
                          int flags, CPUWatchpoint **watchpoint);
int cpu_watchpoint_remove(CPUState *cpu, vaddr addr,
                          vaddr len, int flags);
void cpu_watchpoint_remove_by_ref(CPUState *cpu, CPUWatchpoint *watchpoint);
void cpu_watchpoint_remove_all(CPUState *cpu, int mask);

//#ifdef CONFIG_SOFTMMU
//#include "../exec/cpu-defs.h"
//void invalidate_single_tb(CPUState *env, target_ulong pc);
//h#endif

/**
 * cpu_get_address_space:
 * @cpu: CPU to get address space from
 * @asidx: index identifying which address space to get
 *
 * Return the requested address space of this CPU. @asidx
 * specifies which address space to read.
 */
AddressSpace *cpu_get_address_space(CPUState *cpu, int asidx);

void QEMU_NORETURN cpu_abort(CPUState *cpu, const char *fmt, ...)
    GCC_FMT_ATTR(2, 3);
void cpu_exec_exit(CPUState *cpu);

#ifdef CONFIG_SOFTMMU
extern const struct VMStateDescription vmstate_cpu_common;
#else
#define vmstate_cpu_common vmstate_dummy
#endif

#define VMSTATE_CPU() {                                                     \
    .name = "parent_obj",                                                   \
    .size = sizeof(CPUState),                                               \
    .vmsd = &vmstate_cpu_common,                                            \
    .flags = VMS_STRUCT,                                                    \
    .offset = 0,                                                            \
}

<<<<<<< HEAD


=======
#define UNASSIGNED_CPU_INDEX -1
>>>>>>> 7a56a161

#endif<|MERGE_RESOLUTION|>--- conflicted
+++ resolved
@@ -890,11 +890,6 @@
     .offset = 0,                                                            \
 }
 
-<<<<<<< HEAD
-
-
-=======
 #define UNASSIGNED_CPU_INDEX -1
->>>>>>> 7a56a161
 
 #endif