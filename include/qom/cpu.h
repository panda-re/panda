--- conflicted
+++ resolved
@@ -208,11 +208,7 @@
 } CPUBreakpoint;
 
 struct CPUWatchpoint {
-<<<<<<< HEAD
     vaddr virtaddr;
-=======
-    vaddr vaddr_wtf;
->>>>>>> ef043d63
     vaddr len;
     vaddr hitaddr;
     MemTxAttrs hitattrs;
