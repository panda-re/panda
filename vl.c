/*
 * QEMU System Emulator
 *
 * Copyright (c) 2003-2008 Fabrice Bellard
 *
 * Permission is hereby granted, free of charge, to any person obtaining a copy
 * of this software and associated documentation files (the "Software"), to deal
 * in the Software without restriction, including without limitation the rights
 * to use, copy, modify, merge, publish, distribute, sublicense, and/or sell
 * copies of the Software, and to permit persons to whom the Software is
 * furnished to do so, subject to the following conditions:
 *
 * The above copyright notice and this permission notice shall be included in
 * all copies or substantial portions of the Software.
 *
 * THE SOFTWARE IS PROVIDED "AS IS", WITHOUT WARRANTY OF ANY KIND, EXPRESS OR
 * IMPLIED, INCLUDING BUT NOT LIMITED TO THE WARRANTIES OF MERCHANTABILITY,
 * FITNESS FOR A PARTICULAR PURPOSE AND NONINFRINGEMENT. IN NO EVENT SHALL
 * THE AUTHORS OR COPYRIGHT HOLDERS BE LIABLE FOR ANY CLAIM, DAMAGES OR OTHER
 * LIABILITY, WHETHER IN AN ACTION OF CONTRACT, TORT OR OTHERWISE, ARISING FROM,
 * OUT OF OR IN CONNECTION WITH THE SOFTWARE OR THE USE OR OTHER DEALINGS IN
 * THE SOFTWARE.
 */

/*
 * The file was modified for S2E Selective Symbolic Execution Framework
 *
 * Copyright (c) 2010, Dependable Systems Laboratory, EPFL
 *
 * Currently maintained by:
 *    Volodymyr Kuznetsov <vova.kuznetsov@epfl.ch>
 *    Vitaly Chipounov <vitaly.chipounov@epfl.ch>
 *
 * All contributors are listed in S2E-AUTHORS file.
 *
 */

#include "qemu/osdep.h"
#include "qemu-version.h"
#include "qemu/cutils.h"
#include "qemu/help_option.h"
#include "qemu/uuid.h"
#include <unistd.h>
#include <glib.h>

#ifdef CONFIG_SECCOMP
#include "sysemu/seccomp.h"
#endif

#if defined(CONFIG_VDE)
#include <libvdeplug.h>
#endif

#ifdef CONFIG_SDL
#if defined(__APPLE__) || defined(main)
#include <SDL.h>
int qemu_main(int argc, char **argv, char **envp);
int main(int argc, char **argv)
{
    return qemu_main(argc, argv, NULL);
}
#undef main
#define main qemu_main
#endif
#endif /* CONFIG_SDL */

#ifdef CONFIG_COCOA
#undef main
#define main qemu_main
#endif /* CONFIG_COCOA */


#include "qemu/error-report.h"
#include "qemu/sockets.h"
#include "hw/hw.h"
#include "hw/boards.h"
#include "sysemu/accel.h"
#include "hw/usb.h"
#include "hw/i386/pc.h"
#include "hw/isa/isa.h"
#include "hw/scsi/scsi.h"
#include "hw/bt.h"
#include "sysemu/watchdog.h"
#include "hw/smbios/smbios.h"
#include "hw/acpi/acpi.h"
#include "hw/xen/xen.h"
#include "hw/qdev.h"
#include "hw/loader.h"
#include "monitor/qdev.h"
#include "sysemu/bt.h"
#include "net/net.h"
#include "net/slirp.h"
#include "monitor/monitor.h"
#include "ui/console.h"
#include "ui/input.h"
#include "sysemu/sysemu.h"
#include "sysemu/numa.h"
#include "exec/gdbstub.h"
#include "qemu/timer.h"
#include "sysemu/char.h"
#include "qemu/bitmap.h"
#include "qemu/log.h"
#include "sysemu/blockdev.h"
#include "hw/block/block.h"
#include "migration/block.h"
#include "sysemu/tpm.h"
#include "sysemu/dma.h"
#include "audio/audio.h"
#include "migration/migration.h"
#include "sysemu/cpus.h"
#include "migration/colo.h"
#include "sysemu/kvm.h"
#include "sysemu/hax.h"
#include "qapi/qmp/qjson.h"
#include "qemu/option.h"
#include "qemu/config-file.h"
#include "qemu-options.h"
#include "qmp-commands.h"
#include "qemu/main-loop.h"
#ifdef CONFIG_VIRTFS
#include "fsdev/qemu-fsdev.h"
#endif
#include "sysemu/qtest.h"

#include "disas/disas.h"

#include "slirp/libslirp.h"

#include "trace-root.h"
#include "trace/control.h"
#include "qemu/queue.h"
#include "sysemu/arch_init.h"

#include "ui/qemu-spice.h"
#include "qapi/string-input-visitor.h"
#include "qapi/opts-visitor.h"
#include "qom/object_interfaces.h"
#include "qapi-event.h"
#include "exec/semihost.h"
#include "crypto/init.h"
#include "sysemu/replay.h"
#include "qapi/qmp/qerror.h"
#include "sysemu/iothread.h"

#include "vl.h"

extern void panda_cleanup(void);
extern bool panda_add_arg(const char *, const char *);
extern bool panda_load_plugin(const char *, const char *);
extern void panda_unload_plugins(void);
extern char *panda_plugin_path(const char *name);
void panda_set_os_name(char *os_name);
extern void panda_callbacks_after_machine_init(void);

extern void pandalog_cc_init_write(const char * fname);
int pandalog = 0;
int panda_in_main_loop = 0;
extern bool panda_abort_requested;

#include "panda/debug.h"
#include "panda/rr/rr_log_all.h"

#ifdef CONFIG_LLVM
struct TCGLLVMContext;

extern struct TCGLLVMContext* tcg_llvm_ctx;
extern int generate_llvm;
extern int execute_llvm;
extern const int has_llvm_engine;

void tcg_llvm_initialize(void);
void tcg_llvm_destroy(void);
#endif

#define MAX_VIRTIO_CONSOLES 1
#define MAX_SCLP_CONSOLES 1

static const char *data_dir[16];
static int data_dir_idx;
const char *bios_name = NULL;
enum vga_retrace_method vga_retrace_method = VGA_RETRACE_DUMB;
int request_opengl = -1;
int display_opengl;
const char* keyboard_layout = NULL;
ram_addr_t ram_size;
const char *mem_path = NULL;
int mem_prealloc = 0; /* force preallocation of physical target memory */
bool enable_mlock = false;
int nb_nics;
NICInfo nd_table[MAX_NICS];
int autostart;
static int rtc_utc = 1;
static int rtc_date_offset = -1; /* -1 means no change */
QEMUClockType rtc_clock;
int vga_interface_type = VGA_NONE;
static int full_screen = 0;
static int no_frame = 0;
int no_quit = 0;
static bool grab_on_hover;
Chardev *serial_hds[MAX_SERIAL_PORTS];
Chardev *parallel_hds[MAX_PARALLEL_PORTS];
Chardev *virtcon_hds[MAX_VIRTIO_CONSOLES];
Chardev *sclp_hds[MAX_SCLP_CONSOLES];
int win2k_install_hack = 0;
int singlestep = 0;
int smp_cpus = 1;
int max_cpus = 1;
int smp_cores = 1;
int smp_threads = 1;
int acpi_enabled = 1;
int no_hpet = 0;
int fd_bootchk = 1;
static int no_reboot;
int no_shutdown = 0;
int cursor_hide = 1;
int graphic_rotate = 0;
const char *watchdog;
QEMUOptionRom option_rom[MAX_OPTION_ROMS];
int nb_option_roms;
int old_param = 0;
const char *qemu_name;
int alt_grab = 0;
int ctrl_grab = 0;
unsigned int nb_prom_envs = 0;
const char *prom_envs[MAX_PROM_ENVS];
int boot_menu;
bool boot_strict;
uint8_t *boot_splash_filedata;
size_t boot_splash_filedata_size;
uint8_t qemu_extra_params_fw[2];
int only_migratable; /* turn it off unless user states otherwise */

int icount_align_option;

/* The bytes in qemu_uuid are in the order specified by RFC4122, _not_ in the
 * little-endian "wire format" described in the SMBIOS 2.6 specification.
 */
QemuUUID qemu_uuid;
bool qemu_uuid_set;

static NotifierList exit_notifiers =
    NOTIFIER_LIST_INITIALIZER(exit_notifiers);

static NotifierList machine_init_done_notifiers =
    NOTIFIER_LIST_INITIALIZER(machine_init_done_notifiers);

bool xen_allowed;
uint32_t xen_domid;
enum xen_mode xen_mode = XEN_EMULATE;

static int has_defaults = 1;
static int default_serial = 1;
static int default_parallel = 1;
static int default_virtcon = 1;
static int default_sclp = 1;
static int default_monitor = 1;
static int default_floppy = 1;
static int default_cdrom = 1;
static int default_sdcard = 1;
static int default_vga = 1;
static int default_net = 1;

static struct {
    const char *driver;
    int *flag;
} default_list[] = {
    { .driver = "isa-serial",           .flag = &default_serial    },
    { .driver = "isa-parallel",         .flag = &default_parallel  },
    { .driver = "isa-fdc",              .flag = &default_floppy    },
    { .driver = "floppy",               .flag = &default_floppy    },
    { .driver = "ide-cd",               .flag = &default_cdrom     },
    { .driver = "ide-hd",               .flag = &default_cdrom     },
    { .driver = "ide-drive",            .flag = &default_cdrom     },
    { .driver = "scsi-cd",              .flag = &default_cdrom     },
    { .driver = "virtio-serial-pci",    .flag = &default_virtcon   },
    { .driver = "virtio-serial",        .flag = &default_virtcon   },
    { .driver = "VGA",                  .flag = &default_vga       },
    { .driver = "isa-vga",              .flag = &default_vga       },
    { .driver = "cirrus-vga",           .flag = &default_vga       },
    { .driver = "isa-cirrus-vga",       .flag = &default_vga       },
    { .driver = "vmware-svga",          .flag = &default_vga       },
    { .driver = "qxl-vga",              .flag = &default_vga       },
    { .driver = "virtio-vga",           .flag = &default_vga       },
};

static QemuOptsList qemu_rtc_opts = {
    .name = "rtc",
    .head = QTAILQ_HEAD_INITIALIZER(qemu_rtc_opts.head),
    .desc = {
        {
            .name = "base",
            .type = QEMU_OPT_STRING,
        },{
            .name = "clock",
            .type = QEMU_OPT_STRING,
        },{
            .name = "driftfix",
            .type = QEMU_OPT_STRING,
        },
        { /* end of list */ }
    },
};

static QemuOptsList qemu_sandbox_opts = {
    .name = "sandbox",
    .implied_opt_name = "enable",
    .head = QTAILQ_HEAD_INITIALIZER(qemu_sandbox_opts.head),
    .desc = {
        {
            .name = "enable",
            .type = QEMU_OPT_BOOL,
        },
        { /* end of list */ }
    },
};

static QemuOptsList qemu_option_rom_opts = {
    .name = "option-rom",
    .implied_opt_name = "romfile",
    .head = QTAILQ_HEAD_INITIALIZER(qemu_option_rom_opts.head),
    .desc = {
        {
            .name = "bootindex",
            .type = QEMU_OPT_NUMBER,
        }, {
            .name = "romfile",
            .type = QEMU_OPT_STRING,
        },
        { /* end of list */ }
    },
};

static QemuOptsList qemu_machine_opts = {
    .name = "machine",
    .implied_opt_name = "type",
    .merge_lists = true,
    .head = QTAILQ_HEAD_INITIALIZER(qemu_machine_opts.head),
    .desc = {
        /*
         * no elements => accept any
         * sanity checking will happen later
         * when setting machine properties
         */
        { }
    },
};

static QemuOptsList qemu_accel_opts = {
    .name = "accel",
    .implied_opt_name = "accel",
    .head = QTAILQ_HEAD_INITIALIZER(qemu_accel_opts.head),
    .merge_lists = true,
    .desc = {
        {
            .name = "accel",
            .type = QEMU_OPT_STRING,
            .help = "Select the type of accelerator",
        },
        {
            .name = "thread",
            .type = QEMU_OPT_STRING,
            .help = "Enable/disable multi-threaded TCG",
        },
        { /* end of list */ }
    },
};

static QemuOptsList qemu_boot_opts = {
    .name = "boot-opts",
    .implied_opt_name = "order",
    .merge_lists = true,
    .head = QTAILQ_HEAD_INITIALIZER(qemu_boot_opts.head),
    .desc = {
        {
            .name = "order",
            .type = QEMU_OPT_STRING,
        }, {
            .name = "once",
            .type = QEMU_OPT_STRING,
        }, {
            .name = "menu",
            .type = QEMU_OPT_BOOL,
        }, {
            .name = "splash",
            .type = QEMU_OPT_STRING,
        }, {
            .name = "splash-time",
            .type = QEMU_OPT_STRING,
        }, {
            .name = "reboot-timeout",
            .type = QEMU_OPT_STRING,
        }, {
            .name = "strict",
            .type = QEMU_OPT_BOOL,
        },
        { /*End of list */ }
    },
};

static QemuOptsList qemu_add_fd_opts = {
    .name = "add-fd",
    .head = QTAILQ_HEAD_INITIALIZER(qemu_add_fd_opts.head),
    .desc = {
        {
            .name = "fd",
            .type = QEMU_OPT_NUMBER,
            .help = "file descriptor of which a duplicate is added to fd set",
        },{
            .name = "set",
            .type = QEMU_OPT_NUMBER,
            .help = "ID of the fd set to add fd to",
        },{
            .name = "opaque",
            .type = QEMU_OPT_STRING,
            .help = "free-form string used to describe fd",
        },
        { /* end of list */ }
    },
};

static QemuOptsList qemu_object_opts = {
    .name = "object",
    .implied_opt_name = "qom-type",
    .head = QTAILQ_HEAD_INITIALIZER(qemu_object_opts.head),
    .desc = {
        { }
    },
};

static QemuOptsList qemu_tpmdev_opts = {
    .name = "tpmdev",
    .implied_opt_name = "type",
    .head = QTAILQ_HEAD_INITIALIZER(qemu_tpmdev_opts.head),
    .desc = {
        /* options are defined in the TPM backends */
        { /* end of list */ }
    },
};

static QemuOptsList qemu_realtime_opts = {
    .name = "realtime",
    .head = QTAILQ_HEAD_INITIALIZER(qemu_realtime_opts.head),
    .desc = {
        {
            .name = "mlock",
            .type = QEMU_OPT_BOOL,
        },
        { /* end of list */ }
    },
};

static QemuOptsList qemu_msg_opts = {
    .name = "msg",
    .head = QTAILQ_HEAD_INITIALIZER(qemu_msg_opts.head),
    .desc = {
        {
            .name = "timestamp",
            .type = QEMU_OPT_BOOL,
        },
        { /* end of list */ }
    },
};

static QemuOptsList qemu_name_opts = {
    .name = "name",
    .implied_opt_name = "guest",
    .merge_lists = true,
    .head = QTAILQ_HEAD_INITIALIZER(qemu_name_opts.head),
    .desc = {
        {
            .name = "guest",
            .type = QEMU_OPT_STRING,
            .help = "Sets the name of the guest.\n"
                    "This name will be displayed in the SDL window caption.\n"
                    "The name will also be used for the VNC server",
        }, {
            .name = "process",
            .type = QEMU_OPT_STRING,
            .help = "Sets the name of the QEMU process, as shown in top etc",
        }, {
            .name = "debug-threads",
            .type = QEMU_OPT_BOOL,
            .help = "When enabled, name the individual threads; defaults off.\n"
                    "NOTE: The thread names are for debugging and not a\n"
                    "stable API.",
        },
        { /* End of list */ }
    },
};

static QemuOptsList qemu_mem_opts = {
    .name = "memory",
    .implied_opt_name = "size",
    .head = QTAILQ_HEAD_INITIALIZER(qemu_mem_opts.head),
    .merge_lists = true,
    .desc = {
        {
            .name = "size",
            .type = QEMU_OPT_SIZE,
        },
        {
            .name = "slots",
            .type = QEMU_OPT_NUMBER,
        },
        {
            .name = "maxmem",
            .type = QEMU_OPT_SIZE,
        },
        { /* end of list */ }
    },
};

static QemuOptsList qemu_icount_opts = {
    .name = "icount",
    .implied_opt_name = "shift",
    .merge_lists = true,
    .head = QTAILQ_HEAD_INITIALIZER(qemu_icount_opts.head),
    .desc = {
        {
            .name = "shift",
            .type = QEMU_OPT_STRING,
        }, {
            .name = "align",
            .type = QEMU_OPT_BOOL,
        }, {
            .name = "sleep",
            .type = QEMU_OPT_BOOL,
        }, {
            .name = "rr",
            .type = QEMU_OPT_STRING,
        }, {
            .name = "rrfile",
            .type = QEMU_OPT_STRING,
        }, {
            .name = "rrsnapshot",
            .type = QEMU_OPT_STRING,
        },
        { /* end of list */ }
    },
};

static QemuOptsList qemu_semihosting_config_opts = {
    .name = "semihosting-config",
    .implied_opt_name = "enable",
    .head = QTAILQ_HEAD_INITIALIZER(qemu_semihosting_config_opts.head),
    .desc = {
        {
            .name = "enable",
            .type = QEMU_OPT_BOOL,
        }, {
            .name = "target",
            .type = QEMU_OPT_STRING,
        }, {
            .name = "arg",
            .type = QEMU_OPT_STRING,
        },
        { /* end of list */ }
    },
};

static QemuOptsList qemu_fw_cfg_opts = {
    .name = "fw_cfg",
    .implied_opt_name = "name",
    .head = QTAILQ_HEAD_INITIALIZER(qemu_fw_cfg_opts.head),
    .desc = {
        {
            .name = "name",
            .type = QEMU_OPT_STRING,
            .help = "Sets the fw_cfg name of the blob to be inserted",
        }, {
            .name = "file",
            .type = QEMU_OPT_STRING,
            .help = "Sets the name of the file from which\n"
                    "the fw_cfg blob will be loaded",
        }, {
            .name = "string",
            .type = QEMU_OPT_STRING,
            .help = "Sets content of the blob to be inserted from a string",
        },
        { /* end of list */ }
    },
};

/**
 * Get machine options
 *
 * Returns: machine options (never null).
 */
QemuOpts *qemu_get_machine_opts(void)
{
    return qemu_find_opts_singleton("machine");
}

const char *qemu_get_vm_name(void)
{
    return qemu_name;
}

static void res_free(void)
{
    g_free(boot_splash_filedata);
    boot_splash_filedata = NULL;
}

static int default_driver_check(void *opaque, QemuOpts *opts, Error **errp)
{
    const char *driver = qemu_opt_get(opts, "driver");
    int i;

    if (!driver)
        return 0;
    for (i = 0; i < ARRAY_SIZE(default_list); i++) {
        if (strcmp(default_list[i].driver, driver) != 0)
            continue;
        *(default_list[i].flag) = 0;
    }
    return 0;
}

/***********************************************************/
/* QEMU state */

static RunState current_run_state = RUN_STATE_PRELAUNCH;

/* We use RUN_STATE__MAX but any invalid value will do */
static RunState vmstop_requested = RUN_STATE__MAX;
static QemuMutex vmstop_lock;

typedef struct {
    RunState from;
    RunState to;
} RunStateTransition;

static const RunStateTransition runstate_transitions_def[] = {
    /*     from      ->     to      */
    { RUN_STATE_DEBUG, RUN_STATE_RUNNING },
    { RUN_STATE_DEBUG, RUN_STATE_FINISH_MIGRATE },
    { RUN_STATE_DEBUG, RUN_STATE_PRELAUNCH },

    { RUN_STATE_INMIGRATE, RUN_STATE_INTERNAL_ERROR },
    { RUN_STATE_INMIGRATE, RUN_STATE_IO_ERROR },
    { RUN_STATE_INMIGRATE, RUN_STATE_PAUSED },
    { RUN_STATE_INMIGRATE, RUN_STATE_RUNNING },
    { RUN_STATE_INMIGRATE, RUN_STATE_SHUTDOWN },
    { RUN_STATE_INMIGRATE, RUN_STATE_SUSPENDED },
    { RUN_STATE_INMIGRATE, RUN_STATE_WATCHDOG },
    { RUN_STATE_INMIGRATE, RUN_STATE_GUEST_PANICKED },
    { RUN_STATE_INMIGRATE, RUN_STATE_FINISH_MIGRATE },
    { RUN_STATE_INMIGRATE, RUN_STATE_PRELAUNCH },
    { RUN_STATE_INMIGRATE, RUN_STATE_POSTMIGRATE },
    { RUN_STATE_INMIGRATE, RUN_STATE_COLO },

    { RUN_STATE_INTERNAL_ERROR, RUN_STATE_PAUSED },
    { RUN_STATE_INTERNAL_ERROR, RUN_STATE_FINISH_MIGRATE },
    { RUN_STATE_INTERNAL_ERROR, RUN_STATE_PRELAUNCH },

    { RUN_STATE_IO_ERROR, RUN_STATE_RUNNING },
    { RUN_STATE_IO_ERROR, RUN_STATE_FINISH_MIGRATE },
    { RUN_STATE_IO_ERROR, RUN_STATE_PRELAUNCH },

    { RUN_STATE_PAUSED, RUN_STATE_RUNNING },
    { RUN_STATE_PAUSED, RUN_STATE_FINISH_MIGRATE },
    { RUN_STATE_PAUSED, RUN_STATE_PRELAUNCH },
    { RUN_STATE_PAUSED, RUN_STATE_COLO},

    { RUN_STATE_POSTMIGRATE, RUN_STATE_RUNNING },
    { RUN_STATE_POSTMIGRATE, RUN_STATE_FINISH_MIGRATE },
    { RUN_STATE_POSTMIGRATE, RUN_STATE_PRELAUNCH },

    { RUN_STATE_PRELAUNCH, RUN_STATE_RUNNING },
    { RUN_STATE_PRELAUNCH, RUN_STATE_FINISH_MIGRATE },
    { RUN_STATE_PRELAUNCH, RUN_STATE_INMIGRATE },

    { RUN_STATE_FINISH_MIGRATE, RUN_STATE_RUNNING },
    { RUN_STATE_FINISH_MIGRATE, RUN_STATE_POSTMIGRATE },
    { RUN_STATE_FINISH_MIGRATE, RUN_STATE_PRELAUNCH },
    { RUN_STATE_FINISH_MIGRATE, RUN_STATE_COLO},

    { RUN_STATE_RESTORE_VM, RUN_STATE_RUNNING },
    { RUN_STATE_RESTORE_VM, RUN_STATE_PRELAUNCH },

    { RUN_STATE_COLO, RUN_STATE_RUNNING },

    { RUN_STATE_RUNNING, RUN_STATE_DEBUG },
    { RUN_STATE_RUNNING, RUN_STATE_INTERNAL_ERROR },
    { RUN_STATE_RUNNING, RUN_STATE_IO_ERROR },
    { RUN_STATE_RUNNING, RUN_STATE_PAUSED },
    { RUN_STATE_RUNNING, RUN_STATE_FINISH_MIGRATE },
    { RUN_STATE_RUNNING, RUN_STATE_RESTORE_VM },
    { RUN_STATE_RUNNING, RUN_STATE_SAVE_VM },
    { RUN_STATE_RUNNING, RUN_STATE_SHUTDOWN },
    { RUN_STATE_RUNNING, RUN_STATE_WATCHDOG },
    { RUN_STATE_RUNNING, RUN_STATE_GUEST_PANICKED },
    { RUN_STATE_RUNNING, RUN_STATE_COLO},

    { RUN_STATE_SAVE_VM, RUN_STATE_RUNNING },

    { RUN_STATE_SHUTDOWN, RUN_STATE_PAUSED },
    { RUN_STATE_SHUTDOWN, RUN_STATE_FINISH_MIGRATE },
    { RUN_STATE_SHUTDOWN, RUN_STATE_PRELAUNCH },

    { RUN_STATE_DEBUG, RUN_STATE_SUSPENDED },
    { RUN_STATE_RUNNING, RUN_STATE_SUSPENDED },
    { RUN_STATE_SUSPENDED, RUN_STATE_RUNNING },
    { RUN_STATE_SUSPENDED, RUN_STATE_FINISH_MIGRATE },
    { RUN_STATE_SUSPENDED, RUN_STATE_PRELAUNCH },
    { RUN_STATE_SUSPENDED, RUN_STATE_COLO},

    { RUN_STATE_WATCHDOG, RUN_STATE_RUNNING },
    { RUN_STATE_WATCHDOG, RUN_STATE_FINISH_MIGRATE },
    { RUN_STATE_WATCHDOG, RUN_STATE_PRELAUNCH },
    { RUN_STATE_WATCHDOG, RUN_STATE_COLO},

    { RUN_STATE_GUEST_PANICKED, RUN_STATE_RUNNING },
    { RUN_STATE_GUEST_PANICKED, RUN_STATE_FINISH_MIGRATE },
    { RUN_STATE_GUEST_PANICKED, RUN_STATE_PRELAUNCH },

    { RUN_STATE__MAX, RUN_STATE__MAX },
};

static bool runstate_valid_transitions[RUN_STATE__MAX][RUN_STATE__MAX];

bool runstate_check(RunState state)
{
    return current_run_state == state;
}

bool runstate_store(char *str, size_t size)
{
    const char *state = RunState_lookup[current_run_state];
    size_t len = strlen(state) + 1;

    if (len > size) {
        return false;
    }
    memcpy(str, state, len);
    return true;
}

static void runstate_init(void)
{
    const RunStateTransition *p;

    memset(&runstate_valid_transitions, 0, sizeof(runstate_valid_transitions));
    for (p = &runstate_transitions_def[0]; p->from != RUN_STATE__MAX; p++) {
        runstate_valid_transitions[p->from][p->to] = true;
    }

    qemu_mutex_init(&vmstop_lock);
}

/* This function will abort() on invalid state transitions */
void runstate_set(RunState new_state)
{
    assert(new_state < RUN_STATE__MAX);

    if (current_run_state == new_state) {
        return;
    }

    if (!runstate_valid_transitions[current_run_state][new_state]) {
        error_report("invalid runstate transition: '%s' -> '%s'",
                     RunState_lookup[current_run_state],
                     RunState_lookup[new_state]);
        abort();
    }
    trace_runstate_set(new_state);
    current_run_state = new_state;
}

int runstate_is_running(void)
{
    return runstate_check(RUN_STATE_RUNNING);
}

bool runstate_needs_reset(void)
{
    return runstate_check(RUN_STATE_INTERNAL_ERROR) ||
        runstate_check(RUN_STATE_SHUTDOWN);
}

StatusInfo *qmp_query_status(Error **errp)
{
    StatusInfo *info = g_malloc0(sizeof(*info));

    info->running = runstate_is_running();
    info->singlestep = singlestep;
    info->status = current_run_state;

    return info;
}

bool qemu_vmstop_requested(RunState *r)
{
    qemu_mutex_lock(&vmstop_lock);
    *r = vmstop_requested;
    vmstop_requested = RUN_STATE__MAX;
    qemu_mutex_unlock(&vmstop_lock);
    return *r < RUN_STATE__MAX;
}

void qemu_system_vmstop_request_prepare(void)
{
    qemu_mutex_lock(&vmstop_lock);
}

void qemu_system_vmstop_request(RunState state)
{
    vmstop_requested = state;
    qemu_mutex_unlock(&vmstop_lock);
    qemu_notify_event();
}

/***********************************************************/
/* real time host monotonic timer */

static time_t qemu_time(void)
{
    return qemu_clock_get_ms(QEMU_CLOCK_HOST) / 1000;
}

/***********************************************************/
/* host time/date access */
void qemu_get_timedate(struct tm *tm, int offset)
{
    time_t ti = qemu_time();

    ti += offset;
    if (rtc_date_offset == -1) {
        if (rtc_utc)
            gmtime_r(&ti, tm);
        else
            localtime_r(&ti, tm);
    } else {
        ti -= rtc_date_offset;
        gmtime_r(&ti, tm);
    }
}

int qemu_timedate_diff(struct tm *tm)
{
    time_t seconds;

    if (rtc_date_offset == -1)
        if (rtc_utc)
            seconds = mktimegm(tm);
        else {
            struct tm tmp = *tm;
            tmp.tm_isdst = -1; /* use timezone to figure it out */
            seconds = mktime(&tmp);
	}
    else
        seconds = mktimegm(tm) + rtc_date_offset;

    return seconds - qemu_time();
}

static void configure_rtc_date_offset(const char *startdate, int legacy)
{
    time_t rtc_start_date;
    struct tm tm;

    if (!strcmp(startdate, "now") && legacy) {
        rtc_date_offset = -1;
    } else {
        if (sscanf(startdate, "%d-%d-%dT%d:%d:%d",
                   &tm.tm_year,
                   &tm.tm_mon,
                   &tm.tm_mday,
                   &tm.tm_hour,
                   &tm.tm_min,
                   &tm.tm_sec) == 6) {
            /* OK */
        } else if (sscanf(startdate, "%d-%d-%d",
                          &tm.tm_year,
                          &tm.tm_mon,
                          &tm.tm_mday) == 3) {
            tm.tm_hour = 0;
            tm.tm_min = 0;
            tm.tm_sec = 0;
        } else {
            goto date_fail;
        }
        tm.tm_year -= 1900;
        tm.tm_mon--;
        rtc_start_date = mktimegm(&tm);
        if (rtc_start_date == -1) {
        date_fail:
            error_report("invalid date format");
            error_printf("valid formats: "
                         "'2006-06-17T16:01:21' or '2006-06-17'\n");
            exit(1);
        }
        rtc_date_offset = qemu_time() - rtc_start_date;
    }
}

static void configure_rtc(QemuOpts *opts)
{
    const char *value;

    value = qemu_opt_get(opts, "base");
    if (value) {
        if (!strcmp(value, "utc")) {
            rtc_utc = 1;
        } else if (!strcmp(value, "localtime")) {
            Error *blocker = NULL;
            rtc_utc = 0;
            error_setg(&blocker, QERR_REPLAY_NOT_SUPPORTED,
                      "-rtc base=localtime");
            replay_add_blocker(blocker);
        } else {
            configure_rtc_date_offset(value, 0);
        }
    }
    value = qemu_opt_get(opts, "clock");
    if (value) {
        if (!strcmp(value, "host")) {
            rtc_clock = QEMU_CLOCK_HOST;
        } else if (!strcmp(value, "rt")) {
            rtc_clock = QEMU_CLOCK_REALTIME;
        } else if (!strcmp(value, "vm")) {
            rtc_clock = QEMU_CLOCK_VIRTUAL;
        } else {
            error_report("invalid option value '%s'", value);
            exit(1);
        }
    }
    value = qemu_opt_get(opts, "driftfix");
    if (value) {
        if (!strcmp(value, "slew")) {
            static GlobalProperty slew_lost_ticks = {
                .driver   = "mc146818rtc",
                .property = "lost_tick_policy",
                .value    = "slew",
            };

            qdev_prop_register_global(&slew_lost_ticks);
        } else if (!strcmp(value, "none")) {
            /* discard is default */
        } else {
            error_report("invalid option value '%s'", value);
            exit(1);
        }
    }
}

/***********************************************************/
/* Bluetooth support */
static int nb_hcis;
static int cur_hci;
static struct HCIInfo *hci_table[MAX_NICS];

struct HCIInfo *qemu_next_hci(void)
{
    if (cur_hci == nb_hcis)
        return &null_hci;

    return hci_table[cur_hci++];
}

static int bt_hci_parse(const char *str)
{
    struct HCIInfo *hci;
    bdaddr_t bdaddr;

    if (nb_hcis >= MAX_NICS) {
        error_report("too many bluetooth HCIs (max %i)", MAX_NICS);
        return -1;
    }

    hci = hci_init(str);
    if (!hci)
        return -1;

    bdaddr.b[0] = 0x52;
    bdaddr.b[1] = 0x54;
    bdaddr.b[2] = 0x00;
    bdaddr.b[3] = 0x12;
    bdaddr.b[4] = 0x34;
    bdaddr.b[5] = 0x56 + nb_hcis;
    hci->bdaddr_set(hci, bdaddr.b);

    hci_table[nb_hcis++] = hci;

    return 0;
}

static void bt_vhci_add(int vlan_id)
{
    struct bt_scatternet_s *vlan = qemu_find_bt_vlan(vlan_id);

    if (!vlan->slave)
        error_report("warning: adding a VHCI to an empty scatternet %i",
                     vlan_id);

    bt_vhci_init(bt_new_hci(vlan));
}

static struct bt_device_s *bt_device_add(const char *opt)
{
    struct bt_scatternet_s *vlan;
    int vlan_id = 0;
    char *endp = strstr(opt, ",vlan=");
    int len = (endp ? endp - opt : strlen(opt)) + 1;
    char devname[10];

    pstrcpy(devname, MIN(sizeof(devname), len), opt);

    if (endp) {
        vlan_id = strtol(endp + 6, &endp, 0);
        if (*endp) {
            error_report("unrecognised bluetooth vlan Id");
            return 0;
        }
    }

    vlan = qemu_find_bt_vlan(vlan_id);

    if (!vlan->slave)
        error_report("warning: adding a slave device to an empty scatternet %i",
                     vlan_id);

    if (!strcmp(devname, "keyboard"))
        return bt_keyboard_init(vlan);

    error_report("unsupported bluetooth device '%s'", devname);
    return 0;
}

static int bt_parse(const char *opt)
{
    const char *endp, *p;
    int vlan;

    if (strstart(opt, "hci", &endp)) {
        if (!*endp || *endp == ',') {
            if (*endp)
                if (!strstart(endp, ",vlan=", 0))
                    opt = endp + 1;

            return bt_hci_parse(opt);
       }
    } else if (strstart(opt, "vhci", &endp)) {
        if (!*endp || *endp == ',') {
            if (*endp) {
                if (strstart(endp, ",vlan=", &p)) {
                    vlan = strtol(p, (char **) &endp, 0);
                    if (*endp) {
                        error_report("bad scatternet '%s'", p);
                        return 1;
                    }
                } else {
                    error_report("bad parameter '%s'", endp + 1);
                    return 1;
                }
            } else
                vlan = 0;

            bt_vhci_add(vlan);
            return 0;
        }
    } else if (strstart(opt, "device:", &endp))
        return !bt_device_add(endp);

    error_report("bad bluetooth parameter '%s'", opt);
    return 1;
}

static int parse_sandbox(void *opaque, QemuOpts *opts, Error **errp)
{
    /* FIXME: change this to true for 1.3 */
    if (qemu_opt_get_bool(opts, "enable", false)) {
#ifdef CONFIG_SECCOMP
        if (seccomp_start() < 0) {
            error_report("failed to install seccomp syscall filter "
                         "in the kernel");
            return -1;
        }
#else
        error_report("seccomp support is disabled");
        return -1;
#endif
    }

    return 0;
}

static int parse_name(void *opaque, QemuOpts *opts, Error **errp)
{
    const char *proc_name;

    if (qemu_opt_get(opts, "debug-threads")) {
        qemu_thread_naming(qemu_opt_get_bool(opts, "debug-threads", false));
    }
    qemu_name = qemu_opt_get(opts, "guest");

    proc_name = qemu_opt_get(opts, "process");
    if (proc_name) {
        os_set_proc_name(proc_name);
    }

    return 0;
}

bool defaults_enabled(void)
{
    return has_defaults;
}

#ifndef _WIN32
static int parse_add_fd(void *opaque, QemuOpts *opts, Error **errp)
{
    int fd, dupfd, flags;
    int64_t fdset_id;
    const char *fd_opaque = NULL;
    AddfdInfo *fdinfo;

    fd = qemu_opt_get_number(opts, "fd", -1);
    fdset_id = qemu_opt_get_number(opts, "set", -1);
    fd_opaque = qemu_opt_get(opts, "opaque");

    if (fd < 0) {
        error_report("fd option is required and must be non-negative");
        return -1;
    }

    if (fd <= STDERR_FILENO) {
        error_report("fd cannot be a standard I/O stream");
        return -1;
    }

    /*
     * All fds inherited across exec() necessarily have FD_CLOEXEC
     * clear, while qemu sets FD_CLOEXEC on all other fds used internally.
     */
    flags = fcntl(fd, F_GETFD);
    if (flags == -1 || (flags & FD_CLOEXEC)) {
        error_report("fd is not valid or already in use");
        return -1;
    }

    if (fdset_id < 0) {
        error_report("set option is required and must be non-negative");
        return -1;
    }

#ifdef F_DUPFD_CLOEXEC
    dupfd = fcntl(fd, F_DUPFD_CLOEXEC, 0);
#else
    dupfd = dup(fd);
    if (dupfd != -1) {
        qemu_set_cloexec(dupfd);
    }
#endif
    if (dupfd == -1) {
        error_report("error duplicating fd: %s", strerror(errno));
        return -1;
    }

    /* add the duplicate fd, and optionally the opaque string, to the fd set */
    fdinfo = monitor_fdset_add_fd(dupfd, true, fdset_id, !!fd_opaque, fd_opaque,
                                  &error_abort);
    g_free(fdinfo);

    return 0;
}

static int cleanup_add_fd(void *opaque, QemuOpts *opts, Error **errp)
{
    int fd;

    fd = qemu_opt_get_number(opts, "fd", -1);
    close(fd);

    return 0;
}
#endif

/***********************************************************/
/* QEMU Block devices */

#define HD_OPTS "media=disk"
#define CDROM_OPTS "media=cdrom"
#define FD_OPTS ""
#define PFLASH_OPTS ""
#define MTD_OPTS ""
#define SD_OPTS ""

static int drive_init_func(void *opaque, QemuOpts *opts, Error **errp)
{
    BlockInterfaceType *block_default_type = opaque;

    return drive_new(opts, *block_default_type) == NULL;
}

static int drive_enable_snapshot(void *opaque, QemuOpts *opts, Error **errp)
{
    if (qemu_opt_get(opts, "snapshot") == NULL) {
        qemu_opt_set(opts, "snapshot", "on", &error_abort);
    }
    return 0;
}

static void default_drive(int enable, int snapshot, BlockInterfaceType type,
                          int index, const char *optstr)
{
    QemuOpts *opts;
    DriveInfo *dinfo;

    if (!enable || drive_get_by_index(type, index)) {
        return;
    }

    opts = drive_add(type, index, NULL, optstr);
    if (snapshot) {
        drive_enable_snapshot(NULL, opts, NULL);
    }

    dinfo = drive_new(opts, type);
    if (!dinfo) {
        exit(1);
    }
    dinfo->is_default = true;

}

static QemuOptsList qemu_smp_opts = {
    .name = "smp-opts",
    .implied_opt_name = "cpus",
    .merge_lists = true,
    .head = QTAILQ_HEAD_INITIALIZER(qemu_smp_opts.head),
    .desc = {
        {
            .name = "cpus",
            .type = QEMU_OPT_NUMBER,
        }, {
            .name = "sockets",
            .type = QEMU_OPT_NUMBER,
        }, {
            .name = "cores",
            .type = QEMU_OPT_NUMBER,
        }, {
            .name = "threads",
            .type = QEMU_OPT_NUMBER,
        }, {
            .name = "maxcpus",
            .type = QEMU_OPT_NUMBER,
        },
        { /*End of list */ }
    },
};

static void smp_parse(QemuOpts *opts)
{
    if (opts) {
        unsigned cpus    = qemu_opt_get_number(opts, "cpus", 0);
        unsigned sockets = qemu_opt_get_number(opts, "sockets", 0);
        unsigned cores   = qemu_opt_get_number(opts, "cores", 0);
        unsigned threads = qemu_opt_get_number(opts, "threads", 0);

        /* compute missing values, prefer sockets over cores over threads */
        if (cpus == 0 || sockets == 0) {
            sockets = sockets > 0 ? sockets : 1;
            cores = cores > 0 ? cores : 1;
            threads = threads > 0 ? threads : 1;
            if (cpus == 0) {
                cpus = cores * threads * sockets;
            }
        } else if (cores == 0) {
            threads = threads > 0 ? threads : 1;
            cores = cpus / (sockets * threads);
            cores = cores > 0 ? cores : 1;
        } else if (threads == 0) {
            threads = cpus / (cores * sockets);
            threads = threads > 0 ? threads : 1;
        } else if (sockets * cores * threads < cpus) {
            error_report("cpu topology: "
                         "sockets (%u) * cores (%u) * threads (%u) < "
                         "smp_cpus (%u)",
                         sockets, cores, threads, cpus);
            exit(1);
        }

        max_cpus = qemu_opt_get_number(opts, "maxcpus", cpus);

        if (max_cpus < cpus) {
            error_report("maxcpus must be equal to or greater than smp");
            exit(1);
        }

        if (sockets * cores * threads > max_cpus) {
            error_report("cpu topology: "
                         "sockets (%u) * cores (%u) * threads (%u) > "
                         "maxcpus (%u)",
                         sockets, cores, threads, max_cpus);
            exit(1);
        }

        smp_cpus = cpus;
        smp_cores = cores;
        smp_threads = threads;
    }

    if (smp_cpus > 1) {
        Error *blocker = NULL;
        error_setg(&blocker, QERR_REPLAY_NOT_SUPPORTED, "smp");
        replay_add_blocker(blocker);
    }
}

static void realtime_init(void)
{
    if (enable_mlock) {
        if (os_mlock() < 0) {
            error_report("locking memory failed");
            exit(1);
        }
    }
}


static void configure_msg(QemuOpts *opts)
{
    enable_timestamp_msg = qemu_opt_get_bool(opts, "timestamp", true);
}

/***********************************************************/
/* Semihosting */

typedef struct SemihostingConfig {
    bool enabled;
    SemihostingTarget target;
    const char **argv;
    int argc;
    const char *cmdline; /* concatenated argv */
} SemihostingConfig;

static SemihostingConfig semihosting;

bool semihosting_enabled(void)
{
    return semihosting.enabled;
}

SemihostingTarget semihosting_get_target(void)
{
    return semihosting.target;
}

const char *semihosting_get_arg(int i)
{
    if (i >= semihosting.argc) {
        return NULL;
    }
    return semihosting.argv[i];
}

int semihosting_get_argc(void)
{
    return semihosting.argc;
}

const char *semihosting_get_cmdline(void)
{
    if (semihosting.cmdline == NULL && semihosting.argc > 0) {
        semihosting.cmdline = g_strjoinv(" ", (gchar **)semihosting.argv);
    }
    return semihosting.cmdline;
}

static int add_semihosting_arg(void *opaque,
                               const char *name, const char *val,
                               Error **errp)
{
    SemihostingConfig *s = opaque;
    if (strcmp(name, "arg") == 0) {
        s->argc++;
        /* one extra element as g_strjoinv() expects NULL-terminated array */
        s->argv = g_realloc(s->argv, (s->argc + 1) * sizeof(void *));
        s->argv[s->argc - 1] = val;
        s->argv[s->argc] = NULL;
    }
    return 0;
}

/* Use strings passed via -kernel/-append to initialize semihosting.argv[] */
static inline void semihosting_arg_fallback(const char *file, const char *cmd)
{
    char *cmd_token;

    /* argv[0] */
    add_semihosting_arg(&semihosting, "arg", file, NULL);

    /* split -append and initialize argv[1..n] */
    cmd_token = strtok(g_strdup(cmd), " ");
    while (cmd_token) {
        add_semihosting_arg(&semihosting, "arg", cmd_token, NULL);
        cmd_token = strtok(NULL, " ");
    }
}

/* Now we still need this for compatibility with XEN. */
bool has_igd_gfx_passthru;
static void igd_gfx_passthru(void)
{
    has_igd_gfx_passthru = current_machine->igd_gfx_passthru;
}

/***********************************************************/
/* USB devices */

static int usb_device_add(const char *devname)
{
    USBDevice *dev = NULL;
#ifndef CONFIG_LINUX
    const char *p;
#endif

    if (!machine_usb(current_machine)) {
        return -1;
    }

    /* drivers with .usbdevice_name entry in USBDeviceInfo */
    dev = usbdevice_create(devname);
    if (dev)
        goto done;

    /* the other ones */
#ifndef CONFIG_LINUX
    /* only the linux version is qdev-ified, usb-bsd still needs this */
    if (strstart(devname, "host:", &p)) {
        dev = usb_host_device_open(usb_bus_find(-1), p);
    }
#endif
    if (!dev)
        return -1;

done:
    return 0;
}

static int usb_device_del(const char *devname)
{
    int bus_num, addr;
    const char *p;

    if (strstart(devname, "host:", &p)) {
        return -1;
    }

    if (!machine_usb(current_machine)) {
        return -1;
    }

    p = strchr(devname, '.');
    if (!p)
        return -1;
    bus_num = strtoul(devname, NULL, 0);
    addr = strtoul(p + 1, NULL, 0);

    return usb_device_delete_addr(bus_num, addr);
}

static int usb_parse(const char *cmdline)
{
    int r;
    r = usb_device_add(cmdline);
    if (r < 0) {
        error_report("could not add USB device '%s'", cmdline);
    }
    return r;
}

void hmp_usb_add(Monitor *mon, const QDict *qdict)
{
    const char *devname = qdict_get_str(qdict, "devname");
    if (usb_device_add(devname) < 0) {
        error_report("could not add USB device '%s'", devname);
    }
}

void hmp_usb_del(Monitor *mon, const QDict *qdict)
{
    const char *devname = qdict_get_str(qdict, "devname");
    if (usb_device_del(devname) < 0) {
        error_report("could not delete USB device '%s'", devname);
    }
}

/***********************************************************/
/* machine registration */

MachineState *current_machine;

static MachineClass *find_machine(const char *name)
{
    GSList *el, *machines = object_class_get_list(TYPE_MACHINE, false);
    MachineClass *mc = NULL;

    for (el = machines; el; el = el->next) {
        MachineClass *temp = el->data;

        if (!strcmp(temp->name, name)) {
            mc = temp;
            break;
        }
        if (temp->alias &&
            !strcmp(temp->alias, name)) {
            mc = temp;
            break;
        }
    }

    g_slist_free(machines);
    return mc;
}

MachineClass *find_default_machine(void)
{
    GSList *el, *machines = object_class_get_list(TYPE_MACHINE, false);
    MachineClass *mc = NULL;

    for (el = machines; el; el = el->next) {
        MachineClass *temp = el->data;

        if (temp->is_default) {
            mc = temp;
            break;
        }
    }

    g_slist_free(machines);
    return mc;
}

MachineInfoList *qmp_query_machines(Error **errp)
{
    GSList *el, *machines = object_class_get_list(TYPE_MACHINE, false);
    MachineInfoList *mach_list = NULL;

    for (el = machines; el; el = el->next) {
        MachineClass *mc = el->data;
        MachineInfoList *entry;
        MachineInfo *info;

        info = g_malloc0(sizeof(*info));
        if (mc->is_default) {
            info->has_is_default = true;
            info->is_default = true;
        }

        if (mc->alias) {
            info->has_alias = true;
            info->alias = g_strdup(mc->alias);
        }

        info->name = g_strdup(mc->name);
        info->cpu_max = !mc->max_cpus ? 1 : mc->max_cpus;
        info->hotpluggable_cpus = !!mc->query_hotpluggable_cpus;

        entry = g_malloc0(sizeof(*entry));
        entry->value = info;
        entry->next = mach_list;
        mach_list = entry;
    }

    g_slist_free(machines);
    return mach_list;
}

static int machine_help_func(QemuOpts *opts, MachineState *machine)
{
    ObjectProperty *prop;
    ObjectPropertyIterator iter;

    if (!qemu_opt_has_help_opt(opts)) {
        return 0;
    }

    object_property_iter_init(&iter, OBJECT(machine));
    while ((prop = object_property_iter_next(&iter))) {
        if (!prop->set) {
            continue;
        }

        error_printf("%s.%s=%s", MACHINE_GET_CLASS(machine)->name,
                     prop->name, prop->type);
        if (prop->description) {
            error_printf(" (%s)\n", prop->description);
        } else {
            error_printf("\n");
        }
    }

    return 1;
}

/***********************************************************/
/* main execution loop */

struct vm_change_state_entry {
    VMChangeStateHandler *cb;
    void *opaque;
    QLIST_ENTRY (vm_change_state_entry) entries;
};

static QLIST_HEAD(vm_change_state_head, vm_change_state_entry) vm_change_state_head;

VMChangeStateEntry *qemu_add_vm_change_state_handler(VMChangeStateHandler *cb,
                                                     void *opaque)
{
    VMChangeStateEntry *e;

    e = g_malloc0(sizeof (*e));

    e->cb = cb;
    e->opaque = opaque;
    QLIST_INSERT_HEAD(&vm_change_state_head, e, entries);
    return e;
}

void qemu_del_vm_change_state_handler(VMChangeStateEntry *e)
{
    QLIST_REMOVE (e, entries);
    g_free (e);
}

void vm_state_notify(int running, RunState state)
{
    VMChangeStateEntry *e, *next;

    trace_vm_state_notify(running, state);

    QLIST_FOREACH_SAFE(e, &vm_change_state_head, entries, next) {
        e->cb(e->opaque, running, state);
    }
}

static int reset_requested;
static int shutdown_requested, shutdown_signal = -1;
static pid_t shutdown_pid;
static int powerdown_requested;
static int debug_requested;
static int suspend_requested;
static WakeupReason wakeup_reason;
static NotifierList powerdown_notifiers =
    NOTIFIER_LIST_INITIALIZER(powerdown_notifiers);
static NotifierList suspend_notifiers =
    NOTIFIER_LIST_INITIALIZER(suspend_notifiers);
static NotifierList wakeup_notifiers =
    NOTIFIER_LIST_INITIALIZER(wakeup_notifiers);
static uint32_t wakeup_reason_mask = ~(1 << QEMU_WAKEUP_REASON_NONE);

int qemu_shutdown_requested_get(void)
{
    return shutdown_requested;
}

int qemu_reset_requested_get(void)
{
    return reset_requested;
}

static int qemu_shutdown_requested(void)
{
    return atomic_xchg(&shutdown_requested, 0);
}

static void qemu_kill_report(void)
{
    if (!qtest_driver() && shutdown_signal != -1) {
        if (shutdown_pid == 0) {
            /* This happens for eg ^C at the terminal, so it's worth
             * avoiding printing an odd message in that case.
             */
            error_report("terminating on signal %d", shutdown_signal);
        } else {
            char *shutdown_cmd = qemu_get_pid_name(shutdown_pid);

            error_report("terminating on signal %d from pid " FMT_pid " (%s)",
                         shutdown_signal, shutdown_pid,
                         shutdown_cmd ? shutdown_cmd : "<unknown process>");
            g_free(shutdown_cmd);
        }
        shutdown_signal = -1;
    }
}

static int qemu_reset_requested(void)
{
    int r = reset_requested;
    if (r && replay_checkpoint(CHECKPOINT_RESET_REQUESTED)) {
        reset_requested = 0;
        return r;
    }
    return false;
}

static int qemu_suspend_requested(void)
{
    int r = suspend_requested;
    if (r && replay_checkpoint(CHECKPOINT_SUSPEND_REQUESTED)) {
        suspend_requested = 0;
        return r;
    }
    return false;
}

static WakeupReason qemu_wakeup_requested(void)
{
    return wakeup_reason;
}

static int qemu_powerdown_requested(void)
{
    int r = powerdown_requested;
    powerdown_requested = 0;
    return r;
}

static int qemu_debug_requested(void)
{
    int r = debug_requested;
    debug_requested = 0;
    return r;
}

void qemu_system_reset(bool report)
{
    MachineClass *mc;

    mc = current_machine ? MACHINE_GET_CLASS(current_machine) : NULL;

    cpu_synchronize_all_states();

    if (mc && mc->reset) {
        mc->reset();
    } else {
        qemu_devices_reset();
    }
    if (report) {
        qapi_event_send_reset(&error_abort);
    }
    cpu_synchronize_all_post_reset();
}

void qemu_system_guest_panicked(GuestPanicInformation *info)
{
    qemu_log_mask(LOG_GUEST_ERROR, "Guest crashed\n");

    if (current_cpu) {
        current_cpu->crash_occurred = true;
    }
    qapi_event_send_guest_panicked(GUEST_PANIC_ACTION_PAUSE,
                                   !!info, info, &error_abort);
    vm_stop(RUN_STATE_GUEST_PANICKED);
    if (!no_shutdown) {
        qapi_event_send_guest_panicked(GUEST_PANIC_ACTION_POWEROFF,
                                       !!info, info, &error_abort);
        qemu_system_shutdown_request();
    }

    if (info) {
        if (info->type == GUEST_PANIC_INFORMATION_KIND_HYPER_V) {
            qemu_log_mask(LOG_GUEST_ERROR, "HV crash parameters: (%#"PRIx64
                          " %#"PRIx64" %#"PRIx64" %#"PRIx64" %#"PRIx64")\n",
                          info->u.hyper_v.data->arg1,
                          info->u.hyper_v.data->arg2,
                          info->u.hyper_v.data->arg3,
                          info->u.hyper_v.data->arg4,
                          info->u.hyper_v.data->arg5);
        }
        qapi_free_GuestPanicInformation(info);
    }
}

void qemu_system_reset_request(void)
{
    if (no_reboot) {
        shutdown_requested = 1;
    } else {
        reset_requested = 1;
    }
    cpu_stop_current();
    qemu_notify_event();
}

static void qemu_system_suspend(void)
{
    pause_all_vcpus();
    notifier_list_notify(&suspend_notifiers, NULL);
    runstate_set(RUN_STATE_SUSPENDED);
    qapi_event_send_suspend(&error_abort);
}

void qemu_system_suspend_request(void)
{
    if (runstate_check(RUN_STATE_SUSPENDED)) {
        return;
    }
    suspend_requested = 1;
    cpu_stop_current();
    qemu_notify_event();
}

void qemu_register_suspend_notifier(Notifier *notifier)
{
    notifier_list_add(&suspend_notifiers, notifier);
}

void qemu_system_wakeup_request(WakeupReason reason)
{
    trace_system_wakeup_request(reason);

    if (!runstate_check(RUN_STATE_SUSPENDED)) {
        return;
    }
    if (!(wakeup_reason_mask & (1 << reason))) {
        return;
    }
    runstate_set(RUN_STATE_RUNNING);
    wakeup_reason = reason;
    qemu_notify_event();
}

void qemu_system_wakeup_enable(WakeupReason reason, bool enabled)
{
    if (enabled) {
        wakeup_reason_mask |= (1 << reason);
    } else {
        wakeup_reason_mask &= ~(1 << reason);
    }
}

void qemu_register_wakeup_notifier(Notifier *notifier)
{
    notifier_list_add(&wakeup_notifiers, notifier);
}

void qemu_system_killed(int signal, pid_t pid)
{
    shutdown_signal = signal;
    shutdown_pid = pid;
    no_shutdown = 0;

    /* Cannot call qemu_system_shutdown_request directly because
     * we are in a signal handler.
     */
    shutdown_requested = 1;
    qemu_notify_event();
}

void qemu_system_shutdown_request(void)
{
    trace_qemu_system_shutdown_request();
    replay_shutdown_request();
    shutdown_requested = 1;
    qemu_notify_event();
}

static void qemu_system_powerdown(void)
{
    qapi_event_send_powerdown(&error_abort);
    notifier_list_notify(&powerdown_notifiers, NULL);
}

void qemu_system_powerdown_request(void)
{
    trace_qemu_system_powerdown_request();
    powerdown_requested = 1;
    qemu_notify_event();
}

void qemu_register_powerdown_notifier(Notifier *notifier)
{
    notifier_list_add(&powerdown_notifiers, notifier);
}

void qemu_system_debug_request(void)
{
    debug_requested = 1;
    qemu_notify_event();
}

static bool main_loop_should_exit(void)
{
    RunState r;
    if (qemu_debug_requested()) {
        vm_stop(RUN_STATE_DEBUG);
    }
    if (qemu_suspend_requested()) {
        qemu_system_suspend();
    }
    if (qemu_shutdown_requested()) {
        qemu_kill_report();
        qapi_event_send_shutdown(&error_abort);
        if (no_shutdown) {
            vm_stop(RUN_STATE_SHUTDOWN);
        } else {
            return true;
        }
    }
    if (qemu_reset_requested()) {
        pause_all_vcpus();
        qemu_system_reset(VMRESET_REPORT);
        resume_all_vcpus();
        if (!runstate_check(RUN_STATE_RUNNING) &&
                !runstate_check(RUN_STATE_INMIGRATE)) {
            runstate_set(RUN_STATE_PRELAUNCH);
        }
    }
    if (qemu_wakeup_requested()) {
        pause_all_vcpus();
        qemu_system_reset(VMRESET_SILENT);
        notifier_list_notify(&wakeup_notifiers, &wakeup_reason);
        wakeup_reason = QEMU_WAKEUP_REASON_NONE;
        resume_all_vcpus();
        qapi_event_send_wakeup(&error_abort);
    }
    if (qemu_powerdown_requested()) {
        qemu_system_powerdown();
    }
    if (qemu_vmstop_requested(&r)) {
        vm_stop(r);
    }
    return false;
}

#ifdef CONFIG_LLVM
static void tcg_llvm_cleanup(void)
{
    if(tcg_llvm_ctx) {
        tcg_llvm_destroy();
        tcg_llvm_ctx = NULL;
    }
}
#endif

void main_loop(void)
{
    bool nonblocking;
    int last_io = 0;
#ifdef CONFIG_PROFILER
    int64_t ti;
#endif
    do {
        nonblocking = tcg_enabled() && last_io > 0;
#ifdef CONFIG_PROFILER
        ti = profile_getclock();
#endif
        last_io = main_loop_wait(nonblocking);

        // rr: check for begin/end record/replay
        sigset_t blockset, oldset;

        // create a signal set containing just ALARM and USR2
        sigemptyset(&blockset);
        sigaddset(&blockset, SIGALRM);
        sigaddset(&blockset, SIGUSR2);
        sigaddset(&blockset, SIGIO);

        if (__builtin_expect(rr_record_requested, 0)) {
            //block signals
            sigprocmask(SIG_BLOCK, &blockset, &oldset);
            rr_do_begin_record(rr_requested_name, first_cpu);
            rr_record_requested = 0;
            //unblock signals
            sigprocmask(SIG_SETMASK, &oldset, NULL);
        }

        if (__builtin_expect(rr_replay_requested, 0)) {
            //block signals
            sigprocmask(SIG_BLOCK, &blockset, &oldset);
            if (0 != rr_do_begin_replay(rr_requested_name, first_cpu)){
                printf("Failed to start replay\n");
                exit(1);
            } else { // we have to unblock signals, so we can't just continue on failure
                qemu_rr_quit_timers();
                rr_replay_requested = 0;
            }
            //unblock signals
            sigprocmask(SIG_SETMASK, &oldset, NULL);
        }

        //mz 05.2012 We have the global mutex here, so this should be OK.
        if (rr_end_record_requested && rr_in_record()) {
            rr_do_end_record();
            rr_reset_state(first_cpu);
            rr_end_record_requested = 0;
            vm_start();
        }
        if (rr_end_replay_requested && rr_in_replay()) {
            //mz restore timers
            qemu_clock_run_all_timers();
            //mz FIXME this is used in the monitor for do_stop()??
            rr_do_end_replay(/*is_error=*/0);
            rr_end_replay_requested = 0;
            vm_stop(RUN_STATE_PAUSED);
        }

#ifdef CONFIG_PROFILER
        dev_time += profile_getclock() - ti;
#endif
    } while (!main_loop_should_exit());
}

static void version(void)
{
    printf("QEMU emulator version " QEMU_VERSION QEMU_PKGVERSION "\n"
           QEMU_COPYRIGHT "\n");
}

static void help(int exitcode)
{
    version();
    printf("usage: %s [options] [disk_image]\n\n"
           "'disk_image' is a raw hard disk image for IDE hard disk 0\n\n",
            error_get_progname());

#define QEMU_OPTIONS_GENERATE_HELP
#include "qemu-options-wrapper.h"

    printf("\nDuring emulation, the following keys are useful:\n"
           "ctrl-alt-f      toggle full screen\n"
           "ctrl-alt-n      switch to virtual console 'n'\n"
           "ctrl-alt        toggle mouse and keyboard grab\n"
           "\n"
           "When using -nographic, press 'ctrl-a h' to get some help.\n");

    exit(exitcode);
}

#define HAS_ARG 0x0001

typedef struct QEMUOption {
    const char *name;
    int flags;
    int index;
    uint32_t arch_mask;
} QEMUOption;

static const QEMUOption qemu_options[] = {
    { "h", 0, QEMU_OPTION_h, QEMU_ARCH_ALL },
#define QEMU_OPTIONS_GENERATE_OPTIONS
#include "qemu-options-wrapper.h"
    { NULL },
};

typedef struct VGAInterfaceInfo {
    const char *opt_name;    /* option name */
    const char *name;        /* human-readable name */
    /* Class names indicating that support is available.
     * If no class is specified, the interface is always available */
    const char *class_names[2];
} VGAInterfaceInfo;

static VGAInterfaceInfo vga_interfaces[VGA_TYPE_MAX] = {
    [VGA_NONE] = {
        .opt_name = "none",
    },
    [VGA_STD] = {
        .opt_name = "std",
        .name = "standard VGA",
        .class_names = { "VGA", "isa-vga" },
    },
    [VGA_CIRRUS] = {
        .opt_name = "cirrus",
        .name = "Cirrus VGA",
        .class_names = { "cirrus-vga", "isa-cirrus-vga" },
    },
    [VGA_VMWARE] = {
        .opt_name = "vmware",
        .name = "VMWare SVGA",
        .class_names = { "vmware-svga" },
    },
    [VGA_VIRTIO] = {
        .opt_name = "virtio",
        .name = "Virtio VGA",
        .class_names = { "virtio-vga" },
    },
    [VGA_QXL] = {
        .opt_name = "qxl",
        .name = "QXL VGA",
        .class_names = { "qxl-vga" },
    },
    [VGA_TCX] = {
        .opt_name = "tcx",
        .name = "TCX framebuffer",
        .class_names = { "SUNW,tcx" },
    },
    [VGA_CG3] = {
        .opt_name = "cg3",
        .name = "CG3 framebuffer",
        .class_names = { "cgthree" },
    },
    [VGA_XENFB] = {
        .opt_name = "xenfb",
    },
};

static bool vga_interface_available(VGAInterfaceType t)
{
    VGAInterfaceInfo *ti = &vga_interfaces[t];

    assert(t < VGA_TYPE_MAX);
    return !ti->class_names[0] ||
           object_class_by_name(ti->class_names[0]) ||
           object_class_by_name(ti->class_names[1]);
}

static void select_vgahw(const char *p)
{
    const char *opts;
    int t;

    assert(vga_interface_type == VGA_NONE);
    for (t = 0; t < VGA_TYPE_MAX; t++) {
        VGAInterfaceInfo *ti = &vga_interfaces[t];
        if (ti->opt_name && strstart(p, ti->opt_name, &opts)) {
            if (!vga_interface_available(t)) {
                error_report("%s not available", ti->name);
                exit(1);
            }
            vga_interface_type = t;
            break;
        }
    }
    if (t == VGA_TYPE_MAX) {
    invalid_vga:
        error_report("unknown vga type: %s", p);
        exit(1);
    }
    while (*opts) {
        const char *nextopt;

        if (strstart(opts, ",retrace=", &nextopt)) {
            opts = nextopt;
            if (strstart(opts, "dumb", &nextopt))
                vga_retrace_method = VGA_RETRACE_DUMB;
            else if (strstart(opts, "precise", &nextopt))
                vga_retrace_method = VGA_RETRACE_PRECISE;
            else goto invalid_vga;
        } else goto invalid_vga;
        opts = nextopt;
    }
}

typedef enum DisplayType {
    DT_DEFAULT,
    DT_CURSES,
    DT_SDL,
    DT_COCOA,
    DT_GTK,
    DT_NONE,
} DisplayType;

static DisplayType select_display(const char *p)
{
    const char *opts;
    DisplayType display = DT_DEFAULT;

    if (strstart(p, "sdl", &opts)) {
#ifdef CONFIG_SDL
        display = DT_SDL;
        while (*opts) {
            const char *nextopt;

            if (strstart(opts, ",frame=", &nextopt)) {
                opts = nextopt;
                if (strstart(opts, "on", &nextopt)) {
                    no_frame = 0;
                } else if (strstart(opts, "off", &nextopt)) {
                    no_frame = 1;
                } else {
                    goto invalid_sdl_args;
                }
            } else if (strstart(opts, ",alt_grab=", &nextopt)) {
                opts = nextopt;
                if (strstart(opts, "on", &nextopt)) {
                    alt_grab = 1;
                } else if (strstart(opts, "off", &nextopt)) {
                    alt_grab = 0;
                } else {
                    goto invalid_sdl_args;
                }
            } else if (strstart(opts, ",ctrl_grab=", &nextopt)) {
                opts = nextopt;
                if (strstart(opts, "on", &nextopt)) {
                    ctrl_grab = 1;
                } else if (strstart(opts, "off", &nextopt)) {
                    ctrl_grab = 0;
                } else {
                    goto invalid_sdl_args;
                }
            } else if (strstart(opts, ",window_close=", &nextopt)) {
                opts = nextopt;
                if (strstart(opts, "on", &nextopt)) {
                    no_quit = 0;
                } else if (strstart(opts, "off", &nextopt)) {
                    no_quit = 1;
                } else {
                    goto invalid_sdl_args;
                }
            } else if (strstart(opts, ",gl=", &nextopt)) {
                opts = nextopt;
                if (strstart(opts, "on", &nextopt)) {
                    request_opengl = 1;
                } else if (strstart(opts, "off", &nextopt)) {
                    request_opengl = 0;
                } else {
                    goto invalid_sdl_args;
                }
            } else {
            invalid_sdl_args:
                error_report("invalid SDL option string");
                exit(1);
            }
            opts = nextopt;
        }
#else
        error_report("SDL support is disabled");
        exit(1);
#endif
    } else if (strstart(p, "vnc", &opts)) {
        if (*opts == '=') {
            vnc_parse(opts + 1, &error_fatal);
        } else {
            error_report("VNC requires a display argument vnc=<display>");
            exit(1);
        }
    } else if (strstart(p, "curses", &opts)) {
#ifdef CONFIG_CURSES
        display = DT_CURSES;
#else
        error_report("curses support is disabled");
        exit(1);
#endif
    } else if (strstart(p, "gtk", &opts)) {
#ifdef CONFIG_GTK
        display = DT_GTK;
        while (*opts) {
            const char *nextopt;

            if (strstart(opts, ",grab_on_hover=", &nextopt)) {
                opts = nextopt;
                if (strstart(opts, "on", &nextopt)) {
                    grab_on_hover = true;
                } else if (strstart(opts, "off", &nextopt)) {
                    grab_on_hover = false;
                } else {
                    goto invalid_gtk_args;
                }
            } else if (strstart(opts, ",gl=", &nextopt)) {
                opts = nextopt;
                if (strstart(opts, "on", &nextopt)) {
                    request_opengl = 1;
                } else if (strstart(opts, "off", &nextopt)) {
                    request_opengl = 0;
                } else {
                    goto invalid_gtk_args;
                }
            } else {
            invalid_gtk_args:
                error_report("invalid GTK option string");
                exit(1);
            }
            opts = nextopt;
        }
#else
        error_report("GTK support is disabled");
        exit(1);
#endif
    } else if (strstart(p, "none", &opts)) {
        display = DT_NONE;
    } else {
        error_report("unknown display type");
        exit(1);
    }

    return display;
}

static int balloon_parse(const char *arg)
{
    QemuOpts *opts;

    if (strcmp(arg, "none") == 0) {
        return 0;
    }

    if (!strncmp(arg, "virtio", 6)) {
        if (arg[6] == ',') {
            /* have params -> parse them */
            opts = qemu_opts_parse_noisily(qemu_find_opts("device"), arg + 7,
                                           false);
            if (!opts)
                return  -1;
        } else {
            /* create empty opts */
            opts = qemu_opts_create(qemu_find_opts("device"), NULL, 0,
                                    &error_abort);
        }
        qemu_opt_set(opts, "driver", "virtio-balloon", &error_abort);
        return 0;
    }

    return -1;
}

char *qemu_find_file(int type, const char *name)
{
    int i;
    const char *subdir;
    char *buf;

    /* Try the name as a straight path first */
    if (access(name, R_OK) == 0) {
        trace_load_file(name, name);
        return g_strdup(name);
    }

    switch (type) {
    case QEMU_FILE_TYPE_BIOS:
        subdir = "";
        break;
    case QEMU_FILE_TYPE_KEYMAP:
        subdir = "keymaps/";
        break;
    default:
        abort();
    }

    for (i = 0; i < data_dir_idx; i++) {
        buf = g_strdup_printf("%s/%s%s", data_dir[i], subdir, name);
        if (access(buf, R_OK) == 0) {
            trace_load_file(name, buf);
            return buf;
        }
        g_free(buf);
    }
    return NULL;
}

static inline bool nonempty_str(const char *str)
{
    return str && *str;
}

static int parse_fw_cfg(void *opaque, QemuOpts *opts, Error **errp)
{
    gchar *buf;
    size_t size;
    const char *name, *file, *str;
    FWCfgState *fw_cfg = (FWCfgState *) opaque;

    if (fw_cfg == NULL) {
        error_report("fw_cfg device not available");
        return -1;
    }
    name = qemu_opt_get(opts, "name");
    file = qemu_opt_get(opts, "file");
    str = qemu_opt_get(opts, "string");

    /* we need name and either a file or the content string */
    if (!(nonempty_str(name) && (nonempty_str(file) || nonempty_str(str)))) {
        error_report("invalid argument(s)");
        return -1;
    }
    if (nonempty_str(file) && nonempty_str(str)) {
        error_report("file and string are mutually exclusive");
        return -1;
    }
    if (strlen(name) > FW_CFG_MAX_FILE_PATH - 1) {
        error_report("name too long (max. %d char)", FW_CFG_MAX_FILE_PATH - 1);
        return -1;
    }
    if (strncmp(name, "opt/", 4) != 0) {
        error_report("warning: externally provided fw_cfg item names "
                     "should be prefixed with \"opt/\"");
    }
    if (nonempty_str(str)) {
        size = strlen(str); /* NUL terminator NOT included in fw_cfg blob */
        buf = g_memdup(str, size);
    } else {
        if (!g_file_get_contents(file, &buf, &size, NULL)) {
            error_report("can't load %s", file);
            return -1;
        }
    }
    /* For legacy, keep user files in a specific global order. */
    fw_cfg_set_order_override(fw_cfg, FW_CFG_ORDER_OVERRIDE_USER);
    fw_cfg_add_file(fw_cfg, name, buf, size);
    fw_cfg_reset_order_override(fw_cfg);
    return 0;
}

static int device_help_func(void *opaque, QemuOpts *opts, Error **errp)
{
    return qdev_device_help(opts);
}

static int device_init_func(void *opaque, QemuOpts *opts, Error **errp)
{
    Error *err = NULL;
    DeviceState *dev;

    dev = qdev_device_add(opts, &err);
    if (!dev) {
        error_report_err(err);
        return -1;
    }
    object_unref(OBJECT(dev));
    return 0;
}

static int chardev_init_func(void *opaque, QemuOpts *opts, Error **errp)
{
    Error *local_err = NULL;

    qemu_chr_new_from_opts(opts, &local_err);
    if (local_err) {
        error_report_err(local_err);
        return -1;
    }
    return 0;
}

#ifdef CONFIG_VIRTFS
static int fsdev_init_func(void *opaque, QemuOpts *opts, Error **errp)
{
    return qemu_fsdev_add(opts);
}
#endif

static int mon_init_func(void *opaque, QemuOpts *opts, Error **errp)
{
    Chardev *chr;
    const char *chardev;
    const char *mode;
    int flags;

    mode = qemu_opt_get(opts, "mode");
    if (mode == NULL) {
        mode = "readline";
    }
    if (strcmp(mode, "readline") == 0) {
        flags = MONITOR_USE_READLINE;
    } else if (strcmp(mode, "control") == 0) {
        flags = MONITOR_USE_CONTROL;
    } else {
        error_report("unknown monitor mode \"%s\"", mode);
        exit(1);
    }

    if (qemu_opt_get_bool(opts, "pretty", 0))
        flags |= MONITOR_USE_PRETTY;

    if (qemu_opt_get_bool(opts, "default", 0)) {
        error_report("option 'default' does nothing and is deprecated");
    }

    chardev = qemu_opt_get(opts, "chardev");
    chr = qemu_chr_find(chardev);
    if (chr == NULL) {
        error_report("chardev \"%s\" not found", chardev);
        exit(1);
    }

    monitor_init(chr, flags);
    return 0;
}

static void monitor_parse(const char *optarg, const char *mode, bool pretty)
{
    static int monitor_device_index = 0;
    QemuOpts *opts;
    const char *p;
    char label[32];

    if (strstart(optarg, "chardev:", &p)) {
        snprintf(label, sizeof(label), "%s", p);
    } else {
        snprintf(label, sizeof(label), "compat_monitor%d",
                 monitor_device_index);
        opts = qemu_chr_parse_compat(label, optarg);
        if (!opts) {
            error_report("parse error: %s", optarg);
            exit(1);
        }
    }

    opts = qemu_opts_create(qemu_find_opts("mon"), label, 1, &error_fatal);
    qemu_opt_set(opts, "mode", mode, &error_abort);
    qemu_opt_set(opts, "chardev", label, &error_abort);
    qemu_opt_set_bool(opts, "pretty", pretty, &error_abort);
    monitor_device_index++;
}

struct device_config {
    enum {
        DEV_USB,       /* -usbdevice     */
        DEV_BT,        /* -bt            */
        DEV_SERIAL,    /* -serial        */
        DEV_PARALLEL,  /* -parallel      */
        DEV_VIRTCON,   /* -virtioconsole */
        DEV_DEBUGCON,  /* -debugcon */
        DEV_GDB,       /* -gdb, -s */
        DEV_SCLP,      /* s390 sclp */
    } type;
    const char *cmdline;
    Location loc;
    QTAILQ_ENTRY(device_config) next;
};

static QTAILQ_HEAD(, device_config) device_configs =
    QTAILQ_HEAD_INITIALIZER(device_configs);

static void add_device_config(int type, const char *cmdline)
{
    struct device_config *conf;

    conf = g_malloc0(sizeof(*conf));
    conf->type = type;
    conf->cmdline = cmdline;
    loc_save(&conf->loc);
    QTAILQ_INSERT_TAIL(&device_configs, conf, next);
}

static int foreach_device_config(int type, int (*func)(const char *cmdline))
{
    struct device_config *conf;
    int rc;

    QTAILQ_FOREACH(conf, &device_configs, next) {
        if (conf->type != type)
            continue;
        loc_push_restore(&conf->loc);
        rc = func(conf->cmdline);
        loc_pop(&conf->loc);
        if (rc) {
            return rc;
        }
    }
    return 0;
}

static int serial_parse(const char *devname)
{
    static int index = 0;
    char label[32];

    if (strcmp(devname, "none") == 0)
        return 0;
    if (index == MAX_SERIAL_PORTS) {
        error_report("too many serial ports");
        exit(1);
    }
    snprintf(label, sizeof(label), "serial%d", index);
    serial_hds[index] = qemu_chr_new(label, devname);
    if (!serial_hds[index]) {
        error_report("could not connect serial device"
                     " to character backend '%s'", devname);
        return -1;
    }
    index++;
    return 0;
}

static int parallel_parse(const char *devname)
{
    static int index = 0;
    char label[32];

    if (strcmp(devname, "none") == 0)
        return 0;
    if (index == MAX_PARALLEL_PORTS) {
        error_report("too many parallel ports");
        exit(1);
    }
    snprintf(label, sizeof(label), "parallel%d", index);
    parallel_hds[index] = qemu_chr_new(label, devname);
    if (!parallel_hds[index]) {
        error_report("could not connect parallel device"
                     " to character backend '%s'", devname);
        return -1;
    }
    index++;
    return 0;
}

static int virtcon_parse(const char *devname)
{
    QemuOptsList *device = qemu_find_opts("device");
    static int index = 0;
    char label[32];
    QemuOpts *bus_opts, *dev_opts;

    if (strcmp(devname, "none") == 0)
        return 0;
    if (index == MAX_VIRTIO_CONSOLES) {
        error_report("too many virtio consoles");
        exit(1);
    }

    bus_opts = qemu_opts_create(device, NULL, 0, &error_abort);
    qemu_opt_set(bus_opts, "driver", "virtio-serial", &error_abort);

    dev_opts = qemu_opts_create(device, NULL, 0, &error_abort);
    qemu_opt_set(dev_opts, "driver", "virtconsole", &error_abort);

    snprintf(label, sizeof(label), "virtcon%d", index);
    virtcon_hds[index] = qemu_chr_new(label, devname);
    if (!virtcon_hds[index]) {
        error_report("could not connect virtio console"
                     " to character backend '%s'", devname);
        return -1;
    }
    qemu_opt_set(dev_opts, "chardev", label, &error_abort);

    index++;
    return 0;
}

static int sclp_parse(const char *devname)
{
    QemuOptsList *device = qemu_find_opts("device");
    static int index = 0;
    char label[32];
    QemuOpts *dev_opts;

    if (strcmp(devname, "none") == 0) {
        return 0;
    }
    if (index == MAX_SCLP_CONSOLES) {
        error_report("too many sclp consoles");
        exit(1);
    }

    assert(arch_type == QEMU_ARCH_S390X);

    dev_opts = qemu_opts_create(device, NULL, 0, NULL);
    qemu_opt_set(dev_opts, "driver", "sclpconsole", &error_abort);

    snprintf(label, sizeof(label), "sclpcon%d", index);
    sclp_hds[index] = qemu_chr_new(label, devname);
    if (!sclp_hds[index]) {
        error_report("could not connect sclp console"
                     " to character backend '%s'", devname);
        return -1;
    }
    qemu_opt_set(dev_opts, "chardev", label, &error_abort);

    index++;
    return 0;
}

static int debugcon_parse(const char *devname)
{
    QemuOpts *opts;

    if (!qemu_chr_new("debugcon", devname)) {
        exit(1);
    }
    opts = qemu_opts_create(qemu_find_opts("device"), "debugcon", 1, NULL);
    if (!opts) {
        error_report("already have a debugcon device");
        exit(1);
    }
    qemu_opt_set(opts, "driver", "isa-debugcon", &error_abort);
    qemu_opt_set(opts, "chardev", "debugcon", &error_abort);
    return 0;
}

static gint machine_class_cmp(gconstpointer a, gconstpointer b)
{
    const MachineClass *mc1 = a, *mc2 = b;
    int res;

    if (mc1->family == NULL) {
        if (mc2->family == NULL) {
            /* Compare standalone machine types against each other; they sort
             * in increasing order.
             */
            return strcmp(object_class_get_name(OBJECT_CLASS(mc1)),
                          object_class_get_name(OBJECT_CLASS(mc2)));
        }

        /* Standalone machine types sort after families. */
        return 1;
    }

    if (mc2->family == NULL) {
        /* Families sort before standalone machine types. */
        return -1;
    }

    /* Families sort between each other alphabetically increasingly. */
    res = strcmp(mc1->family, mc2->family);
    if (res != 0) {
        return res;
    }

    /* Within the same family, machine types sort in decreasing order. */
    return strcmp(object_class_get_name(OBJECT_CLASS(mc2)),
                  object_class_get_name(OBJECT_CLASS(mc1)));
}

 static MachineClass *machine_parse(const char *name)
{
    MachineClass *mc = NULL;
    GSList *el, *machines = object_class_get_list(TYPE_MACHINE, false);

    if (name) {
        mc = find_machine(name);
    }
    if (mc) {
        g_slist_free(machines);
        return mc;
    }
    if (name && !is_help_option(name)) {
        error_report("unsupported machine type");
        error_printf("Use -machine help to list supported machines\n");
    } else {
        printf("Supported machines are:\n");
        machines = g_slist_sort(machines, machine_class_cmp);
        for (el = machines; el; el = el->next) {
            MachineClass *mc = el->data;
            if (mc->alias) {
                printf("%-20s %s (alias of %s)\n", mc->alias, mc->desc, mc->name);
            }
            printf("%-20s %s%s\n", mc->name, mc->desc,
                   mc->is_default ? " (default)" : "");
        }
    }

    g_slist_free(machines);
    exit(!name || !is_help_option(name));
}

void qemu_add_exit_notifier(Notifier *notify)
{
    notifier_list_add(&exit_notifiers, notify);
}

void qemu_remove_exit_notifier(Notifier *notify)
{
    notifier_remove(notify);
}

static void qemu_run_exit_notifiers(void)
{
    notifier_list_notify(&exit_notifiers, NULL);
}

static bool machine_init_done;

void qemu_add_machine_init_done_notifier(Notifier *notify)
{
    notifier_list_add(&machine_init_done_notifiers, notify);
    if (machine_init_done) {
        notify->notify(notify, NULL);
    }
}

void qemu_remove_machine_init_done_notifier(Notifier *notify)
{
    notifier_remove(notify);
}

static void qemu_run_machine_init_done_notifiers(void)
{
    notifier_list_notify(&machine_init_done_notifiers, NULL);
    machine_init_done = true;
}

static const QEMUOption *lookup_opt(int argc, char **argv,
                                    const char **poptarg, int *poptind)
{
    const QEMUOption *popt;
    int optind = *poptind;
    char *r = argv[optind];
    const char *optarg;

    loc_set_cmdline(argv, optind, 1);
    optind++;
    /* Treat --foo the same as -foo.  */
    if (r[1] == '-')
        r++;
    popt = qemu_options;
    for(;;) {
        if (!popt->name) {
            error_report("invalid option");
            exit(1);
        }
        if (!strcmp(popt->name, r + 1))
            break;
        popt++;
    }
    if (popt->flags & HAS_ARG) {
        if (optind >= argc) {
            error_report("requires an argument");
            exit(1);
        }
        optarg = argv[optind++];
        loc_set_cmdline(argv, optind - 2, 2);
    } else {
        optarg = NULL;
    }

    *poptarg = optarg;
    *poptind = optind;

    return popt;
}

static MachineClass *select_machine(void)
{
    MachineClass *machine_class = find_default_machine();
    const char *optarg;
    QemuOpts *opts;
    Location loc;

    loc_push_none(&loc);

    opts = qemu_get_machine_opts();
    qemu_opts_loc_restore(opts);

    optarg = qemu_opt_get(opts, "type");
    if (optarg) {
        machine_class = machine_parse(optarg);
    }

    if (!machine_class) {
        error_report("No machine specified, and there is no default");
        error_printf("Use -machine help to list supported machines\n");
        exit(1);
    }

    loc_pop(&loc);
    return machine_class;
}

static int machine_set_property(void *opaque,
                                const char *name, const char *value,
                                Error **errp)
{
    Object *obj = OBJECT(opaque);
    Error *local_err = NULL;
    char *p, *qom_name;

    if (strcmp(name, "type") == 0) {
        return 0;
    }

    qom_name = g_strdup(name);
    for (p = qom_name; *p; p++) {
        if (*p == '_') {
            *p = '-';
        }
    }

    object_property_parse(obj, value, qom_name, &local_err);
    g_free(qom_name);

    if (local_err) {
        error_report_err(local_err);
        return -1;
    }

    return 0;
}


/*
 * Initial object creation happens before all other
 * QEMU data types are created. The majority of objects
 * can be created at this point. The rng-egd object
 * cannot be created here, as it depends on the chardev
 * already existing.
 */
static bool object_create_initial(const char *type)
{
    if (g_str_equal(type, "rng-egd")) {
        return false;
    }

    /*
     * return false for concrete netfilters since
     * they depend on netdevs already existing
     */
    if (g_str_equal(type, "filter-buffer") ||
        g_str_equal(type, "filter-dump") ||
        g_str_equal(type, "filter-mirror") ||
        g_str_equal(type, "filter-redirector") ||
        g_str_equal(type, "colo-compare") ||
        g_str_equal(type, "filter-rewriter") ||
        g_str_equal(type, "filter-replay")) {
        return false;
    }

    /* Memory allocation by backends needs to be done
     * after configure_accelerator() (due to the tcg_enabled()
     * checks at memory_region_init_*()).
     *
     * Also, allocation of large amounts of memory may delay
     * chardev initialization for too long, and trigger timeouts
     * on software that waits for a monitor socket to be created
     * (e.g. libvirt).
     */
    if (g_str_has_prefix(type, "memory-backend-")) {
        return false;
    }

    return true;
}


/*
 * The remainder of object creation happens after the
 * creation of chardev, fsdev, net clients and device data types.
 */
static bool object_create_delayed(const char *type)
{
    return !object_create_initial(type);
}


static void set_memory_options(uint64_t *ram_slots, ram_addr_t *maxram_size,
                               MachineClass *mc)
{
    uint64_t sz;
    const char *mem_str;
    const char *maxmem_str, *slots_str;
    const ram_addr_t default_ram_size = mc->default_ram_size;
    QemuOpts *opts = qemu_find_opts_singleton("memory");
    Location loc;

    loc_push_none(&loc);
    qemu_opts_loc_restore(opts);

    sz = 0;
    mem_str = qemu_opt_get(opts, "size");
    if (mem_str) {
        if (!*mem_str) {
            error_report("missing 'size' option value");
            exit(EXIT_FAILURE);
        }

        sz = qemu_opt_get_size(opts, "size", ram_size);

        /* Fix up legacy suffix-less format */
        if (g_ascii_isdigit(mem_str[strlen(mem_str) - 1])) {
            uint64_t overflow_check = sz;

            sz <<= 20;
            if ((sz >> 20) != overflow_check) {
                error_report("too large 'size' option value");
                exit(EXIT_FAILURE);
            }
        }
    }

    /* backward compatibility behaviour for case "-m 0" */
    if (sz == 0) {
        sz = default_ram_size;
    }

    sz = QEMU_ALIGN_UP(sz, 8192);
    ram_size = sz;
    if (ram_size != sz) {
        error_report("ram size too large");
        exit(EXIT_FAILURE);
    }

    /* store value for the future use */
    qemu_opt_set_number(opts, "size", ram_size, &error_abort);
    *maxram_size = ram_size;

    maxmem_str = qemu_opt_get(opts, "maxmem");
    slots_str = qemu_opt_get(opts, "slots");
    if (maxmem_str && slots_str) {
        uint64_t slots;

        sz = qemu_opt_get_size(opts, "maxmem", 0);
        slots = qemu_opt_get_number(opts, "slots", 0);
        if (sz < ram_size) {
            error_report("invalid value of -m option maxmem: "
                         "maximum memory size (0x%" PRIx64 ") must be at least "
                         "the initial memory size (0x" RAM_ADDR_FMT ")",
                         sz, ram_size);
            exit(EXIT_FAILURE);
        } else if (sz > ram_size) {
            if (!slots) {
                error_report("invalid value of -m option: maxmem was "
                             "specified, but no hotplug slots were specified");
                exit(EXIT_FAILURE);
            }
        } else if (slots) {
            error_report("invalid value of -m option maxmem: "
                         "memory slots were specified but maximum memory size "
                         "(0x%" PRIx64 ") is equal to the initial memory size "
                         "(0x" RAM_ADDR_FMT ")", sz, ram_size);
            exit(EXIT_FAILURE);
        }

        *maxram_size = sz;
        *ram_slots = slots;
    } else if ((!maxmem_str && slots_str) ||
            (maxmem_str && !slots_str)) {
        error_report("invalid -m option value: missing "
                "'%s' option", slots_str ? "maxmem" : "slots");
        exit(EXIT_FAILURE);
    }

    loc_pop(&loc);
}

const char *qemu_file = NULL;

// bdg: This is Tim's fault
char **gargv;
int gargc;

static int global_init_func(void *opaque, QemuOpts *opts, Error **errp)
{
    GlobalProperty *g;

    g = g_malloc0(sizeof(*g));
    g->driver   = qemu_opt_get(opts, "driver");
    g->property = qemu_opt_get(opts, "property");
    g->value    = qemu_opt_get(opts, "value");
    g->user_provided = true;
    g->errp = &error_fatal;
    qdev_prop_register_global(g);
    return 0;
}

static int qemu_read_default_config_file(void)
{
    int ret;

    ret = qemu_read_config_file(CONFIG_QEMU_CONFDIR "/qemu.conf");
    if (ret < 0 && ret != -ENOENT) {
        return ret;
    }

    return 0;
}

// Panda stuff

/** Obtains the full path to the current executable */
static char* this_executable_path(const char* argv0){
    char buf[PATH_MAX] = {0};

    // readlink method, linux only
    // should fail at runtime on other posix-compatible systems
    ssize_t size = readlink("/proc/self/exe", buf, sizeof(buf));
    if (size > 0 && size < sizeof(buf)) {
        return strdup(buf);
    }

    // fallback method (only works when the executable is run directly)
    return realpath(argv0, NULL);
}


void main_panda_run(void) {
    panda_in_main_loop = 1;
    main_loop();
    panda_in_main_loop = 0;
}

int main_aux(int argc, char **argv, char **envp, PandaMainMode pmm)
{

<<<<<<< HEAD
    if (pmm == PANDA_PRE) return 0;
=======
>>>>>>> 3c23bf6a
    if (pmm == PANDA_RUN)    goto PANDA_MAIN_RUN;
    if (pmm == PANDA_FINISH) goto PANDA_MAIN_FINISH;

    int i;
    int snapshot, linux_boot;
    const char *initrd_filename;
    const char *kernel_filename, *kernel_cmdline;
    const char *boot_order = NULL;
    const char *boot_once = NULL;
    DisplayState *ds;
    int cyls, heads, secs, translation;
    QemuOpts *opts, *machine_opts;
    QemuOpts *hda_opts = NULL, *icount_opts = NULL, *accel_opts = NULL;
    QemuOptsList *olist;
    int optind;
    const char *optarg;
    const char *loadvm = NULL;
    MachineClass *machine_class;
    const char *cpu_model;
    const char *vga_model = NULL;
    const char *qtest_chrdev = NULL;
    const char *qtest_log = NULL;
    const char *pid_file = NULL;
    const char *incoming = NULL;
    bool defconfig = true;
    bool userconfig = true;
    bool nographic = false;
    DisplayType display_type = DT_DEFAULT;
    int display_remote = 0;
    const char *log_mask = NULL;
    const char *log_file = NULL;
    char *trace_file = NULL;
    ram_addr_t maxram_size;
    uint64_t ram_slots = 0;
    FILE *vmstate_dump_file = NULL;
    Error *main_loop_err = NULL;
    Error *err = NULL;
    bool list_data_dirs = false;

    // PANDA stuff
    gargv = argv;
    gargc = argc;
    if (pmm == PANDA_NORMAL)
        qemu_file = this_executable_path(argv[0]);
    else
        qemu_file = strdup(argv[0]);

    assert(qemu_file != NULL);

    const char* replay_name = NULL;
    const char* record_name = NULL;
    // In order to load PANDA plugins all at once at the end
    const char * panda_plugin_files[64] = {};
    const char * panda_plugin_names[64] = {};
    int nb_panda_plugins = 0;

    module_call_init(MODULE_INIT_TRACE);

    qemu_init_cpu_list();
    qemu_init_cpu_loop();
    qemu_mutex_lock_iothread();

    atexit(qemu_run_exit_notifiers);
    error_set_progname(argv[0]);
    qemu_init_exec_dir(argv[0]);

    module_call_init(MODULE_INIT_QOM);
    module_call_init(MODULE_INIT_QAPI);

    qemu_add_opts(&qemu_drive_opts);
    qemu_add_drive_opts(&qemu_legacy_drive_opts);
    qemu_add_drive_opts(&qemu_common_drive_opts);
    qemu_add_drive_opts(&qemu_drive_opts);
    qemu_add_drive_opts(&bdrv_runtime_opts);
    qemu_add_opts(&qemu_chardev_opts);
    qemu_add_opts(&qemu_device_opts);
    qemu_add_opts(&qemu_netdev_opts);
    qemu_add_opts(&qemu_net_opts);
    qemu_add_opts(&qemu_rtc_opts);
    qemu_add_opts(&qemu_global_opts);
    qemu_add_opts(&qemu_mon_opts);
    qemu_add_opts(&qemu_trace_opts);
    qemu_add_opts(&qemu_option_rom_opts);
    qemu_add_opts(&qemu_machine_opts);
    qemu_add_opts(&qemu_accel_opts);
    qemu_add_opts(&qemu_mem_opts);
    qemu_add_opts(&qemu_smp_opts);
    qemu_add_opts(&qemu_boot_opts);
    qemu_add_opts(&qemu_sandbox_opts);
    qemu_add_opts(&qemu_add_fd_opts);
    qemu_add_opts(&qemu_object_opts);
    qemu_add_opts(&qemu_tpmdev_opts);
    qemu_add_opts(&qemu_realtime_opts);
    qemu_add_opts(&qemu_msg_opts);
    qemu_add_opts(&qemu_name_opts);
    qemu_add_opts(&qemu_numa_opts);
    qemu_add_opts(&qemu_icount_opts);
    qemu_add_opts(&qemu_semihosting_config_opts);
    qemu_add_opts(&qemu_fw_cfg_opts);
    module_call_init(MODULE_INIT_OPTS);

    runstate_init();

    if (qcrypto_init(&err) < 0) {
        error_reportf_err(err, "cannot initialize crypto: ");
        exit(1);
    }
    rtc_clock = QEMU_CLOCK_HOST;

    QLIST_INIT (&vm_change_state_head);
    os_setup_early_signal_handling();

    cpu_model = NULL;
    snapshot = 0;
    cyls = heads = secs = 0;
    translation = BIOS_ATA_TRANSLATION_AUTO;

    nb_nics = 0;

    bdrv_init_with_whitelist();

    autostart = 1;

    /* first pass of option parsing */
    optind = 1;
    while (optind < argc) {
        if (argv[optind][0] != '-') {
            /* disk image */
            optind++;
        } else {
            const QEMUOption *popt;

            popt = lookup_opt(argc, argv, &optarg, &optind);
            switch (popt->index) {
            case QEMU_OPTION_nodefconfig:
                defconfig = false;
                break;
            case QEMU_OPTION_nouserconfig:
                userconfig = false;
                break;
            }
        }
    }

    if (defconfig && userconfig) {
        if (qemu_read_default_config_file() < 0) {
            exit(1);
        }
    }

    /* second pass of option parsing */
    optind = 1;
    for(;;) {
        if (optind >= argc)
            break;
        if (argv[optind][0] != '-') {
            hda_opts = drive_add(IF_DEFAULT, 0, argv[optind++], HD_OPTS);
        } else {
            const QEMUOption *popt;

            popt = lookup_opt(argc, argv, &optarg, &optind);
            if (!(popt->arch_mask & arch_type)) {
                error_report("Option not supported for this target");
                exit(1);
            }
            switch(popt->index) {
            case QEMU_OPTION_no_kvm_irqchip: {
                olist = qemu_find_opts("machine");
                qemu_opts_parse_noisily(olist, "kernel_irqchip=off", false);
                break;
            }
            case QEMU_OPTION_cpu:
                /* hw initialization will check this */
                cpu_model = optarg;
                break;
            case QEMU_OPTION_hda:
                {
                    char buf[256];
                    if (cyls == 0)
                        snprintf(buf, sizeof(buf), "%s", HD_OPTS);
                    else
                        snprintf(buf, sizeof(buf),
                                 "%s,cyls=%d,heads=%d,secs=%d%s",
                                 HD_OPTS , cyls, heads, secs,
                                 translation == BIOS_ATA_TRANSLATION_LBA ?
                                 ",trans=lba" :
                                 translation == BIOS_ATA_TRANSLATION_NONE ?
                                 ",trans=none" : "");
                    drive_add(IF_DEFAULT, 0, optarg, buf);
                    break;
                }
            case QEMU_OPTION_hdb:
            case QEMU_OPTION_hdc:
            case QEMU_OPTION_hdd:
                drive_add(IF_DEFAULT, popt->index - QEMU_OPTION_hda, optarg,
                          HD_OPTS);
                break;
            case QEMU_OPTION_drive:
                if (drive_def(optarg) == NULL) {
                    exit(1);
                }
                break;
            case QEMU_OPTION_set:
                if (qemu_set_option(optarg) != 0)
                    exit(1);
                break;
            case QEMU_OPTION_global:
                if (qemu_global_option(optarg) != 0)
                    exit(1);
                break;
            case QEMU_OPTION_mtdblock:
                drive_add(IF_MTD, -1, optarg, MTD_OPTS);
                break;
            case QEMU_OPTION_sd:
                drive_add(IF_SD, -1, optarg, SD_OPTS);
                break;
            case QEMU_OPTION_pflash:
                drive_add(IF_PFLASH, -1, optarg, PFLASH_OPTS);
                break;
            case QEMU_OPTION_snapshot:
                snapshot = 1;
                break;
            case QEMU_OPTION_hdachs:
                {
                    const char *p;
                    p = optarg;
                    cyls = strtol(p, (char **)&p, 0);
                    if (cyls < 1 || cyls > 16383)
                        goto chs_fail;
                    if (*p != ',')
                        goto chs_fail;
                    p++;
                    heads = strtol(p, (char **)&p, 0);
                    if (heads < 1 || heads > 16)
                        goto chs_fail;
                    if (*p != ',')
                        goto chs_fail;
                    p++;
                    secs = strtol(p, (char **)&p, 0);
                    if (secs < 1 || secs > 63)
                        goto chs_fail;
                    if (*p == ',') {
                        p++;
                        if (!strcmp(p, "large")) {
                            translation = BIOS_ATA_TRANSLATION_LARGE;
                        } else if (!strcmp(p, "rechs")) {
                            translation = BIOS_ATA_TRANSLATION_RECHS;
                        } else if (!strcmp(p, "none")) {
                            translation = BIOS_ATA_TRANSLATION_NONE;
                        } else if (!strcmp(p, "lba")) {
                            translation = BIOS_ATA_TRANSLATION_LBA;
                        } else if (!strcmp(p, "auto")) {
                            translation = BIOS_ATA_TRANSLATION_AUTO;
                        } else {
                            goto chs_fail;
                        }
                    } else if (*p != '\0') {
                    chs_fail:
                        error_report("invalid physical CHS format");
                        exit(1);
                    }
                    if (hda_opts != NULL) {
                        qemu_opt_set_number(hda_opts, "cyls", cyls,
                                            &error_abort);
                        qemu_opt_set_number(hda_opts, "heads", heads,
                                            &error_abort);
                        qemu_opt_set_number(hda_opts, "secs", secs,
                                            &error_abort);
                        if (translation == BIOS_ATA_TRANSLATION_LARGE) {
                            qemu_opt_set(hda_opts, "trans", "large",
                                         &error_abort);
                        } else if (translation == BIOS_ATA_TRANSLATION_RECHS) {
                            qemu_opt_set(hda_opts, "trans", "rechs",
                                         &error_abort);
                        } else if (translation == BIOS_ATA_TRANSLATION_LBA) {
                            qemu_opt_set(hda_opts, "trans", "lba",
                                         &error_abort);
                        } else if (translation == BIOS_ATA_TRANSLATION_NONE) {
                            qemu_opt_set(hda_opts, "trans", "none",
                                         &error_abort);
                        }
                    }
                }
                break;
            case QEMU_OPTION_numa:
                opts = qemu_opts_parse_noisily(qemu_find_opts("numa"),
                                               optarg, true);
                if (!opts) {
                    exit(1);
                }
                break;
            case QEMU_OPTION_display:
                display_type = select_display(optarg);
                break;
            case QEMU_OPTION_nographic:
                olist = qemu_find_opts("machine");
                qemu_opts_parse_noisily(olist, "graphics=off", false);
                nographic = true;
                display_type = DT_NONE;
                break;
            case QEMU_OPTION_curses:
#ifdef CONFIG_CURSES
                display_type = DT_CURSES;
#else
                error_report("curses support is disabled");
                exit(1);
#endif
                break;
            case QEMU_OPTION_portrait:
                graphic_rotate = 90;
                break;
            case QEMU_OPTION_rotate:
                graphic_rotate = strtol(optarg, (char **) &optarg, 10);
                if (graphic_rotate != 0 && graphic_rotate != 90 &&
                    graphic_rotate != 180 && graphic_rotate != 270) {
                    error_report("only 90, 180, 270 deg rotation is available");
                    exit(1);
                }
                break;
            case QEMU_OPTION_kernel:
                qemu_opts_set(qemu_find_opts("machine"), 0, "kernel", optarg,
                              &error_abort);
                break;
            case QEMU_OPTION_initrd:
                qemu_opts_set(qemu_find_opts("machine"), 0, "initrd", optarg,
                              &error_abort);
                break;
            case QEMU_OPTION_append:
                qemu_opts_set(qemu_find_opts("machine"), 0, "append", optarg,
                              &error_abort);
                break;
            case QEMU_OPTION_dtb:
                qemu_opts_set(qemu_find_opts("machine"), 0, "dtb", optarg,
                              &error_abort);
                break;
            case QEMU_OPTION_cdrom:
                drive_add(IF_DEFAULT, 2, optarg, CDROM_OPTS);
                break;
            case QEMU_OPTION_boot:
                opts = qemu_opts_parse_noisily(qemu_find_opts("boot-opts"),
                                               optarg, true);
                if (!opts) {
                    exit(1);
                }
                break;
            case QEMU_OPTION_fda:
            case QEMU_OPTION_fdb:
                drive_add(IF_FLOPPY, popt->index - QEMU_OPTION_fda,
                          optarg, FD_OPTS);
                break;
            case QEMU_OPTION_no_fd_bootchk:
                fd_bootchk = 0;
                break;
            case QEMU_OPTION_netdev:
                default_net = 0;
                if (net_client_parse(qemu_find_opts("netdev"), optarg) == -1) {
                    exit(1);
                }
                break;
            case QEMU_OPTION_net:
                default_net = 0;
                if (net_client_parse(qemu_find_opts("net"), optarg) == -1) {
                    exit(1);
                }
                break;
#ifdef CONFIG_LIBISCSI
            case QEMU_OPTION_iscsi:
                opts = qemu_opts_parse_noisily(qemu_find_opts("iscsi"),
                                               optarg, false);
                if (!opts) {
                    exit(1);
                }
                break;
#endif
#ifdef CONFIG_SLIRP
            case QEMU_OPTION_tftp:
                error_report("The -tftp option is deprecated. "
                             "Please use '-netdev user,tftp=...' instead.");
                legacy_tftp_prefix = optarg;
                break;
            case QEMU_OPTION_bootp:
                error_report("The -bootp option is deprecated. "
                             "Please use '-netdev user,bootfile=...' instead.");
                legacy_bootp_filename = optarg;
                break;
            case QEMU_OPTION_redir:
                error_report("The -redir option is deprecated. "
                             "Please use '-netdev user,hostfwd=...' instead.");
                if (net_slirp_redir(optarg) < 0)
                    exit(1);
                break;
#endif
            case QEMU_OPTION_bt:
                add_device_config(DEV_BT, optarg);
                break;
            case QEMU_OPTION_audio_help:
                AUD_help ();
                exit (0);
                break;
            case QEMU_OPTION_soundhw:
                select_soundhw (optarg);
                break;
            case QEMU_OPTION_h:
                help(0);
                break;
            case QEMU_OPTION_version:
                version();
                exit(0);
                break;
            case QEMU_OPTION_m:
                opts = qemu_opts_parse_noisily(qemu_find_opts("memory"),
                                               optarg, true);
                if (!opts) {
                    exit(EXIT_FAILURE);
                }
                break;
#ifdef CONFIG_TPM
            case QEMU_OPTION_tpmdev:
                if (tpm_config_parse(qemu_find_opts("tpmdev"), optarg) < 0) {
                    exit(1);
                }
                break;
#endif
            case QEMU_OPTION_mempath:
                mem_path = optarg;
                break;
            case QEMU_OPTION_mem_prealloc:
                mem_prealloc = 1;
                break;
            case QEMU_OPTION_d:
                log_mask = optarg;
                break;
            case QEMU_OPTION_D:
                log_file = optarg;
                break;
            case QEMU_OPTION_DFILTER:
                qemu_set_dfilter_ranges(optarg, &error_fatal);
                break;
            case QEMU_OPTION_s:
                add_device_config(DEV_GDB, "tcp::" DEFAULT_GDBSTUB_PORT);
                break;
            case QEMU_OPTION_gdb:
                add_device_config(DEV_GDB, optarg);
                break;
            case QEMU_OPTION_L:
                if (is_help_option(optarg)) {
                    list_data_dirs = true;
                } else if (data_dir_idx < ARRAY_SIZE(data_dir)) {
                    data_dir[data_dir_idx++] = optarg;
                }
                break;
            case QEMU_OPTION_bios:
                qemu_opts_set(qemu_find_opts("machine"), 0, "firmware", optarg,
                              &error_abort);
                break;
            case QEMU_OPTION_singlestep:
                singlestep = 1;
                break;
            case QEMU_OPTION_S:
                autostart = 0;
                break;
            case QEMU_OPTION_k:
                keyboard_layout = optarg;
                break;
            case QEMU_OPTION_localtime:
                rtc_utc = 0;
                break;
            case QEMU_OPTION_vga:
                vga_model = optarg;
                default_vga = 0;
                break;
            case QEMU_OPTION_g:
                {
                    const char *p;
                    int w, h, depth;
                    p = optarg;
                    w = strtol(p, (char **)&p, 10);
                    if (w <= 0) {
                    graphic_error:
                        error_report("invalid resolution or depth");
                        exit(1);
                    }
                    if (*p != 'x')
                        goto graphic_error;
                    p++;
                    h = strtol(p, (char **)&p, 10);
                    if (h <= 0)
                        goto graphic_error;
                    if (*p == 'x') {
                        p++;
                        depth = strtol(p, (char **)&p, 10);
                        if (depth != 8 && depth != 15 && depth != 16 &&
                            depth != 24 && depth != 32)
                            goto graphic_error;
                    } else if (*p == '\0') {
                        depth = graphic_depth;
                    } else {
                        goto graphic_error;
                    }

                    graphic_width = w;
                    graphic_height = h;
                    graphic_depth = depth;
                }
                break;
            case QEMU_OPTION_echr:
                {
                    char *r;
                    term_escape_char = strtol(optarg, &r, 0);
                    if (r == optarg)
                        printf("Bad argument to echr\n");
                    break;
                }
            case QEMU_OPTION_monitor:
                default_monitor = 0;
                if (strncmp(optarg, "none", 4)) {
                    monitor_parse(optarg, "readline", false);
                }
                break;
            case QEMU_OPTION_qmp:
                monitor_parse(optarg, "control", false);
                default_monitor = 0;
                break;
            case QEMU_OPTION_qmp_pretty:
                monitor_parse(optarg, "control", true);
                default_monitor = 0;
                break;
            case QEMU_OPTION_mon:
                opts = qemu_opts_parse_noisily(qemu_find_opts("mon"), optarg,
                                               true);
                if (!opts) {
                    exit(1);
                }
                default_monitor = 0;
                break;
            case QEMU_OPTION_chardev:
                opts = qemu_opts_parse_noisily(qemu_find_opts("chardev"),
                                               optarg, true);
                if (!opts) {
                    exit(1);
                }
                break;
            case QEMU_OPTION_fsdev:
                olist = qemu_find_opts("fsdev");
                if (!olist) {
                    error_report("fsdev support is disabled");
                    exit(1);
                }
                opts = qemu_opts_parse_noisily(olist, optarg, true);
                if (!opts) {
                    exit(1);
                }
                break;
            case QEMU_OPTION_virtfs: {
                QemuOpts *fsdev;
                QemuOpts *device;
                const char *writeout, *sock_fd, *socket;

                olist = qemu_find_opts("virtfs");
                if (!olist) {
                    error_report("virtfs support is disabled");
                    exit(1);
                }
                opts = qemu_opts_parse_noisily(olist, optarg, true);
                if (!opts) {
                    exit(1);
                }

                if (qemu_opt_get(opts, "fsdriver") == NULL ||
                    qemu_opt_get(opts, "mount_tag") == NULL) {
                    error_report("Usage: -virtfs fsdriver,mount_tag=tag");
                    exit(1);
                }
                fsdev = qemu_opts_create(qemu_find_opts("fsdev"),
                                         qemu_opt_get(opts, "mount_tag"),
                                         1, NULL);
                if (!fsdev) {
                    error_report("duplicate fsdev id: %s",
                                 qemu_opt_get(opts, "mount_tag"));
                    exit(1);
                }

                writeout = qemu_opt_get(opts, "writeout");
                if (writeout) {
#ifdef CONFIG_SYNC_FILE_RANGE
                    qemu_opt_set(fsdev, "writeout", writeout, &error_abort);
#else
                    error_report("writeout=immediate not supported "
                                 "on this platform");
                    exit(1);
#endif
                }
                qemu_opt_set(fsdev, "fsdriver",
                             qemu_opt_get(opts, "fsdriver"), &error_abort);
                qemu_opt_set(fsdev, "path", qemu_opt_get(opts, "path"),
                             &error_abort);
                qemu_opt_set(fsdev, "security_model",
                             qemu_opt_get(opts, "security_model"),
                             &error_abort);
                socket = qemu_opt_get(opts, "socket");
                if (socket) {
                    qemu_opt_set(fsdev, "socket", socket, &error_abort);
                }
                sock_fd = qemu_opt_get(opts, "sock_fd");
                if (sock_fd) {
                    qemu_opt_set(fsdev, "sock_fd", sock_fd, &error_abort);
                }

                qemu_opt_set_bool(fsdev, "readonly",
                                  qemu_opt_get_bool(opts, "readonly", 0),
                                  &error_abort);
                device = qemu_opts_create(qemu_find_opts("device"), NULL, 0,
                                          &error_abort);
                qemu_opt_set(device, "driver", "virtio-9p-pci", &error_abort);
                qemu_opt_set(device, "fsdev",
                             qemu_opt_get(opts, "mount_tag"), &error_abort);
                qemu_opt_set(device, "mount_tag",
                             qemu_opt_get(opts, "mount_tag"), &error_abort);
                break;
            }
            case QEMU_OPTION_virtfs_synth: {
                QemuOpts *fsdev;
                QemuOpts *device;

                fsdev = qemu_opts_create(qemu_find_opts("fsdev"), "v_synth",
                                         1, NULL);
                if (!fsdev) {
                    error_report("duplicate option: %s", "virtfs_synth");
                    exit(1);
                }
                qemu_opt_set(fsdev, "fsdriver", "synth", &error_abort);

                device = qemu_opts_create(qemu_find_opts("device"), NULL, 0,
                                          &error_abort);
                qemu_opt_set(device, "driver", "virtio-9p-pci", &error_abort);
                qemu_opt_set(device, "fsdev", "v_synth", &error_abort);
                qemu_opt_set(device, "mount_tag", "v_synth", &error_abort);
                break;
            }
            case QEMU_OPTION_serial:
                add_device_config(DEV_SERIAL, optarg);
                default_serial = 0;
                if (strncmp(optarg, "mon:", 4) == 0) {
                    default_monitor = 0;
                }
                break;
            case QEMU_OPTION_watchdog:
                if (watchdog) {
                    error_report("only one watchdog option may be given");
                    return 1;
                }
                watchdog = optarg;
                break;
            case QEMU_OPTION_watchdog_action:
                if (select_watchdog_action(optarg) == -1) {
                    error_report("unknown -watchdog-action parameter");
                    exit(1);
                }
                break;
            case QEMU_OPTION_virtiocon:
                add_device_config(DEV_VIRTCON, optarg);
                default_virtcon = 0;
                if (strncmp(optarg, "mon:", 4) == 0) {
                    default_monitor = 0;
                }
                break;
            case QEMU_OPTION_parallel:
                add_device_config(DEV_PARALLEL, optarg);
                default_parallel = 0;
                if (strncmp(optarg, "mon:", 4) == 0) {
                    default_monitor = 0;
                }
                break;
            case QEMU_OPTION_debugcon:
                add_device_config(DEV_DEBUGCON, optarg);
                break;
            case QEMU_OPTION_loadvm:
                loadvm = optarg;
                break;
            case QEMU_OPTION_full_screen:
                full_screen = 1;
                break;
            case QEMU_OPTION_no_frame:
                no_frame = 1;
                break;
            case QEMU_OPTION_alt_grab:
                alt_grab = 1;
                break;
            case QEMU_OPTION_ctrl_grab:
                ctrl_grab = 1;
                break;
            case QEMU_OPTION_no_quit:
                no_quit = 1;
                break;
            case QEMU_OPTION_sdl:
#ifdef CONFIG_SDL
                display_type = DT_SDL;
                break;
#else
                error_report("SDL support is disabled");
                exit(1);
#endif
            case QEMU_OPTION_pidfile:
                pid_file = optarg;
                break;
            case QEMU_OPTION_win2k_hack:
                win2k_install_hack = 1;
                break;
            case QEMU_OPTION_rtc_td_hack: {
                static GlobalProperty slew_lost_ticks = {
                    .driver   = "mc146818rtc",
                    .property = "lost_tick_policy",
                    .value    = "slew",
                };

                qdev_prop_register_global(&slew_lost_ticks);
                break;
            }
            case QEMU_OPTION_acpitable:
                opts = qemu_opts_parse_noisily(qemu_find_opts("acpi"),
                                               optarg, true);
                if (!opts) {
                    exit(1);
                }
                acpi_table_add(opts, &error_fatal);
                break;
            case QEMU_OPTION_smbios:
                opts = qemu_opts_parse_noisily(qemu_find_opts("smbios"),
                                               optarg, false);
                if (!opts) {
                    exit(1);
                }
                smbios_entry_add(opts, &error_fatal);
                break;
            case QEMU_OPTION_fwcfg:
                opts = qemu_opts_parse_noisily(qemu_find_opts("fw_cfg"),
                                               optarg, true);
                if (opts == NULL) {
                    exit(1);
                }
                break;
            case QEMU_OPTION_enable_kvm:
                olist = qemu_find_opts("machine");
                qemu_opts_parse_noisily(olist, "accel=kvm", false);
                break;
            case QEMU_OPTION_enable_hax:
                olist = qemu_find_opts("machine");
                qemu_opts_parse_noisily(olist, "accel=hax", false);
                break;
            case QEMU_OPTION_M:
            case QEMU_OPTION_machine:
                olist = qemu_find_opts("machine");
                opts = qemu_opts_parse_noisily(olist, optarg, true);
                if (!opts) {
                    exit(1);
                }
                break;
             case QEMU_OPTION_no_kvm:
                olist = qemu_find_opts("machine");
                qemu_opts_parse_noisily(olist, "accel=tcg", false);
                break;
            case QEMU_OPTION_no_kvm_pit: {
                error_report("warning: ignoring deprecated option");
                break;
            }
            case QEMU_OPTION_no_kvm_pit_reinjection: {
                static GlobalProperty kvm_pit_lost_tick_policy = {
                    .driver   = "kvm-pit",
                    .property = "lost_tick_policy",
                    .value    = "discard",
                };

                error_report("warning: deprecated, replaced by "
                             "-global kvm-pit.lost_tick_policy=discard");
                qdev_prop_register_global(&kvm_pit_lost_tick_policy);
                break;
            }
            case QEMU_OPTION_accel:
                accel_opts = qemu_opts_parse_noisily(qemu_find_opts("accel"),
                                                     optarg, true);
                optarg = qemu_opt_get(accel_opts, "accel");

                olist = qemu_find_opts("machine");
                if (strcmp("kvm", optarg) == 0) {
                    qemu_opts_parse_noisily(olist, "accel=kvm", false);
                } else if (strcmp("xen", optarg) == 0) {
                    qemu_opts_parse_noisily(olist, "accel=xen", false);
                } else if (strcmp("tcg", optarg) == 0) {
                    qemu_opts_parse_noisily(olist, "accel=tcg", false);
                } else {
                    if (!is_help_option(optarg)) {
                        error_printf("Unknown accelerator: %s", optarg);
                    }
                    error_printf("Supported accelerators: kvm, xen, tcg\n");
                    exit(1);
                }
                break;
            case QEMU_OPTION_usb:
                olist = qemu_find_opts("machine");
                qemu_opts_parse_noisily(olist, "usb=on", false);
                break;
            case QEMU_OPTION_usbdevice:
                olist = qemu_find_opts("machine");
                qemu_opts_parse_noisily(olist, "usb=on", false);
                add_device_config(DEV_USB, optarg);
                break;
            case QEMU_OPTION_device:
                if (!qemu_opts_parse_noisily(qemu_find_opts("device"),
                                             optarg, true)) {
                    exit(1);
                }
                break;
            case QEMU_OPTION_smp:
                if (!qemu_opts_parse_noisily(qemu_find_opts("smp-opts"),
                                             optarg, true)) {
                    exit(1);
                }
                break;
            case QEMU_OPTION_vnc:
                vnc_parse(optarg, &error_fatal);
                break;
            case QEMU_OPTION_no_acpi:
                acpi_enabled = 0;
                break;
            case QEMU_OPTION_no_hpet:
                no_hpet = 1;
                break;
            case QEMU_OPTION_balloon:
                if (balloon_parse(optarg) < 0) {
                    error_report("unknown -balloon argument %s", optarg);
                    exit(1);
                }
                break;
            case QEMU_OPTION_no_reboot:
                no_reboot = 1;
                break;
            case QEMU_OPTION_no_shutdown:
                no_shutdown = 1;
                break;
            case QEMU_OPTION_show_cursor:
                cursor_hide = 0;
                break;
            case QEMU_OPTION_uuid:
                if (qemu_uuid_parse(optarg, &qemu_uuid) < 0) {
                    error_report("failed to parse UUID string: wrong format");
                    exit(1);
                }
                qemu_uuid_set = true;
                break;
            case QEMU_OPTION_option_rom:
                if (nb_option_roms >= MAX_OPTION_ROMS) {
                    error_report("too many option ROMs");
                    exit(1);
                }
                opts = qemu_opts_parse_noisily(qemu_find_opts("option-rom"),
                                               optarg, true);
                if (!opts) {
                    exit(1);
                }
                option_rom[nb_option_roms].name = qemu_opt_get(opts, "romfile");
                option_rom[nb_option_roms].bootindex =
                    qemu_opt_get_number(opts, "bootindex", -1);
                if (!option_rom[nb_option_roms].name) {
                    error_report("Option ROM file is not specified");
                    exit(1);
                }
                nb_option_roms++;
                break;
            case QEMU_OPTION_semihosting:
                semihosting.enabled = true;
                semihosting.target = SEMIHOSTING_TARGET_AUTO;
                break;
            case QEMU_OPTION_semihosting_config:
                semihosting.enabled = true;
                opts = qemu_opts_parse_noisily(qemu_find_opts("semihosting-config"),
                                               optarg, false);
                if (opts != NULL) {
                    semihosting.enabled = qemu_opt_get_bool(opts, "enable",
                                                            true);
                    const char *target = qemu_opt_get(opts, "target");
                    if (target != NULL) {
                        if (strcmp("native", target) == 0) {
                            semihosting.target = SEMIHOSTING_TARGET_NATIVE;
                        } else if (strcmp("gdb", target) == 0) {
                            semihosting.target = SEMIHOSTING_TARGET_GDB;
                        } else  if (strcmp("auto", target) == 0) {
                            semihosting.target = SEMIHOSTING_TARGET_AUTO;
                        } else {
                            error_report("unsupported semihosting-config %s",
                                         optarg);
                            exit(1);
                        }
                    } else {
                        semihosting.target = SEMIHOSTING_TARGET_AUTO;
                    }
                    /* Set semihosting argument count and vector */
                    qemu_opt_foreach(opts, add_semihosting_arg,
                                     &semihosting, NULL);
                } else {
                    error_report("unsupported semihosting-config %s", optarg);
                    exit(1);
                }
                break;
            case QEMU_OPTION_tdf:
                error_report("warning: ignoring deprecated option");
                break;
            case QEMU_OPTION_name:
                opts = qemu_opts_parse_noisily(qemu_find_opts("name"),
                                               optarg, true);
                if (!opts) {
                    exit(1);
                }
                break;
            case QEMU_OPTION_prom_env:
                if (nb_prom_envs >= MAX_PROM_ENVS) {
                    error_report("too many prom variables");
                    exit(1);
                }
                prom_envs[nb_prom_envs] = optarg;
                nb_prom_envs++;
                break;
            case QEMU_OPTION_old_param:
                old_param = 1;
                break;
            case QEMU_OPTION_clock:
                /* Clock options no longer exist.  Keep this option for
                 * backward compatibility.
                 */
                break;
            case QEMU_OPTION_startdate:
                configure_rtc_date_offset(optarg, 1);
                break;
            case QEMU_OPTION_rtc:
                opts = qemu_opts_parse_noisily(qemu_find_opts("rtc"), optarg,
                                               false);
                if (!opts) {
                    exit(1);
                }
                configure_rtc(opts);
                break;
            case QEMU_OPTION_tb_size:
                tcg_tb_size = strtol(optarg, NULL, 0);
                if (tcg_tb_size < 0) {
                    tcg_tb_size = 0;
                }
                break;
            case QEMU_OPTION_icount:
                icount_opts = qemu_opts_parse_noisily(qemu_find_opts("icount"),
                                                      optarg, true);
                if (!icount_opts) {
                    exit(1);
                }
                break;
            case QEMU_OPTION_incoming:
                if (!incoming) {
                    runstate_set(RUN_STATE_INMIGRATE);
                }
                incoming = optarg;
                break;
            case QEMU_OPTION_only_migratable:
                only_migratable = 1;
                break;
            case QEMU_OPTION_nodefaults:
                has_defaults = 0;
                break;
            case QEMU_OPTION_xen_domid:
                if (!(xen_available())) {
                    error_report("Option not supported for this target");
                    exit(1);
                }
                xen_domid = atoi(optarg);
                break;
            case QEMU_OPTION_xen_create:
                if (!(xen_available())) {
                    error_report("Option not supported for this target");
                    exit(1);
                }
                xen_mode = XEN_CREATE;
                break;
            case QEMU_OPTION_xen_attach:
                if (!(xen_available())) {
                    error_report("Option not supported for this target");
                    exit(1);
                }
                xen_mode = XEN_ATTACH;
                break;
            case QEMU_OPTION_trace:
                g_free(trace_file);
                trace_file = trace_opt_parse(optarg);
                break;
            case QEMU_OPTION_readconfig:
                {
                    int ret = qemu_read_config_file(optarg);
                    if (ret < 0) {
                        error_report("read config %s: %s", optarg,
                                     strerror(-ret));
                        exit(1);
                    }
                    break;
                }
            case QEMU_OPTION_spice:
                olist = qemu_find_opts("spice");
                if (!olist) {
                    error_report("spice support is disabled");
                    exit(1);
                }
                opts = qemu_opts_parse_noisily(olist, optarg, false);
                if (!opts) {
                    exit(1);
                }
                display_remote++;
                break;
            case QEMU_OPTION_writeconfig:
                {
                    FILE *fp;
                    if (strcmp(optarg, "-") == 0) {
                        fp = stdout;
                    } else {
                        fp = fopen(optarg, "w");
                        if (fp == NULL) {
                            error_report("open %s: %s", optarg,
                                         strerror(errno));
                            exit(1);
                        }
                    }
                    qemu_config_write(fp);
                    if (fp != stdout) {
                        fclose(fp);
                    }
                    break;
                }
            case QEMU_OPTION_qtest:
                qtest_chrdev = optarg;
                break;
            case QEMU_OPTION_qtest_log:
                qtest_log = optarg;
                break;
            case QEMU_OPTION_sandbox:
                opts = qemu_opts_parse_noisily(qemu_find_opts("sandbox"),
                                               optarg, true);
                if (!opts) {
                    exit(1);
                }
                break;
            case QEMU_OPTION_add_fd:
#ifndef _WIN32
                opts = qemu_opts_parse_noisily(qemu_find_opts("add-fd"),
                                               optarg, false);
                if (!opts) {
                    exit(1);
                }
#else
                error_report("File descriptor passing is disabled on this "
                             "platform");
                exit(1);
#endif
                break;
            case QEMU_OPTION_object:
                opts = qemu_opts_parse_noisily(qemu_find_opts("object"),
                                               optarg, true);
                if (!opts) {
                    exit(1);
                }
                break;
            case QEMU_OPTION_realtime:
                opts = qemu_opts_parse_noisily(qemu_find_opts("realtime"),
                                               optarg, false);
                if (!opts) {
                    exit(1);
                }
                enable_mlock = qemu_opt_get_bool(opts, "mlock", true);
                break;
            case QEMU_OPTION_msg:
                opts = qemu_opts_parse_noisily(qemu_find_opts("msg"), optarg,
                                               false);
                if (!opts) {
                    exit(1);
                }
                configure_msg(opts);
                break;
            case QEMU_OPTION_dump_vmstate:
                if (vmstate_dump_file) {
                    error_report("only one '-dump-vmstate' "
                                 "option may be given");
                    exit(1);
                }
                vmstate_dump_file = fopen(optarg, "w");
                if (vmstate_dump_file == NULL) {
                    error_report("open %s: %s", optarg, strerror(errno));
                    exit(1);
                }
                break;
#if defined(CONFIG_LLVM)
            case QEMU_OPTION_execute_llvm:
                if (!has_llvm_engine) {
                    fprintf(stderr, "Cannot execute un LLVM mode (S2E mode present or LLVM mode missing)\n");
                    exit(1);
                }
                generate_llvm = 1;
                execute_llvm = 1;
                break;
            case QEMU_OPTION_generate_llvm:
                if (!has_llvm_engine) {
                    fprintf(stderr, "Cannot execute un LLVM mode (S2E mode present or LLVM mode missing)\n");
                    exit(1);
                }
                generate_llvm = 1;
                break;
#endif
            case QEMU_OPTION_replay:
                display_type = DT_NONE;
                replay_name = optarg;
                break;
            case QEMU_OPTION_pandalog:
                pandalog = 1;
                pandalog_cc_init_write(optarg);
                printf ("pandalogging to [%s]\n", optarg);
                break;
            case QEMU_OPTION_record_from:
                record_name = optarg;
                break;
            case QEMU_OPTION_panda_arg:
                // panda_add_arg() currently always return true
                assert(panda_add_arg(NULL, optarg));
                break;
            case QEMU_OPTION_panda_plugin:
                panda_plugin_files[nb_panda_plugins] = optarg;
                panda_plugin_names[nb_panda_plugins] = NULL;
                nb_panda_plugins++;
                break;
            case QEMU_OPTION_panda_plugins:
                {
                    char *new_optarg = strdup(optarg);
                    char *plugin_start = new_optarg;
                    char *plugin_end = new_optarg;

                    while (plugin_end != NULL) {
                        plugin_end = strchr(plugin_start, ';');
                        if (plugin_end != NULL) *plugin_end = '\0';

                        char *opt_list;
                        if ((opt_list = strchr(plugin_start, ':'))) {
                            *opt_list = '\0';
                            opt_list++;

                            char *opt_start = opt_list, *opt_end = opt_list;
                            while (opt_end != NULL) {
                                opt_end = strchr(opt_start, ',');
                                if (opt_end != NULL) *opt_end = '\0';

                                // panda_add_arg() currently always return true
                                assert(panda_add_arg(plugin_start, opt_start));
                                fprintf(stderr, PANDA_MSG_FMT "adding argument %s.\n", plugin_start, opt_start);

                                opt_start = opt_end + 1;
                            }
                        }

                        if (0 == strcmp("general", plugin_start)) {
                            // not really a plugin -- just used to collect general panda args
                        }
                        else {
                            char *plugin_path = panda_plugin_path((const char *) plugin_start);
                            panda_plugin_files[nb_panda_plugins] = plugin_path;
                            panda_plugin_names[nb_panda_plugins] = strdup(plugin_start);
                            nb_panda_plugins++;
                        }

                        plugin_start = plugin_end + 1;
                    }
                    free(new_optarg);
                    break;
                }
            case QEMU_OPTION_panda_os_name:
            {
                char *os_name = strdup(optarg);
                // NB: this will complain if we provide an os name that panda doesnt know about
                panda_set_os_name(os_name);
                break;
            }
            default:
                os_parse_cmd_args(popt->index, optarg);
            }
        }
    }
    /*
     * Clear error location left behind by the loop.
     * Best done right after the loop.  Do not insert code here!
     */
    loc_set_none();

    // Now that all arguments are available, we can load plugins
    int pp_idx;
    for (pp_idx = 0; pp_idx < nb_panda_plugins; pp_idx++) {
      if(!panda_load_plugin(panda_plugin_files[pp_idx], panda_plugin_names[pp_idx])) {
          fprintf(stderr, "FAIL: Unable to load plugin `%s'\n", panda_plugin_files[pp_idx]);
          abort();
      }
    }

    // This is to support having a help option in the plugins. If
    // someone asked for help on a plugin, we don't want to start
    // anything else.
    if (panda_abort_requested)
        exit(0);

    replay_configure(icount_opts);

    qemu_tcg_configure(accel_opts, &error_fatal);

    machine_class = select_machine();

    set_memory_options(&ram_slots, &maxram_size, machine_class);

    os_daemonize();

    if (pid_file && qemu_create_pidfile(pid_file) != 0) {
        error_report("could not acquire pid file: %s", strerror(errno));
        exit(1);
    }

    if (qemu_init_main_loop(&main_loop_err)) {
        error_report_err(main_loop_err);
        exit(1);
    }

    if (qemu_opts_foreach(qemu_find_opts("sandbox"),
                          parse_sandbox, NULL, NULL)) {
        exit(1);
    }

    if (qemu_opts_foreach(qemu_find_opts("name"),
                          parse_name, NULL, NULL)) {
        exit(1);
    }

#ifndef _WIN32
    if (qemu_opts_foreach(qemu_find_opts("add-fd"),
                          parse_add_fd, NULL, NULL)) {
        exit(1);
    }

    if (qemu_opts_foreach(qemu_find_opts("add-fd"),
                          cleanup_add_fd, NULL, NULL)) {
        exit(1);
    }
#endif

    current_machine = MACHINE(object_new(object_class_get_name(
                          OBJECT_CLASS(machine_class))));
    if (machine_help_func(qemu_get_machine_opts(), current_machine)) {
        exit(0);
    }
    object_property_add_child(object_get_root(), "machine",
                              OBJECT(current_machine), &error_abort);

    if (machine_class->minimum_page_bits) {
        if (!set_preferred_target_page_bits(machine_class->minimum_page_bits)) {
            /* This would be a board error: specifying a minimum smaller than
             * a target's compile-time fixed setting.
             */
            g_assert_not_reached();
        }
    }

    cpu_exec_init_all();

    if (machine_class->hw_version) {
        qemu_set_hw_version(machine_class->hw_version);
    }

    if (cpu_model && is_help_option(cpu_model)) {
        list_cpus(stdout, &fprintf, cpu_model);
        exit(0);
    }

    if (!trace_init_backends()) {
        exit(1);
    }
    trace_init_file(trace_file);

    /* Open the logfile at this point and set the log mask if necessary.
     */
    if (log_file) {
        qemu_set_log_filename(log_file, &error_fatal);
    }

    if (log_mask) {
        int mask;
        mask = qemu_str_to_log_mask(log_mask);
        if (!mask) {
            qemu_print_log_usage(stdout);
            exit(1);
        }
        qemu_set_log(mask);
    } else {
        qemu_set_log(0);
    }

    /* If no data_dir is specified then try to find it relative to the
       executable path.  */
    if (data_dir_idx < ARRAY_SIZE(data_dir)) {
        data_dir[data_dir_idx] = os_find_datadir();
        if (data_dir[data_dir_idx] != NULL) {
            data_dir_idx++;
        }
    }
    /* If all else fails use the install path specified when building. */
    if (data_dir_idx < ARRAY_SIZE(data_dir)) {
        data_dir[data_dir_idx++] = CONFIG_QEMU_DATADIR;
    }

#if defined(CONFIG_LLVM)
    if (generate_llvm || execute_llvm){
        if (tcg_llvm_ctx == NULL){
	    tcg_llvm_initialize();
        }
    }
#endif

    /* -L help lists the data directories and exits. */
    if (list_data_dirs) {
        for (i = 0; i < data_dir_idx; i++) {
            printf("%s\n", data_dir[i]);
        }
        exit(0);
    }

    smp_parse(qemu_opts_find(qemu_find_opts("smp-opts"), NULL));

    machine_class->max_cpus = machine_class->max_cpus ?: 1; /* Default to UP */
    if (max_cpus > machine_class->max_cpus) {
        error_report("Number of SMP CPUs requested (%d) exceeds max CPUs "
                     "supported by machine '%s' (%d)", max_cpus,
                     machine_class->name, machine_class->max_cpus);
        exit(1);
    }

    /*
     * Get the default machine options from the machine if it is not already
     * specified either by the configuration file or by the command line.
     */
    if (machine_class->default_machine_opts) {
        qemu_opts_set_defaults(qemu_find_opts("machine"),
                               machine_class->default_machine_opts, 0);
    }

    qemu_opts_foreach(qemu_find_opts("device"),
                      default_driver_check, NULL, NULL);
    qemu_opts_foreach(qemu_find_opts("global"),
                      default_driver_check, NULL, NULL);

    if (!vga_model && !default_vga) {
        vga_interface_type = VGA_DEVICE;
    }
    if (!has_defaults || machine_class->no_serial) {
        default_serial = 0;
    }
    if (!has_defaults || machine_class->no_parallel) {
        default_parallel = 0;
    }
    if (!has_defaults || !machine_class->use_virtcon) {
        default_virtcon = 0;
    }
    if (!has_defaults || !machine_class->use_sclp) {
        default_sclp = 0;
    }
    if (!has_defaults || machine_class->no_floppy) {
        default_floppy = 0;
    }
    if (!has_defaults || machine_class->no_cdrom) {
        default_cdrom = 0;
    }
    if (!has_defaults || machine_class->no_sdcard) {
        default_sdcard = 0;
    }
    if (!has_defaults) {
        default_monitor = 0;
        default_net = 0;
        default_vga = 0;
    }

    if (is_daemonized()) {
        /* According to documentation and historically, -nographic redirects
         * serial port, parallel port and monitor to stdio, which does not work
         * with -daemonize.  We can redirect these to null instead, but since
         * -nographic is legacy, let's just error out.
         * We disallow -nographic only if all other ports are not redirected
         * explicitly, to not break existing legacy setups which uses
         * -nographic _and_ redirects all ports explicitly - this is valid
         * usage, -nographic is just a no-op in this case.
         */
        if (nographic
            && (default_parallel || default_serial
                || default_monitor || default_virtcon)) {
            error_report("-nographic cannot be used with -daemonize");
            exit(1);
        }
#ifdef CONFIG_CURSES
        if (display_type == DT_CURSES) {
            error_report("curses display cannot be used with -daemonize");
            exit(1);
        }
#endif
    }

    if (nographic) {
        if (default_parallel)
            add_device_config(DEV_PARALLEL, "null");
        if (default_serial && default_monitor) {
            add_device_config(DEV_SERIAL, "mon:stdio");
        } else if (default_virtcon && default_monitor) {
            add_device_config(DEV_VIRTCON, "mon:stdio");
        } else if (default_sclp && default_monitor) {
            add_device_config(DEV_SCLP, "mon:stdio");
        } else {
            if (default_serial)
                add_device_config(DEV_SERIAL, "stdio");
            if (default_virtcon)
                add_device_config(DEV_VIRTCON, "stdio");
            if (default_sclp) {
                add_device_config(DEV_SCLP, "stdio");
            }
            if (default_monitor)
                monitor_parse("stdio", "readline", false);
        }
    } else {
        if (default_serial)
            add_device_config(DEV_SERIAL, "vc:80Cx24C");
        if (default_parallel)
            add_device_config(DEV_PARALLEL, "vc:80Cx24C");
        if (default_monitor)
            monitor_parse("vc:80Cx24C", "readline", false);
        if (default_virtcon)
            add_device_config(DEV_VIRTCON, "vc:80Cx24C");
        if (default_sclp) {
            add_device_config(DEV_SCLP, "vc:80Cx24C");
        }
    }

#if defined(CONFIG_VNC)
    if (!QTAILQ_EMPTY(&(qemu_find_opts("vnc")->head))) {
        display_remote++;
    }
#endif
    if (display_type == DT_DEFAULT && !display_remote) {
#if defined(CONFIG_GTK)
        display_type = DT_GTK;
#elif defined(CONFIG_SDL)
        display_type = DT_SDL;
#elif defined(CONFIG_COCOA)
        display_type = DT_COCOA;
#elif defined(CONFIG_VNC)
        vnc_parse("localhost:0,to=99,id=default", &error_abort);
#else
        display_type = DT_NONE;
#endif
    }

    if ((no_frame || alt_grab || ctrl_grab) && display_type != DT_SDL) {
        error_report("-no-frame, -alt-grab and -ctrl-grab are only valid "
                     "for SDL, ignoring option");
    }
    if (no_quit && (display_type != DT_GTK && display_type != DT_SDL)) {
        error_report("-no-quit is only valid for GTK and SDL, "
                     "ignoring option");
    }

    if (display_type == DT_GTK) {
        early_gtk_display_init(request_opengl);
    }

    if (display_type == DT_SDL) {
        sdl_display_early_init(request_opengl);
    }

    qemu_console_early_init();

    if (request_opengl == 1 && display_opengl == 0) {
#if defined(CONFIG_OPENGL)
        error_report("OpenGL is not supported by the display");
#else
        error_report("OpenGL support is disabled");
#endif
        exit(1);
    }

    page_size_init();
    socket_init();

    if (qemu_opts_foreach(qemu_find_opts("object"),
                          user_creatable_add_opts_foreach,
                          object_create_initial, NULL)) {
        exit(1);
    }

    if (qemu_opts_foreach(qemu_find_opts("chardev"),
                          chardev_init_func, NULL, NULL)) {
        exit(1);
    }

#ifdef CONFIG_VIRTFS
    if (qemu_opts_foreach(qemu_find_opts("fsdev"),
                          fsdev_init_func, NULL, NULL)) {
        exit(1);
    }
#endif

    if (qemu_opts_foreach(qemu_find_opts("device"),
                          device_help_func, NULL, NULL)) {
        exit(0);
    }

    machine_opts = qemu_get_machine_opts();
    if (qemu_opt_foreach(machine_opts, machine_set_property, current_machine,
                         NULL)) {
        object_unref(OBJECT(current_machine));
        exit(1);
    }

    configure_accelerator(current_machine);

    if (qtest_chrdev) {
        qtest_init(qtest_chrdev, qtest_log, &error_fatal);
    }

    machine_opts = qemu_get_machine_opts();
    kernel_filename = qemu_opt_get(machine_opts, "kernel");
    initrd_filename = qemu_opt_get(machine_opts, "initrd");
    kernel_cmdline = qemu_opt_get(machine_opts, "append");
    bios_name = qemu_opt_get(machine_opts, "firmware");

    opts = qemu_opts_find(qemu_find_opts("boot-opts"), NULL);
    if (opts) {
        boot_order = qemu_opt_get(opts, "order");
        if (boot_order) {
            validate_bootdevices(boot_order, &error_fatal);
        }

        boot_once = qemu_opt_get(opts, "once");
        if (boot_once) {
            validate_bootdevices(boot_once, &error_fatal);
        }

        boot_menu = qemu_opt_get_bool(opts, "menu", boot_menu);
        boot_strict = qemu_opt_get_bool(opts, "strict", false);
    }

    if (!boot_order) {
        boot_order = machine_class->default_boot_order;
    }

    if (!kernel_cmdline) {
        kernel_cmdline = "";
        current_machine->kernel_cmdline = (char *)kernel_cmdline;
    }

    linux_boot = (kernel_filename != NULL);

    if (!linux_boot && *kernel_cmdline != '\0') {
        error_report("-append only allowed with -kernel option");
        exit(1);
    }

    if (!linux_boot && initrd_filename != NULL) {
        error_report("-initrd only allowed with -kernel option");
        exit(1);
    }

    if (semihosting_enabled() && !semihosting_get_argc() && kernel_filename) {
        /* fall back to the -kernel/-append */
        semihosting_arg_fallback(kernel_filename, kernel_cmdline);
    }

    os_set_line_buffering();

    /* spice needs the timers to be initialized by this point */
    qemu_spice_init();

    cpu_ticks_init();
    if (icount_opts) {
        if (!tcg_enabled()) {
            error_report("-icount is not allowed with hardware virtualization");
            exit(1);
        } else if (qemu_tcg_mttcg_enabled()) {
            error_report("-icount does not currently work with MTTCG");
            exit(1);
        }
        configure_icount(icount_opts, &error_abort);
        qemu_opts_del(icount_opts);
    }

    if (default_net) {
        QemuOptsList *net = qemu_find_opts("net");
        qemu_opts_set(net, NULL, "type", "nic", &error_abort);
#ifdef CONFIG_SLIRP
        qemu_opts_set(net, NULL, "type", "user", &error_abort);
#endif
    }

    colo_info_init();

    if (net_init_clients() < 0) {
        exit(1);
    }

    if (qemu_opts_foreach(qemu_find_opts("object"),
                          user_creatable_add_opts_foreach,
                          object_create_delayed, NULL)) {
        exit(1);
    }

#ifdef CONFIG_TPM
    if (tpm_init() < 0) {
        exit(1);
    }
#endif

    /* init the bluetooth world */
    if (foreach_device_config(DEV_BT, bt_parse))
        exit(1);

    if (!xen_enabled()) {
        /* On 32-bit hosts, QEMU is limited by virtual address space */
        if (ram_size > (2047 << 20) && HOST_LONG_BITS == 32) {
            error_report("at most 2047 MB RAM can be simulated");
            exit(1);
        }
    }

    blk_mig_init();
    ram_mig_init();

    /* If the currently selected machine wishes to override the units-per-bus
     * property of its default HBA interface type, do so now. */
    if (machine_class->units_per_default_bus) {
        override_max_devs(machine_class->block_default_type,
                          machine_class->units_per_default_bus);
    }

    /* open the virtual block devices */
    if (snapshot || replay_mode != REPLAY_MODE_NONE) {
        qemu_opts_foreach(qemu_find_opts("drive"), drive_enable_snapshot,
                          NULL, NULL);
    }
    if (qemu_opts_foreach(qemu_find_opts("drive"), drive_init_func,
                          &machine_class->block_default_type, NULL)) {
        exit(1);
    }

    default_drive(default_cdrom, snapshot, machine_class->block_default_type, 2,
                  CDROM_OPTS);
    default_drive(default_floppy, snapshot, IF_FLOPPY, 0, FD_OPTS);
    default_drive(default_sdcard, snapshot, IF_SD, 0, SD_OPTS);

    parse_numa_opts(machine_class);

    if (qemu_opts_foreach(qemu_find_opts("mon"),
                          mon_init_func, NULL, NULL)) {
        exit(1);
    }

    if (foreach_device_config(DEV_SERIAL, serial_parse) < 0)
        exit(1);
    if (foreach_device_config(DEV_PARALLEL, parallel_parse) < 0)
        exit(1);
    if (foreach_device_config(DEV_VIRTCON, virtcon_parse) < 0)
        exit(1);
    if (foreach_device_config(DEV_SCLP, sclp_parse) < 0) {
        exit(1);
    }
    if (foreach_device_config(DEV_DEBUGCON, debugcon_parse) < 0)
        exit(1);

    /* If no default VGA is requested, the default is "none".  */
    if (default_vga) {
        if (machine_class->default_display) {
            vga_model = machine_class->default_display;
        } else if (vga_interface_available(VGA_CIRRUS)) {
            vga_model = "cirrus";
        } else if (vga_interface_available(VGA_STD)) {
            vga_model = "std";
        }
    }
    if (vga_model) {
        select_vgahw(vga_model);
    }

    if (watchdog) {
        i = select_watchdog(watchdog);
        if (i > 0)
            exit (i == 1 ? 1 : 0);
    }

    machine_register_compat_props(current_machine);

    qemu_opts_foreach(qemu_find_opts("global"),
                      global_init_func, NULL, NULL);

    /* This checkpoint is required by replay to separate prior clock
       reading from the other reads, because timer polling functions query
       clock values from the log. */
    replay_checkpoint(CHECKPOINT_INIT);
    qdev_machine_init();

    current_machine->ram_size = ram_size;
    current_machine->maxram_size = maxram_size;
    current_machine->ram_slots = ram_slots;
    current_machine->boot_order = boot_order;
    current_machine->cpu_model = cpu_model;

    machine_class->init(current_machine);

    realtime_init();

    audio_init();

    if (hax_enabled()) {
        hax_sync_vcpus();
    }

    if (qemu_opts_foreach(qemu_find_opts("fw_cfg"),
                          parse_fw_cfg, fw_cfg_find(), NULL) != 0) {
        exit(1);
    }

    /* init USB devices */
    if (machine_usb(current_machine)) {
        if (foreach_device_config(DEV_USB, usb_parse) < 0)
            exit(1);
    }

    /* Check if IGD GFX passthrough. */
    igd_gfx_passthru();

    /* init generic devices */
    rom_set_order_override(FW_CFG_ORDER_OVERRIDE_DEVICE);
    if (qemu_opts_foreach(qemu_find_opts("device"),
                          device_init_func, NULL, NULL)) {
        exit(1);
    }

    cpu_synchronize_all_post_init();

    numa_post_machine_init();

    rom_reset_order_override();

    /*
     * Create frontends for -drive if=scsi leftovers.
     * Normally, frontends for -drive get created by machine
     * initialization for onboard SCSI HBAs.  However, we create a few
     * more ever since SCSI qdevification, but this is pretty much an
     * implementation accident, and deprecated.
     */
    scsi_legacy_handle_cmdline();

    /* Did we create any drives that we failed to create a device for? */
    drive_check_orphaned();

    /* Don't warn about the default network setup that you get if
     * no command line -net or -netdev options are specified. There
     * are two cases that we would otherwise complain about:
     * (1) board doesn't support a NIC but the implicit "-net nic"
     * requested one
     * (2) CONFIG_SLIRP not set, in which case the implicit "-net nic"
     * sets up a nic that isn't connected to anything.
     */
    if (!default_net) {
        net_check_clients();
    }


    if (boot_once) {
        qemu_boot_set(boot_once, &error_fatal);
        qemu_register_reset(restore_boot_order, g_strdup(boot_order));
    }

    ds = init_displaystate();

    /* init local displays */
    switch (display_type) {
    case DT_CURSES:
        curses_display_init(ds, full_screen);
        break;
    case DT_SDL:
        sdl_display_init(ds, full_screen, no_frame);
        break;
    case DT_COCOA:
        cocoa_display_init(ds, full_screen);
        break;
    case DT_GTK:
        gtk_display_init(ds, full_screen, grab_on_hover);
        break;
    default:
        break;
    }

    /* must be after terminal init, SDL library changes signal handlers */
    os_setup_signal_handling();

    /* init remote displays */
#ifdef CONFIG_VNC
    qemu_opts_foreach(qemu_find_opts("vnc"),
                      vnc_init_func, NULL, NULL);
#endif

    if (using_spice) {
        qemu_spice_display_init();
    }

    if (foreach_device_config(DEV_GDB, gdbserver_start) < 0) {
        exit(1);
    }

    qdev_machine_creation_done();

    /* TODO: once all bus devices are qdevified, this should be done
     * when bus is created by qdev.c */
    qemu_register_reset(qbus_reset_all_fn, sysbus_get_default());
    qemu_run_machine_init_done_notifiers();

    if (rom_check_and_register_reset() != 0) {
        error_report("rom check and register reset failed");
        exit(1);
    }

    replay_start();

    /* This checkpoint is required by replay to separate prior clock
       reading from the other reads, because timer polling functions query
       clock values from the log. */
    replay_checkpoint(CHECKPOINT_RESET);
    qemu_system_reset(VMRESET_SILENT);
    register_global_state();

    if (replay_name) {
        // rr: check for begin/end record/replay
        sigset_t blockset, oldset;

        //block signals
        sigprocmask(SIG_BLOCK, &blockset, &oldset);
        if (0 != rr_do_begin_replay(replay_name, first_cpu)){
            printf("Failed to start replay\n");
            exit(1);
        }
        // ru: qemu_quit_timers() defined by PANDA team to stop timers
        qemu_rr_quit_timers();

        //unblock signals
        sigprocmask(SIG_SETMASK, &oldset, NULL);
    }

    if (record_name) {
        Error *err;
        char snap_name[256];
        char rec_name[256];
        // None of QEMU's built-in parsers seem to be able to do something this simple
        int s_i = 0;
        int r_i = 0;
        int full_i = 0;

        while(record_name[full_i] != '\0'){
            if (':' == record_name[full_i]){
                snap_name[s_i] = '\0';
                s_i = -1;
                full_i++;
                continue;
            }
            if (s_i < 0){
                rec_name[r_i++] = record_name[full_i++];
            } else {
                snap_name[s_i++] = record_name[full_i++];
            }
            if (s_i >= 256 || r_i >= 256){
                // BAIL BAIL BAIL
                fprintf(stderr,"snapshots and recordings must have names no longer than 256 characters\n");
                exit(1);
            }
            rec_name[r_i] = '\0';
        }

        if(*rec_name == '\0'){
            fprintf(stderr, "missing record name, usage: -record-from <snapshot>:<record-name>\n");
            exit(1);
        }

        qmp_begin_record_from(snap_name,rec_name, &err);
    }

    if (replay_mode != REPLAY_MODE_NONE) {
        replay_vmstate_init();
    } else if (loadvm) {
        if (load_vmstate(loadvm) < 0) {
            autostart = 0;
        }
    }

    qdev_prop_check_globals();
    if (vmstate_dump_file) {
        /* dump and exit */
        dump_vmstate_json_to_file(vmstate_dump_file);
        return 0;
    }

    if (incoming) {
        Error *local_err = NULL;
        qemu_start_incoming_migration(incoming, &local_err);
        if (local_err) {
            error_reportf_err(local_err, "-incoming %s: ", incoming);
            exit(1);
        }
    } else if (autostart) {
        vm_start();
    }

    os_setup_post();

    // Call PANDA post-machine init hook
    panda_callbacks_after_machine_init();
    printf("hit 2\n");

    if (pmm == PANDA_INIT) return 0;

PANDA_MAIN_RUN:

    if (pmm == PANDA_INIT) return 0;

PANDA_MAIN_RUN:
    
    panda_in_main_loop = 1;
    main_loop();
    panda_in_main_loop = 0;

    if (pmm == PANDA_RUN) return 0;

PANDA_MAIN_FINISH:

    if(rr_in_record()){
        rr_do_end_record();
    }

    replay_disable_events();
    iothread_stop_all();

    bdrv_close_all();
    panda_cleanup();

    pause_all_vcpus();
    res_free();

    /* vhost-user must be cleaned up before chardevs.  */
    net_cleanup();
    audio_cleanup();
    monitor_cleanup();
    qemu_chr_cleanup();

#ifdef CONFIG_LLVM
    if (generate_llvm || execute_llvm){
        tcg_llvm_cleanup();
    }
#endif

    free((void*)qemu_file);

    return 0;
}<|MERGE_RESOLUTION|>--- conflicted
+++ resolved
@@ -3075,10 +3075,8 @@
 int main_aux(int argc, char **argv, char **envp, PandaMainMode pmm)
 {
 
-<<<<<<< HEAD
+
     if (pmm == PANDA_PRE) return 0;
-=======
->>>>>>> 3c23bf6a
     if (pmm == PANDA_RUN)    goto PANDA_MAIN_RUN;
     if (pmm == PANDA_FINISH) goto PANDA_MAIN_FINISH;
 
