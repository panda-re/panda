name: Parallel Tests
# For PRs to dev or pushes that modify the root Dockerfile, build from scratch
# then run CI tests using that container in parallel
# For forked repos that can't use our panda-arc test suite, just build and run make check
on:
  pull_request:
    branches:
      - dev
      - stable
      - candidate_release_*
  #push:
  #  paths: ['Dockerfile'] # If this file changed, we'd need to do a clean build (this action)
  #  otherwise we could speed this up by pulling the last container of 'dev', copying
  #  code into it, and then rebuilding

jobs:

  test_installer: # test install_ubuntu.sh
    runs-on: panda-arc # Note 22.04 would work, but it requires docker > 20.10.7 which is not on our CI box (yet)
    container:
      image: ubuntu:20.04
    steps:
    - name: Update
      run: apt-get -qq update -y
    - name: Install ssl
      run: apt-get -qq install -y libssl-dev
    - name: Set up Python
      uses: actions/setup-python@v2
      with:
        python-version: 3.9
    - name: Install Python dev headers
      run: apt-get -qq install -y libpython3.9-dev
    - uses: actions/checkout@v4 # Clones to $GITHUB_WORKSPACE. NOTE: this requires git > 2.18 (not on ubuntu 18.04 by default) to get .git directory
    - name: Lint PyPANDA with flake8
      run: |
       pip install --upgrade pip
       pip install flake8
       flake8 $GITHUB_WORKSPACE/panda/python/core/pandare/ --count --select=E9,F63,F7,F82 --show-source --statistics
       # python -m flake8 $GITHUB_WORKSPACE/panda/python/core/pandare/ --count --exit-zero --max-complexity=10 --max-line-length=127 --statistics
    - name: Run install_ubuntu.sh
      run: cd $GITHUB_WORKSPACE && ./panda/scripts/install_ubuntu.sh


  build_container:
    if: github.repository  == 'panda-re/panda'
    runs-on: panda-arc
    steps:
      - name: Install git
        run: sudo apt-get -qq update -y && sudo apt-get -qq install git -y
      - uses: actions/checkout@v4 # Clones to $GITHUB_WORKSPACE. NOTE: this requires git > 2.18 (not on ubuntu 18.04 by default) to get .git directory
        with:
          fetch-depth: 0

<<<<<<< HEAD
      - name: Set up Docker Buildx
        uses: docker/setup-buildx-action@v3
      - name: Build and push
        uses: docker/build-push-action@v5
        with:
          context: ${{ github.workspace }}
          tags: ghcr.io/${{ github.repository_owner }}/panda_local:${{ github.sha }}
          target: developer
      - name: Minimal test of built container # Just test to see if one of our binaries is built
        run: docker run --rm "ghcr.io/${{ github.repository_owner }}/panda_local:${{ github.sha }}" /bin/bash -c 'exit $(/panda/build/arm-softmmu/panda-system-arm -help | grep -q "usage. panda-system-arm")'
      - name: 'Login to Github Container Registry'
        uses: docker/login-action@v3
        with:
          registry: ghcr.io
          username: ${{ github.actor }}
          password: ${{ secrets.GITHUB_TOKEN }}
      - name: Push to ghcr.io
        run: docker push ghcr.io/${{ github.repository_owner }}/panda_local:${{ github.sha }}

=======
>>>>>>> 09d6bd3a
  tests:
    if: github.repository  == 'panda-re/panda'
    runs-on: panda-arc
    needs: [build_container]

    strategy:
      matrix:
        include:
          - test_type: "taint"
            target: "i386"
          - test_type: "taint"
            target: "x86_64"
          - test_type: "pypanda"
            test_script: "all"
          - test_type: "make_check"
            test_script: "all"
        
    steps:
    # Given a container with PANDA installed at /panda, run the taint tests
    - name: Update
      run: sudo apt-get -qq update -y
    - name: Install ssl
      run: sudo apt-get -qq install -y wget
    - name: Run Taint Tests
      if: matrix.test_type == 'taint'
      run: >-
        wget -q -O wheezy_panda2.qcow2 https://panda-re.mit.edu/qcows/linux/debian/7.3/x86/debian_7.3_x86.qcow;
        wget -q https://panda-re.mit.edu/qcows/linux/ubuntu/1804/x86_64/bionic-server-cloudimg-amd64-noaslr-nokaslr.qcow2;
        docker run --name panda_test_${{ matrix.target }}_${GITHUB_RUN_ID}
        --mount type=bind,source=$(pwd)/wheezy_panda2.qcow2,target=/home/panda/regdir/qcows/wheezy_panda2.qcow2
        --mount type=bind,source=$(pwd)/bionic-server-cloudimg-amd64-noaslr-nokaslr.qcow2,target=/home/panda/regdir/qcows/bionic-server-cloudimg-amd64-noaslr-nokaslr.qcow2
        --rm -t "ghcr.io/${{ github.repository_owner }}/panda_local:${{ github.sha }}" bash -c
        "cd /tmp; git clone https://github.com/panda-re/panda_test;
        cd ./panda_test/tests/taint2;
        echo 'Running Record:';
        python3 taint2_multi_arch_record_or_replay.py --arch ${{ matrix.target }} --mode record;
        echo 'Running Replay:';
        python3 taint2_multi_arch_record_or_replay.py --arch ${{ matrix.target }} --mode replay;
        sed -i '/^\s*$/d' taint2_log;
        if cat taint2_log; then echo 'Taint unit test log found!'; else echo 'Taint unit test log NOT found!' && exit 1; fi;
        echo -e '\nFailures:';
        if grep 'fail' taint2_log; then echo 'TEST FAILED!' && exit 1; else echo -e 'None.\nTEST PASSED!' && exit 0; fi"

    - name: Run PyPanda Tests
      if: matrix.test_type == 'pypanda'
      run: >-
        wget -q https://panda-re.mit.edu/qcows/linux/ubuntu/1604/x86/ubuntu_1604_x86.qcow;
        docker run --name panda_test_${{ matrix.test_script }}_${GITHUB_RUN_ID}
        --mount type=bind,source=$(pwd)/ubuntu_1604_x86.qcow,target=/root/.panda/ubuntu_1604_x86.qcow
        -e PANDA_TEST=yes --cap-add SYS_NICE
        --rm -t "ghcr.io/${{ github.repository_owner }}/panda_local:${{ github.sha }}" bash -c
        "cd /panda/panda/python/tests/ && make && pip3 install -r requirements.txt && chmod +x ./run_all_tests.sh && ./run_all_tests.sh";

        docker run --name panda_sym_test_${{ matrix.target }}_${GITHUB_RUN_ID}
        --rm -t "ghcr.io/${{ github.repository_owner }}/panda_local:${{ github.sha }}" bash -c
        "pip3 install capstone keystone-engine z3-solver; python3 /panda/panda/python/examples/unicorn/taint_sym_x86_64.py;
        if [ $? -eq 0 ]; then echo -e 'TEST PASSED!' && exit 0; else echo 'TEST FAILED!' && exit 1; fi"

    - name: Run make Tests
      if: matrix.test_type == 'make_check'
      run: >-
        docker run --name panda_test_${{ matrix.test_script }}_${GITHUB_RUN_ID}
        -e PANDA_TEST=yes --cap-add SYS_NICE
        --rm -t "ghcr.io/${{ github.repository_owner }}/panda_local:${{ github.sha }}" bash -c
        "cd /panda/build && make check"

  cleanup:
    # Cleanup after prior jobs finish - even if they fail
    needs: [tests]
    runs-on: panda-arc
    if: always()

    steps:
      # Note we leave the last 72hrs because caching is nice (first few panda image layers won't change often)
      # docker system prune -> Remove all unused containers, networks, images (both dangling and unreferenced)
      # docker builder prune -> Remove build cache
    - name: Cleanup images
      run: |
        docker system prune -af --filter "until=72h"
        docker image prune --all -f --filter "until=72h"
        docker builder prune -af --filter "until=72h"

  build_and_check_fork: # Forked repos can't use panda-arc test suite - just checkout and run make check
    if: github.repository != 'panda-re/panda'
    runs-on: panda-arc

    steps:
    - uses: actions/checkout@v1 # Clones code into to /home/runner/work/panda

    - name: Build docker container from project root
      run: cd $GITHUB_WORKSPACE && docker build -t panda_local .

    - name: Minimal test of built container # Just test to see if one of our binaries is installed
      run: docker run --rm panda_local /bin/bash -c 'exit $(panda-system-arm -help | grep -q "usage. panda-system-arm")'

    - name: Minimal test of built container # Run make check to check all architectures (in serial)
      run: docker run --rm panda_local /bin/bash -c 'cd /panda/build && make check'<|MERGE_RESOLUTION|>--- conflicted
+++ resolved
@@ -50,8 +50,6 @@
       - uses: actions/checkout@v4 # Clones to $GITHUB_WORKSPACE. NOTE: this requires git > 2.18 (not on ubuntu 18.04 by default) to get .git directory
         with:
           fetch-depth: 0
-
-<<<<<<< HEAD
       - name: Set up Docker Buildx
         uses: docker/setup-buildx-action@v3
       - name: Build and push
@@ -71,8 +69,6 @@
       - name: Push to ghcr.io
         run: docker push ghcr.io/${{ github.repository_owner }}/panda_local:${{ github.sha }}
 
-=======
->>>>>>> 09d6bd3a
   tests:
     if: github.repository  == 'panda-re/panda'
     runs-on: panda-arc
