--- conflicted
+++ resolved
@@ -464,8 +464,6 @@
                              is_write, &uc->uc_sigmask);
 }
 
-<<<<<<< HEAD
-=======
 #elif defined(__ia64)
 
 #ifndef __ISR_VALID
@@ -501,7 +499,6 @@
                              (sigset_t *)&uc->uc_sigmask);
 }
 
->>>>>>> ba87166e
 #elif defined(__s390__)
 
 int cpu_signal_handler(int host_signum, void *pinfo,
