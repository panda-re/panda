/* PANDABEGINCOMMENT
 * Function *resetFrameF;
 *
 * Authors:
 *  Tim Leek               tleek@ll.mit.edu
 *  Ryan Whelan            rwhelan@ll.mit.edu
 *  Joshua Hodosh          josh.hodosh@ll.mit.edu
 *  Michael Zhivich        mzhivich@ll.mit.edu
 *  Brendan Dolan-Gavitt   brendandg@gatech.edu
 *
 * This work is licensed under the terms of the GNU GPL, version 2.
 * See the COPYING file in the top-level directory.
 *
PANDAENDCOMMENT */

#include <iostream>
#include <vector>

#include <llvm/ExecutionEngine/ExecutionEngine.h>
#include <llvm/Support/raw_ostream.h>
#include <llvm/Linker.h>
#include <llvm/IRReader/IRReader.h>
#include <llvm/Analysis/Verifier.h>
#include <llvm/Support/SourceMgr.h>
#include <llvm/IR/Intrinsics.h>
#include <llvm/IR/LLVMContext.h>
#include <llvm/Pass.h>
#include <llvm/IR/IRBuilder.h>
#include <llvm/Transforms/Utils/Cloning.h>
#include <llvm/IR/Instruction.h>

#include "tcg/tcg-llvm.h"
#include "panda_plugin_plugin.h"

#include "fast_shad.h"
#include "llvm_taint_lib.h"
#include "guestarch.h"
#include "my_mem.h"
#include "taint2.h"

extern "C" {
#include "libgen.h"

extern bool tainted_pointer;

PPP_PROT_REG_CB(on_branch2);

PPP_CB_BOILERPLATE(on_branch2);
}

extern char *qemu_loc;

using namespace llvm;
using std::vector;
using std::pair;

/***
 *** PandaTaintFunctionPass
 ***/

char PandaTaintFunctionPass::ID = 0;
//static RegisterPass<PandaTaintFunctionPass>
//X("PandaTaint", "Analyze each instruction in a function for taint operations");

static inline ConstantInt *const_uint64(LLVMContext &C, uint64_t val) {
    return ConstantInt::get(Type::getInt64Ty(C), val);
}

static inline ConstantInt *const_uint64_ptr(LLVMContext &C, void *ptr) {
    return ConstantInt::get(Type::getInt64Ty(C), (uint64_t)ptr);
}

static inline Constant *const_i64p(LLVMContext &C, void *ptr) {
    return ConstantExpr::getIntToPtr(const_uint64_ptr(C, ptr),
            Type::getInt64PtrTy(C));
}

static inline Constant *const_struct_ptr(LLVMContext &C, Type *ptrT, void *ptr) {
    return ConstantExpr::getIntToPtr(const_uint64_ptr(C, ptr), ptrT);
}

static void taint_branch_run(FastShad *shad, uint64_t src) {
<<<<<<< HEAD
    //    PPP_RUN_CB(on_branch2, FastShad::query(shad, src));
    PPP_RUN_CB(on_branch2, src / MAXREGSIZE);
=======
    PPP_RUN_CB(on_branch2, shad->query(src), shad->get_tcn(src));
>>>>>>> 7a1736c7
}

extern "C" { extern TCGLLVMContext *tcg_llvm_ctx; }
bool PandaTaintFunctionPass::doInitialization(Module &M) {
    // Add taint functions to module
    char *exe = strdup(qemu_loc);
    std::string bitcode(dirname(exe));
    free(exe);
    bitcode.append("/panda_plugins/panda_taint2_ops.bc");
    std::cout << "taint2: Linking taint ops from " << bitcode << std::endl;

    LLVMContext &ctx = M.getContext();
    SMDiagnostic Err;
    Module *taintopmod(ParseIRFile(bitcode, Err, ctx));
    if (!taintopmod) {
        Err.print("qemu", llvm::errs());
        return false;
    }

    MDNode *md = MDNode::get(ctx, ArrayRef<Value *>());
    for (auto it = taintopmod->begin(); it != taintopmod->end(); it++) {
        if (it->size() == 0) continue;
        if (it->front().size() == 0) continue;
        it->front().front().setMetadata("tainted", md);
    }

    std::string err;
    Linker::LinkModules(&M, taintopmod, Linker::DestroySource, &err);
    if (!err.empty()) {
        std::cerr << err << std::endl;
        return false;
    }
    verifyModule(M, llvm::AbortProcessAction, &err);
    if (!err.empty()) {
        std::cerr << err << std::endl;
        return true;
    }

    PTV.deleteF = M.getFunction("taint_delete"),
    PTV.mixF = M.getFunction("taint_mix"),
    PTV.pointerF = M.getFunction("taint_pointer"),
    PTV.mixCompF = M.getFunction("taint_mix_compute"),
    PTV.parallelCompF = M.getFunction("taint_parallel_compute"),
    PTV.copyF = M.getFunction("taint_copy");
    PTV.moveF = M.getFunction("taint_move");
    PTV.sextF = M.getFunction("taint_sext");
    PTV.selectF = M.getFunction("taint_select");
    PTV.hostCopyF = M.getFunction("taint_host_copy");
    PTV.hostMemcpyF = M.getFunction("taint_host_memcpy");
    PTV.hostDeleteF = M.getFunction("taint_host_delete");

    PTV.pushFrameF = M.getFunction("taint_push_frame");
    PTV.popFrameF = M.getFunction("taint_pop_frame");
    PTV.resetFrameF = M.getFunction("taint_reset_frame");
    PTV.breadcrumbF = M.getFunction("taint_breadcrumb");

    Type *shadT = M.getTypeByName("class.FastShad");
    assert(shadT);
    Type *shadP = PointerType::getUnqual(shadT);

    PTV.llvConst = const_struct_ptr(ctx, shadP, shad->llv);
    PTV.memConst = const_struct_ptr(ctx, shadP, shad->ram);
    PTV.grvConst = const_struct_ptr(ctx, shadP, shad->grv);
    PTV.gsvConst = const_struct_ptr(ctx, shadP, shad->gsv);
    PTV.retConst = const_struct_ptr(ctx, shadP, shad->ret);

    PTV.dataLayout = new DataLayout(&M);

    Type *memlogT = M.getTypeByName("struct.taint2_memlog");
    assert(memlogT);
    Type *memlogP = PointerType::getUnqual(memlogT);

    PTV.memlogPopF = M.getFunction("taint_memlog_pop");
    PTV.memlogConst = const_struct_ptr(ctx, memlogP, taint_memlog);

    PTV.prevBbConst = const_i64p(ctx, &shad->prev_bb);

    ExecutionEngine *EE = tcg_llvm_ctx->getExecutionEngine();
    vector<Type *> argTs{ shadP, Type::getInt64Ty(ctx) };
    PTV.branchF = M.getFunction("taint_branch");
    if (!PTV.branchF) { // insert
        PTV.branchF = Function::Create(
            FunctionType::get(Type::getVoidTy(ctx), argTs, false /*isVarArg*/),
            GlobalVariable::ExternalLinkage, "taint_branch", &M);
    }
    assert(PTV.branchF);
    EE->addGlobalMapping(PTV.branchF, (void *)taint_branch_run);

    std::cout << "taint2: Done initializing taint transformation." << std::endl;

    return true;
}

bool PandaTaintFunctionPass::runOnFunction(Function &F) {
#ifdef TAINTDEBUG
    //printf("\n\n%s\n", F.getName().str().c_str());
#endif
    if (F.front().front().getMetadata("tainted") ||
            F.getName().startswith("taint")) { // already processed!!
        return false;
    }
    //printf("Processing entry BB...\n");
    PTV.visitFunction(F);
    for (BasicBlock &BB : F) {
        vector<Instruction *> insts;
        for (Instruction &I : BB) insts.push_back(&I);
        PTV.visitBasicBlock(BB);
        for (Instruction *I : insts) {
            PTV.visit(I);
        }
    }
#ifdef TAINTDEBUG
    //F.dump();
    /*std::string err;
    if (F.getName().startswith("tcg-llvm-tb-")) {
        std::cerr << "Verifying " << F.getName().str() << std::endl;
        verifyModule(*F.getParent(), llvm::AbortProcessAction, &err);
    }
    if (!err.empty()) std::cerr << err << std::endl;*/
#endif

    return true;
}

/***
 *** PandaSlotTracker
 ***/

void PandaSlotTracker::initialize() {
    if (TheFunction && !FunctionProcessed) {
        processFunction();
    }
}

void PandaSlotTracker::processFunction() {
    // Add arguments without names
    // We make sure that arguments have
    for(Function::arg_iterator AI = TheFunction->arg_begin(),
        AE = TheFunction->arg_end(); AI != AE; ++AI) {
        if (!AI->hasName()) {
            CreateFunctionSlot(AI);
        }
        else {
            AI->setName("");
            CreateFunctionSlot(AI);
        }
    }
    // Add all of the basic blocks and instructions with no names.
    for (Function::iterator BB = TheFunction->begin(),
        E = TheFunction->end(); BB != E; ++BB) {
        if (!BB->hasName()) {
            CreateFunctionSlot(BB);
        }
        else {
            // the naming of the 'entry' BB happens by default, so leave it
            if (strcmp(BB->getName().str().c_str(), "entry")) {
                BB->setName("");
            }
            CreateFunctionSlot(BB);
        }
        for (BasicBlock::iterator I = BB->begin(), E = BB->end(); I != E;
            ++I) {
            if (I->getType() != Type::getVoidTy(TheFunction->getContext()) &&
                !I->hasName()) {
                CreateFunctionSlot(I);
            }
            else if (I->getType() != Type::getVoidTy(TheFunction->getContext())
                && I->hasName()) {
                I->setName("");
                CreateFunctionSlot(I);
            }

            // We currently are assuming no metadata, but we will need this if
            // we start using metadata
            /*for (unsigned i = 0, e = I->getNumOperands(); i != e; ++i) {
                if (MDNode *N = dyn_cast_or_null<MDNode>(I->getOperand(i))) {
                    CreateMetadataSlot(N);
                }
            }*/
        }
    }
    FunctionProcessed = true;
}

void PandaSlotTracker::CreateFunctionSlot(const Value *V) {
    assert(V->getType() != Type::getVoidTy(TheFunction->getContext()) &&
        (!V->hasName() || V->getName() == "entry") && "Doesn't need a slot!");
    unsigned DestSlot = fNext++;
    fMap[V] = DestSlot;
}

unsigned PandaSlotTracker::getMaxSlot() {
    return fNext;
}

//void PandaSlotTracker::CreateMetadataSlot(const MDNode *N) {
    // don't currently need this, but we will if we start using metadata
//}

int PandaSlotTracker::getLocalSlot(const Value *V) {
    ValueMap::iterator FI = fMap.find(V);
    return FI == fMap.end() ? -1 : (int)FI->second;
}

/***
 *** PandaTaintVisitor
 ***/

/*
 * Returns size in bytes of a generic LLVM value (could be operand or
 * instruction).
 */
unsigned PandaTaintVisitor::getValueSize(Value *V) {
    uint64_t size = dataLayout->getTypeSizeInBits(V->getType());
    return (size < 8) ? 1 : size / 8;
}

bool inline_taint = false;
void PandaTaintVisitor::inlineCall(CallInst *CI) {
    assert(CI);
        if (inline_taint) {
        InlineFunctionInfo IFI;
        if (!InlineFunction(CI, IFI)) {
            printf("Inlining failed!\n");
        }
    }
}

void PandaTaintVisitor::inlineCallAfter(Instruction &I, Function *F, vector<Value *> &args) {
    assert(F);
    CallInst *CI = CallInst::Create(F, args);
    if (!CI) {
        printf("Couldn't create call inst!!\n");
    }
    CI->insertAfter(&I);

    if (F->size() == 1) { // no control flow
        inlineCall(CI);
    }
}

void PandaTaintVisitor::inlineCallBefore(Instruction &I, Function *F, vector<Value *> &args) {
    assert(F);
    CallInst *CI = CallInst::Create(F, args);
    if (!CI) {
        printf("Couldn't create call inst!!\n");
    }
    CI->insertBefore(&I);

    if (F->size() == 1) { // no control flow
        inlineCall(CI);
    }
}

Constant *PandaTaintVisitor::constSlot(LLVMContext &ctx, Value *value) {
    assert(value && !isa<Constant>(value));
    int slot = PST->getLocalSlot(value);
    assert(slot >= 0);
    return const_uint64(ctx, MAXREGSIZE * slot);
}

Constant *PandaTaintVisitor::constWeakSlot(LLVMContext &ctx, Value *value) {
    int slot = PST->getLocalSlot(value);
    assert(isa<Constant>(value) || slot >= 0);
    return const_uint64(ctx, slot < 0 ? ~0UL : MAXREGSIZE * slot);
}

int PandaTaintVisitor::intValue(Value *value) {
    ConstantInt *CI;
    if ((CI = dyn_cast<ConstantInt>(value))) {
        return CI->getZExtValue();
    } else return -1;
}

void PandaTaintVisitor::visitFunction(Function& F) {
    // create slot tracker to keep track of LLVM values
    PST.reset(new PandaSlotTracker(&F));
    PST->initialize();
}

void PandaTaintVisitor::visitBasicBlock(BasicBlock &BB) {
    LLVMContext &ctx = BB.getContext();
    Function *F = BB.getParent();
    assert(F);
    if (&F->front() == &BB && F->getName().startswith("tcg-llvm-tb-")) {
        // Entry block.
        // This is a single guest BB, so callstack should be empty.
        // Insert call to reset llvm frame.
        vector<Value *> args{ llvConst };
        assert(BB.getFirstNonPHI());
        inlineCallBefore(*BB.getFirstNonPHI(), resetFrameF, args);

        // Insert call to clear llvm shadow mem.
        vector<Value *> args2{
            llvConst, const_uint64(ctx, 0),
            const_uint64(ctx, MAXREGSIZE * PST->getMaxSlot())
        };
        inlineCallBefore(*BB.getFirstNonPHI(), deleteF, args2);

        // Two things: Insert "tainted" metadata.
        MDNode *md = MDNode::get(ctx, ArrayRef<Value *>());

        BB.front().setMetadata("tainted", md);
    }

    // At end of BB, log where we just were.
    vector<Value *> args{
        const_i64p(ctx, &shad->prev_bb), constSlot(ctx, &BB)
    };
    assert(BB.getTerminator() != NULL);
    inlineCallBefore(*BB.getTerminator(), breadcrumbF, args);
}

// Insert a log pop after this instruction.
CallInst *PandaTaintVisitor::insertLogPop(Instruction &after) {
    vector<Value *> args{ memlogConst };
    CallInst *CI = CallInst::Create(memlogPopF, args);
    if (!CI) {
        printf("Couldn't create call inst!!\n");
    }
    CI->insertAfter(&after);
    return CI;
}

void PandaTaintVisitor::insertTaintMove(Instruction &I,
        Constant *shad_dest, Value *dest, Constant *shad_src, Value *src,
        uint64_t size) {
    insertTaintBulk(I, shad_dest, dest, shad_src, src, size, moveF);
}

void PandaTaintVisitor::insertTaintCopy(Instruction &I,
        Constant *shad_dest, Value *dest, Constant *shad_src, Value *src,
        uint64_t size) {
    insertTaintBulk(I, shad_dest, dest, shad_src, src, size, copyF);
}

void PandaTaintVisitor::insertTaintBulk(Instruction &I,
        Constant *shad_dest, Value *dest, Constant *shad_src, Value *src,
        uint64_t size, Function *func) {
    LLVMContext &ctx = I.getContext();
    CallInst *srcCI = NULL, *destCI = NULL;
    if (!src) { // grab from memlog. Src will be below dest.
        assert(shad_src == memConst);
        src = (srcCI = insertLogPop(I));
    }
    if (!dest) { // grab from memlog. Dest will be on top of stack.
        assert(shad_dest == memConst);
        dest = (destCI = insertLogPop(I));
    }
    // If these are llvm regs we have to interpret them as slots.
    if (shad_dest == llvConst && !isa<Constant>(dest))
        dest = constSlot(ctx, dest);
    if (shad_src == llvConst && !isa<Constant>(src))
        src = constSlot(ctx, src);

    vector<Value *> args{ shad_dest, dest, shad_src, src, const_uint64(ctx, size) };
    Instruction *after = srcCI ? srcCI : (destCI ? destCI : &I);
    inlineCallAfter(*after, func, args);

    if (srcCI) inlineCall(srcCI);
    if (destCI) inlineCall(destCI);
}

void PandaTaintVisitor::insertTaintPointer(Instruction &I,
        Value *ptr, Value *val, bool is_store) {
    LLVMContext &ctx = I.getContext();
    CallInst *popCI = insertLogPop(I);
    Value *addr = popCI;

    Constant *shad_dest = is_store ? memConst : llvConst;
    Value *dest = is_store ? addr : constSlot(ctx, val);

    Constant *shad_src = is_store ? llvConst : memConst;
    // If we're storing a constant, still do a taint mix.
    Value *src = is_store ? constWeakSlot(ctx, val) : addr;
    vector<Value *> args{
        shad_dest, dest,
        llvConst, constSlot(ctx, ptr), const_uint64(ctx, getValueSize(ptr)),
        shad_src, src, const_uint64(ctx, getValueSize(val))
    };
    inlineCallAfter(*popCI, pointerF, args);

    inlineCall(popCI);
}


void PandaTaintVisitor::insertTaintMix(Instruction &I, Value *src) {
    insertTaintMix(I, &I, src);
}
void PandaTaintVisitor::insertTaintMix(Instruction &I, Value *dest, Value *src) {
    LLVMContext &ctx = I.getContext();
    if (isa<Constant>(src)) return;

    if (!dest) dest = &I;
    Constant *dest_size = const_uint64(ctx, getValueSize(dest));
    Constant *src_size = const_uint64(ctx, getValueSize(src));

    vector<Value *> args{
        llvConst, constSlot(ctx, dest), dest_size, constSlot(ctx, src), src_size
    };
    inlineCallAfter(I, mixF, args);
}

void PandaTaintVisitor::insertTaintCompute(Instruction &I, Value *src1, Value *src2, bool is_mixed) {
    insertTaintCompute(I, &I, src1, src2, is_mixed);
}

// Compute operations
void PandaTaintVisitor::insertTaintCompute(Instruction &I, Value *dest, Value *src1, Value *src2, bool is_mixed) {
    LLVMContext &ctx = I.getContext();
    if (!dest) dest = &I;

    if (isa<Constant>(src1) && isa<Constant>(src2)) {
        return; // do nothing.
    } else if (isa<Constant>(src1) || isa<Constant>(src2)) {
        Value *tainted = isa<Constant>(src1) ? src2 : src1;
        if (is_mixed) {
            insertTaintMix(I, tainted);
        } else {
            insertTaintCopy(I, llvConst, dest, llvConst, tainted, getValueSize(src2));
        }
        return;
    }

    if (!is_mixed) {
        assert(getValueSize(dest) == getValueSize(src1));
    }
    assert(getValueSize(src1) == getValueSize(src1));

    Constant *dest_size = const_uint64(ctx, getValueSize(dest));
    Constant *src_size = const_uint64(ctx, getValueSize(src1));

    vector<Value *> args{
        llvConst, constSlot(ctx, dest), dest_size,
        constSlot(ctx, src1), constSlot(ctx, src2), src_size
    };
    inlineCallAfter(I, is_mixed ? mixCompF : parallelCompF, args);
}

void PandaTaintVisitor::insertTaintSext(Instruction &I, Value *src) {
    LLVMContext &ctx = I.getContext();
    Value *dest = &I;
    Constant *dest_size = const_uint64(ctx, getValueSize(dest));
    Constant *src_size = const_uint64(ctx, getValueSize(src));

    vector<Value *> args{
        llvConst, constSlot(ctx, dest), dest_size, constSlot(ctx, src), src_size
    };
    inlineCallAfter(I, sextF, args);
}

void PandaTaintVisitor::insertTaintSelect(Instruction &after, Value *dest,
        Value *selector, vector<pair<Value *, Value *>> &selections) {
    LLVMContext &ctx = after.getContext();
    Constant *dest_size = const_uint64(ctx, getValueSize(dest));

    vector<Value *> args{
        llvConst, constSlot(ctx, dest), dest_size, selector
    };
    for (auto &selection : selections) {
        args.push_back(selection.first);
        args.push_back(selection.second);
    }
    args.push_back(const_uint64(ctx, ~0UL));
    args.push_back(const_uint64(ctx, ~0UL));
    inlineCallAfter(after, selectF, args);
}

void PandaTaintVisitor::insertTaintDelete(Instruction &I,
        Constant *shad, Value *dest, Value *size) {
    CallInst *destCI = NULL;
    if (shad == llvConst) dest = constSlot(I.getContext(), dest);
    if (shad == memConst && dest == NULL) {
        dest = (destCI = insertLogPop(I));
    }

    vector<Value *> args{ shad, dest, size };
    inlineCallAfter(destCI ? *destCI : I, deleteF, args);
}

void PandaTaintVisitor::insertTaintBranch(Instruction &I, Value *cond) {
    if (isa<Constant>(cond)) return;

    vector<Value *> args{
        llvConst, constSlot(I.getContext(), cond)
    };
    inlineCallBefore(I, branchF, args);
}

// Terminator instructions
void PandaTaintVisitor::visitReturnInst(ReturnInst &I) {
    Value *ret = I.getReturnValue();
    if (!ret) return;

    LLVMContext &ctx = I.getContext();
    if (isa<Constant>(ret)) {
        // delete return taint.
        vector<Value *> args{
            retConst, const_uint64(ctx, 0),
            const_uint64(ctx, MAXREGSIZE)
        };
        inlineCallBefore(I, deleteF, args);
    } else {
        vector<Value *> args{
            retConst, const_uint64(ctx, 0),
            llvConst, const_uint64(ctx, PST->getLocalSlot(ret)),
            const_uint64(ctx, getValueSize(ret))
        };
        inlineCallBefore(I, copyF, args);
    }

    visitTerminatorInst(I);
}

void PandaTaintVisitor::visitBranchInst(BranchInst &I) {
    if (I.isConditional()) {
        insertTaintBranch(I, I.getCondition());
    }
}
void PandaTaintVisitor::visitIndirectBrInst(IndirectBrInst &I) {
    insertTaintBranch(I, I.getAddress());
}
void PandaTaintVisitor::visitSwitchInst(SwitchInst &I) {
    insertTaintBranch(I, I.getCondition());
}

// On a branch we just have to log the previous BB.
void PandaTaintVisitor::visitTerminatorInst(TerminatorInst &I) {
    // BB logging is in the previous stuff.
}

void PandaTaintVisitor::visitInvokeInst(InvokeInst &I) {
    assert(false && "Can't handle invoke!!");
}

/*
 * Treat unreachable the same way as return.  This matters, for example, when
 * there is a call to cpu_loop_exit() in a helper function, followed by an
 * unreachable instruction.  Functions that end with unreachable return void, so
 * we don't have to worry about taint transfer.
 */
void PandaTaintVisitor::visitUnreachableInst(UnreachableInst &I) {}

// Binary operators
void PandaTaintVisitor::visitBinaryOperator(BinaryOperator &I) {
    bool is_mixed = false;
    switch (I.getOpcode()) {
        case Instruction::Add:
            {
                BinaryOperator *AI = dyn_cast<BinaryOperator>(&I);
                assert(AI);
                if (isCPUStateAdd(AI)) return;
            } // fall through otherwise.
        case Instruction::Sub:
        case Instruction::Mul:
        case Instruction::UDiv:
        case Instruction::SDiv:
        case Instruction::FAdd:
        case Instruction::FSub:
        case Instruction::FMul:
        case Instruction::FDiv:
        case Instruction::URem:
        case Instruction::SRem:
        case Instruction::FRem:
        case Instruction::Shl:
        case Instruction::LShr:
        case Instruction::AShr:
            is_mixed = true;
            break;
            // mixed

        case Instruction::And:
        case Instruction::Or:
        case Instruction::Xor:
            is_mixed = false;
            break;
            // parallel

        default:
            assert(false && "Bad BinaryOperator!!");
    }

    insertTaintCompute(I, &I, I.getOperand(0), I.getOperand(1), is_mixed);
}

// Memory operators

// Do nothing.
void PandaTaintVisitor::visitAllocaInst(AllocaInst &I) {}

bool PandaTaintVisitor::isEnvPtr(Value *loadVal) {
    Instruction *EnvI;
    if ((EnvI = dyn_cast<GetElementPtrInst>(loadVal)) == NULL &&
            (EnvI = dyn_cast<BitCastInst>(loadVal)) == NULL) {
        return false;
    }
    return PST->getLocalSlot(EnvI->getOperand(0)) == 0;
}

bool PandaTaintVisitor::isCPUStateAdd(BinaryOperator *AI) {
    assert(AI->getOpcode() == Instruction::Add);

    LoadInst *LI;
    if ((LI = dyn_cast<LoadInst>(AI->getOperand(0))) == NULL) return false;
    if (!isEnvPtr(LI->getOperand(0))) return false;
    return true;
}

// Find address and constant given a load/store (i.e. host vmem) address.
// Argument should be an inttoptr instruction.
bool PandaTaintVisitor::getAddr(Value *addrVal, Addr& addrOut) {
    IntToPtrInst *I2PI;
    GetElementPtrInst *GEPI;
    int offset = -1;
    // Structure produced by code gen should always be inttoptr(add(env_v, off)).
    // Helper functions are GEP's.
    if ((I2PI = dyn_cast<IntToPtrInst>(addrVal)) != NULL) {
        assert(I2PI->getOperand(0));
        BinaryOperator *AI;
        if ((AI = dyn_cast<BinaryOperator>(I2PI->getOperand(0))) == NULL) return false;

        assert(AI->getOperand(0) && AI->getOperand(1));

        if (!isCPUStateAdd(AI)) return false;

        offset = intValue(AI->getOperand(1));
    } else if (isEnvPtr(addrVal)) {
        addrOut.flag = IRRELEVANT;
        return true;
    } else if ((GEPI = dyn_cast<GetElementPtrInst>(addrVal)) != NULL) {
        // unsupported as of yet.
        // this happens in helper functions.
        return false;
    } else {
        return false;
    }
    if (offset < 0 || (unsigned)offset >= sizeof(CPUState)) return false;

#define m_off(member) (uint64_t)(&((CPUState *)0)->member)
#define m_size(member) sizeof(((CPUState *)0)->member)
#define m_endoff(member) (m_off(member) + m_size(member))
#define contains_offset(member) ((signed)m_off(member) <= (offset) && (unsigned)(offset) < m_endoff(member))
    if (contains_offset(regs)) {
        addrOut.typ = GREG;
        addrOut.val.gr = (offset - m_off(regs)) / m_size(regs[0]);
        addrOut.off = (offset - m_off(regs)) % m_size(regs[0]);
        return true;
    }
    addrOut.typ = GSPEC;
    addrOut.val.gs = offset;
    addrOut.off = 0;
    return true;
#undef contains_offset
#undef m_endoff
#undef m_size
#undef m_off
}

void PandaTaintVisitor::insertStateOp(Instruction &I) {
    // These are loads/stores from CPUState etc.
    LLVMContext &ctx = I.getContext();
    Addr addr;

    bool isStore = isa<StoreInst>(I);
    Value *ptr = I.getOperand(isStore ? 1 : 0);
    Value *val = isStore ? I.getOperand(0) : &I;
    uint64_t size = getValueSize(val);
    if (getAddr(ptr, addr)) {
        if (addr.flag == IRRELEVANT) return;
        // Successfully statically found offset.
        Constant *ptrConst;
        uint64_t ptrAddr;
        if (addr.typ == GREG) {
            ptrConst = grvConst;
            ptrAddr = addr.val.gr * WORDSIZE + addr.off;
        } else {
            ptrConst = gsvConst;
            ptrAddr = addr.val.gs;
        }

        Constant *destConst = isStore ? ptrConst : llvConst;
        Constant *srcConst = isStore ? llvConst : ptrConst;
        Value *dest = isStore ? const_uint64(ctx, ptrAddr) : val;
        Value *src = isStore ? val : const_uint64(ctx, ptrAddr);
        if (isStore && isa<Constant>(val)) {
            insertTaintDelete(I, destConst, dest, const_uint64(ctx, size));
        } else {
            insertTaintCopy(I, destConst, dest, srcConst, src, size);
        }
    } else if (isa<Constant>(val) && isStore) {
        PtrToIntInst *P2II = new PtrToIntInst(ptr, Type::getInt64Ty(ctx), "", &I);
        vector<Value *> args{
            const_uint64_ptr(ctx, cpu_single_env), P2II,
            grvConst, gsvConst, const_uint64(ctx, size), const_uint64(ctx, WORDSIZE)
        };
        inlineCallAfter(I, hostDeleteF, args);
    } else {
        PtrToIntInst *P2II = new PtrToIntInst(ptr, Type::getInt64Ty(ctx), "", &I);
        vector<Value *> args{
            const_uint64_ptr(ctx, cpu_single_env), P2II,
            llvConst, constSlot(ctx, val), grvConst, gsvConst,
            const_uint64(ctx, size), const_uint64(ctx, WORDSIZE),
            ConstantInt::get(Type::getInt1Ty(ctx), isStore)
        };
        inlineCallAfter(I, hostCopyF, args);
    }
}

void PandaTaintVisitor::visitLoadInst(LoadInst &I) {
    insertStateOp(I);
}

/*
 * We should only care about non-volatile stores, the volatile stores are
 * irrelevant to guest execution.  Volatile stores come in pairs for each guest
 * instruction, so we can gather statistics looking at every other volatile
 * store.
 */
void PandaTaintVisitor::visitStoreInst(StoreInst &I) {
    // look for magic taint pc update info
    MDNode *md = I.getMetadata("pcupdate.md");
    if (md != NULL) {
        // found store instruction that contains PC.
    }

    if (I.isVolatile()) {
        return;
    }

    insertStateOp(I);
}

/*
 * In TCG->LLVM translation, it seems like this instruction is only used to get
 * the pointer to the CPU state.  Because of this, we will just delete taint at
 * the destination LLVM register.
 */
void PandaTaintVisitor::visitGetElementPtrInst(GetElementPtrInst &I) {
    insertTaintMix(I, I.getOperand(0));
}

// Cast operators
void PandaTaintVisitor::visitCastInst(CastInst &I) {
    Value *src = I.getOperand(0);

    unsigned srcSize = getValueSize(src), destSize = getValueSize(&I);
    switch (I.getOpcode()) {
        // Mixed cases
        case Instruction::FPExt:
        case Instruction::FPToSI:
        case Instruction::FPTrunc:
        case Instruction::SIToFP:
        case Instruction::UIToFP:
            insertTaintMix(I, &I, src);
            return;

        case Instruction::IntToPtr:
            {
                BinaryOperator *AI = dyn_cast<BinaryOperator>(src);
                if (AI && isCPUStateAdd(AI)) {
                    // do nothing.
                    return;
                } else break;
            }

        case Instruction::SExt:
            if (destSize > srcSize) {
                // Generate a sext.
                insertTaintSext(I, src);
                return;
            }
            // Else fall through to a copy.
        // Parallel cases. Assume little-endian...
        // Both involve a simple copy.
        case Instruction::BitCast:
        case Instruction::PtrToInt:
        case Instruction::Trunc:
        case Instruction::ZExt:
           break;
        default:
           // BROKEN
           assert(false && "Bad CastInst!!");
    }
    insertTaintCopy(I, llvConst, &I,
            llvConst, src,
            std::min(srcSize, destSize));
}

// Other operators

/*
 * If both operands are LLVM registers, then the result will be a one bit (byte)
 * compute taint.  If only one operand is a register, then the result will be a
 * compute, but only propagating taint from the register source.  If both are
 * constants, then it will be a delete.  Since this is usually used for a branch
 * condition, this could let us see if we can
 * potentially affect control flow.
 */
void PandaTaintVisitor::visitCmpInst(CmpInst &I) {
    insertTaintCompute(I, &I, I.getOperand(0), I.getOperand(1), true);
}

void PandaTaintVisitor::visitPHINode(PHINode &I) {
    LLVMContext &ctx = I.getContext();
    LoadInst *LI = new LoadInst(prevBbConst);
    assert(LI != NULL);
    assert(I.getParent()->getFirstNonPHI() != NULL);

    LI->insertBefore(I.getParent()->getFirstNonPHI());
    vector<pair<Value *,Value *>> selections;
    for (unsigned i = 0; i < I.getNumIncomingValues(); ++i) {
        Constant *value = constWeakSlot(ctx, I.getIncomingValue(i));
        Constant *select = constSlot(ctx, I.getIncomingBlock(i));
        selections.push_back(std::make_pair(value, select));
    }
    insertTaintSelect(*LI, &I, LI, selections);
}

void PandaTaintVisitor::visitMemCpyInst(MemTransferInst &I) {
    LLVMContext &ctx = I.getContext();
    Value *dest = I.getDest();
    Value *src = I.getSource();
    Value *size = I.getLength();
    PtrToIntInst *destP2II = new PtrToIntInst(dest, Type::getInt64Ty(ctx), "", &I);
    PtrToIntInst *srcP2II = new PtrToIntInst(src, Type::getInt64Ty(ctx), "", &I);
    assert(destP2II && srcP2II);
    vector<Value *> args{
        const_uint64_ptr(ctx, cpu_single_env), destP2II, srcP2II,
        grvConst, gsvConst, size, const_uint64(ctx, WORDSIZE)
    };
    inlineCallAfter(I, hostMemcpyF, args);
}

void PandaTaintVisitor::visitMemMoveInst(MemTransferInst &I) {
    assert(false && "MemMove unhandled!");
}

void PandaTaintVisitor::visitMemSetInst(MemSetInst &I) {
    LLVMContext &ctx = I.getContext();

    Value *dest = I.getDest();
    Value *size = I.getLength();
    assert(isa<Constant>(I.getValue()));

    PtrToIntInst *P2II = new PtrToIntInst(dest, Type::getInt64Ty(ctx), "", &I);
    assert(P2II);

    vector<Value *> args{
        const_uint64_ptr(ctx, cpu_single_env), P2II,
        grvConst, gsvConst, size, const_uint64(ctx, WORDSIZE)
    };
    inlineCallAfter(I, hostDeleteF, args);
}

void PandaTaintVisitor::visitCallInst(CallInst &I) {
    LLVMContext &ctx = I.getContext();
    Function *calledF = I.getCalledFunction();
    Value *calledV = I.getCalledValue();
    assert(calledV);

    Type *valueType = calledV->getType();
    FunctionType *callType;
    // If not a function type, it's a function pointer.
    if (!(callType = dyn_cast<FunctionType>(valueType))) {
        PointerType *pointerType = dyn_cast<PointerType>(valueType);
        assert(pointerType && pointerType->getElementType()->isFunctionTy());
        callType = dyn_cast<FunctionType>(pointerType->getElementType());
    }
    assert(callType && callType->isFunctionTy());

    if (calledF) {
        std::string calledName = calledF->getName().str();

        switch (calledF->getIntrinsicID()) {
            case Intrinsic::uadd_with_overflow:
                insertTaintCompute(I, I.getArgOperand(0), I.getArgOperand(1), 1);
                return;
            case Intrinsic::bswap:
            case Intrinsic::ctlz:
                insertTaintMix(I, I.getArgOperand(0));
                return;
            case Intrinsic::not_intrinsic:
                break;
            default:
                printf("taint2: Note: unsupported intrinsic %s in %s.\n",
                    calledF->getName().str().c_str(),
                    I.getParent()->getParent()->getName().str().c_str());
                return;
        }

        assert(!calledF->isIntrinsic());
        if (calledF->getName().startswith("taint")) {
            return;
        }
        else if (!calledName.compare("cpu_loop_exit")) {
            return;
        }
        else if (!calledName.compare("__ldb_mmu_panda")
                || !calledName.compare("__ldw_mmu_panda")
                || !calledName.compare("__ldl_mmu_panda")
                || !calledName.compare("__ldq_mmu_panda")) {

            Value *ptr = I.getArgOperand(0);
            if (tainted_pointer && !isa<Constant>(ptr)) {
                insertTaintPointer(I, ptr, &I, false);
            } else {
                insertTaintCopy(I, llvConst, &I, memConst, NULL, getValueSize(&I));
            }
            return;
        }
        else if (!calledName.compare("__stb_mmu_panda")
                || !calledName.compare("__stw_mmu_panda")
                || !calledName.compare("__stl_mmu_panda")
                || !calledName.compare("__stq_mmu_panda")) {
            // FIXME: TAINTED POINTER
            Value *ptr = I.getArgOperand(0);
            Value *val = I.getArgOperand(1);
            if (tainted_pointer && !isa<Constant>(ptr)) {
                insertTaintPointer(I, ptr, val, true /* is_store */ );
            } else if (isa<Constant>(val)) {
                insertTaintDelete(I, memConst, NULL, const_uint64(ctx, getValueSize(val)));
            } else {
                insertTaintCopy(I, memConst, NULL, llvConst, val, getValueSize(val));
            }
            return;
        }
        else if (!calledName.compare("sin")
                || !calledName.compare("cos")
                || !calledName.compare("tan")
                || !calledName.compare("log")
                || !calledName.compare("__isinf")
                || !calledName.compare("__isnan")
                || !calledName.compare("rint")
                || !calledName.compare("floor")
                || !calledName.compare("abs")
                || !calledName.compare("ceil")
                || !calledName.compare("exp2")) {
            insertTaintMix(I, I.getArgOperand(0));
            return;
        }
        else if (!calledName.compare("ldexp")
                || !calledName.compare("atan2")) {
            insertTaintCompute(I, I.getArgOperand(0), I.getArgOperand(1), true);
            return;
        }
        else if (!calledName.compare(0, 9, "helper_in") && calledName.size() == 10) {
            /*
             * The last character of the instruction name determines the size of data transfer
             * b = single byte
             * w = 2 bytes
             * l - 4 bytes
             */
            /*char type = *calledName.rbegin();
            int len;
            if (type == 'b') {
                len = 1;
            } else if (type == 'w') {
                len = 2;
            } else if (type == 'l') {
                len = 4;
            }
    */
            /* helper_in instructions will be modeled as loads with various lengths */
            // For now do nothing.
            return;
        }
        else if (!calledName.compare(0, 10, "helper_out") && calledName.size() == 11) {
            /*
             * The last character of the instruction name determines the size of data transfer
             * b = single byte
             * w = 2 bytes
             * l - 4 bytes
             */
            /*char type = *calledName.rbegin();
            int len;
            if (type == 'b') {
                len = 1;
            } else if (type == 'w') {
                len = 2;
            } else {
                len = 4;
            }
    */
            /* helper_out instructions will be modeled as stores with various lengths */
            // For now do nothing.
            //portStoreHelper(I.getArgOperand(1), I.getArgOperand(0), len);
            return;
        }
        // Else fall through to named case.
    }

    // This is a call that we aren't going to model, so we need to process
    // it instruction by instruction.
    // First, we need to set up a new stack frame and copy argument taint.
    vector<Value *> fargs{ llvConst };
    int numArgs = I.getNumArgOperands();
    for (int i = 0; i < numArgs; i++) {
        Value *arg = I.getArgOperand(i);
        int argBytes = getValueSize(arg);
        assert(argBytes > 0);

        // if arg is constant then do nothing
        if (!isa<Constant>(arg)) {
            vector<Value *> copyargs{
                llvConst, const_uint64(ctx, (shad->num_vals + i) * MAXREGSIZE),
                llvConst, constSlot(ctx, arg), const_uint64(ctx, argBytes)
            };
            inlineCallBefore(I, copyF, copyargs);
        }
    }
    if (!callType->getReturnType()->isVoidTy()) { // Copy from return slot.
        vector<Value *> retargs{
            llvConst, constSlot(ctx, &I), retConst,
            const_uint64(ctx, 0), const_uint64(ctx, MAXREGSIZE)
        };
        inlineCallAfter(I, copyF, retargs);
    }
    inlineCallBefore(I, pushFrameF, fargs);
    inlineCallAfter(I, popFrameF, fargs);
}
/*
// For now delete dest taint.
void PandaTaintVisitor::portLoadHelper(Value *srcval, Value *dstval, int len) {

}

// this is essentially a copy of storeHelper without the tainted pointer code
void PandaTaintVisitor::portStoreHelper(Value *srcval, Value *dstval, int len) {
    // can't propagate taint from a constant
    bool srcConstant = isa<Constant>(srcval);

    struct addr_struct src = {};
    struct addr_struct dst = {};
    struct taint_op_struct op = {};
    char name[6] = "store";

    // write instruction boundary op
    op.typ = INSNSTARTOP;
    strncpy(op.val.insn_start.name, name, OPNAMELENGTH);
    op.val.insn_start.num_ops = len;
    op.val.insn_start.flag = INSNREADLOG;
    tob_op_write(tbuf, &op);

    if (srcConstant) {
        op.typ = DELETEOP;
        dst.typ = UNK;
        dst.val.ua = 0;
        dst.flag = READLOG;
        for (int i = 0; i < len; i++) {
            dst.off = i;
            op.val.deletel.a = dst;
            tob_op_write(tbuf, &op);
        }
    }
    else {
        op.typ = COPYOP;
        dst.typ = UNK;
        dst.flag = READLOG;
        dst.val.ua = 0;
        src.typ = LADDR;
        src.val.la = PST->getLocalSlot(srcval);
        for (int i = 0; i < len; i++) {
            src.off = i;
            dst.off = i;
            op.val.copy.a = src;
            op.val.copy.b = dst;
            tob_op_write(tbuf, &op);
        }
    }
}
*/

void PandaTaintVisitor::visitSelectInst(SelectInst &I) {
    LLVMContext &ctx = I.getContext();
    ZExtInst *ZEI = new ZExtInst(I.getCondition(), Type::getInt64Ty(ctx), "", &I);
    assert(ZEI);

    vector<pair<Value *, Value *>> selections;
    selections.push_back(std::make_pair(
                constWeakSlot(ctx, I.getTrueValue()),
                ConstantInt::get(ctx, APInt(64, 1))));
    selections.push_back(std::make_pair(
                constWeakSlot(ctx, I.getFalseValue()),
                ConstantInt::get(ctx, APInt(64, 0))));
    insertTaintSelect(I, &I, ZEI, selections);
}

void PandaTaintVisitor::visitExtractValueInst(ExtractValueInst &I) {
    LLVMContext &ctx = I.getContext();
    assert(I.getNumIndices() == 1);

    Value *aggregate = I.getAggregateOperand();
    assert(aggregate && aggregate->getType()->isStructTy());
    StructType *typ = dyn_cast<StructType>(aggregate->getType());
    const StructLayout *structLayout = dataLayout->getStructLayout(typ);

    assert(I.idx_begin() != I.idx_end());
    unsigned offset = structLayout->getElementOffset(*I.idx_begin());
    uint64_t src = MAXREGSIZE * PST->getLocalSlot(aggregate) + offset;

    insertTaintCopy(I,
            llvConst, &I,
            llvConst, const_uint64(ctx, src),
            getValueSize(&I));
}

void PandaTaintVisitor::visitInsertValueInst(InsertValueInst &I) {
    LLVMContext &ctx = I.getContext();
    assert(I.getNumIndices() == 1);

    Value *aggregate = I.getAggregateOperand();
    assert(aggregate && aggregate->getType()->isStructTy());
    StructType *typ = dyn_cast<StructType>(aggregate->getType());
    const StructLayout *structLayout = dataLayout->getStructLayout(typ);

    assert(I.idx_begin() != I.idx_end());
    unsigned offset = structLayout->getElementOffset(*I.idx_begin());
    uint64_t dest = MAXREGSIZE * PST->getLocalSlot(&I) + offset;

    insertTaintCopy(I,
            llvConst, const_uint64(ctx, dest),
            llvConst, &I,
            getValueSize(I.getInsertedValueOperand()));
}

// Unhandled
void PandaTaintVisitor::visitInstruction(Instruction &I) {
    I.dump();
    printf("Error: Unhandled instruction\n");
    assert(1==0);
}<|MERGE_RESOLUTION|>--- conflicted
+++ resolved
@@ -80,12 +80,8 @@
 }
 
 static void taint_branch_run(FastShad *shad, uint64_t src) {
-<<<<<<< HEAD
-    //    PPP_RUN_CB(on_branch2, FastShad::query(shad, src));
+    // this arg should be the register number
     PPP_RUN_CB(on_branch2, src / MAXREGSIZE);
-=======
-    PPP_RUN_CB(on_branch2, shad->query(src), shad->get_tcn(src));
->>>>>>> 7a1736c7
 }
 
 extern "C" { extern TCGLLVMContext *tcg_llvm_ctx; }
