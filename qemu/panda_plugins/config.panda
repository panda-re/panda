PANDA_PLUGINS = sample textfinder textprinter syscalls stringsearch \
    keyfind memstats taint memdump correlatetaps memsnap bigrams \
    tapindex llvm_trace callstack_instr textprinter_fast tstringsearch network \
<<<<<<< HEAD
	scissors taint_compute_numbers bir replaymovie useafterfree \
    prov_tracer
=======
	scissors taint_compute_numbers bir replaymovie useafterfree bufmon \
	memsavep tralign printstack
>>>>>>> d594723f
<|MERGE_RESOLUTION|>--- conflicted
+++ resolved
@@ -1,10 +1,6 @@
 PANDA_PLUGINS = sample textfinder textprinter syscalls stringsearch \
     keyfind memstats taint memdump correlatetaps memsnap bigrams \
     tapindex llvm_trace callstack_instr textprinter_fast tstringsearch network \
-<<<<<<< HEAD
-	scissors taint_compute_numbers bir replaymovie useafterfree \
-    prov_tracer
-=======
 	scissors taint_compute_numbers bir replaymovie useafterfree bufmon \
-	memsavep tralign printstack
->>>>>>> d594723f
+    prov_tracer \
+	memsavep tralign printstack