--- conflicted
+++ resolved
@@ -1,9 +1,5 @@
 PANDA_PLUGINS = sample textfinder textprinter syscalls stringsearch \
     keyfind memstats taint memdump correlatetaps memsnap bufmon bigrams \
-<<<<<<< HEAD
-    tapindex llvm_trace callstack_instr textprinter_fast network \
-    prov_tracer
-=======
     tapindex llvm_trace callstack_instr textprinter_fast tstringsearch network \
-	scissors taint_compute_numbers bir replaymovie useafterfree
->>>>>>> c1bcb561
+	scissors taint_compute_numbers bir replaymovie useafterfree \
+    prov_tracer