#define __STDC_FORMAT_MACROS

#include "panda/panda_addr.h"

#include "../taint2/taint2.h"

extern "C" {

#include <assert.h>
    
#include "rr_log.h"    
#include "qemu-common.h"
#include "cpu.h"
#include "panda_plugin.h"
#include "pandalog.h"
#include "panda_common.h"

#include "../osi/osi_types.h"
#include "../osi/osi_ext.h"

    // this provides the fd resolution magic

#include "../osi_linux/osi_linux_ext.h"

#include "../wintrospection/wintrospection.h"
#include "../wintrospection/wintrospection_ext.h"
    
#include "../syscalls2/gen_syscalls_ext_typedefs.h"
#include "../taint2/taint2_ext.h"
#include "panda_plugin_plugin.h" 
    
    bool init_plugin(void *);
    void uninit_plugin(void *);
    
    int get_loglevel() ;
    void set_loglevel(int new_loglevel);

}

#include <vector>
#include <map>
#include <string>
 
const char *taint_filename = 0;
bool positional_labels = true;
bool no_taint = true;

#define MAX_FILENAME 256
bool saw_open = false;
uint32_t the_asid = 0;
uint32_t the_fd;

uint32_t end_label = 1000000;
uint32_t start_label = 0;

uint64_t first_instr = 0;

std::map< std::pair<uint32_t, uint32_t>, char *> asidfd_to_filename;

std::map <target_ulong, OsiProc> running_procs;



// label this virtual address.  might fail, so
// returns true iff byte was labeled
bool label_byte(CPUState *env, target_ulong virt_addr, uint32_t label_num) {
    target_phys_addr_t pa = panda_virt_to_phys(env, virt_addr);
    if (pa == (target_phys_addr_t) -1) {
        printf ("label_byte: virtual addr " TARGET_FMT_lx " not available\n", virt_addr);
        return false;
    }
    if (no_taint) {
        // don't print a message -- you'd have too many in this case
        return false;
    }
    if (positional_labels) {
        taint2_label_ram(pa, label_num);
    }
    else {
        taint2_label_ram(pa, 1);
    }
    if (pandalog) {
        Panda__LogEntry ple = PANDA__LOG_ENTRY__INIT;
        ple.has_taint_label_virtual_addr = 1;
        ple.has_taint_label_physical_addr = 1;
        ple.has_taint_label_number = 1;
        ple.taint_label_virtual_addr = virt_addr;
        ple.taint_label_physical_addr = pa;
        if (positional_labels) {
            ple.taint_label_number = label_num;
        }
        else {
            ple.taint_label_number = 1;
        }
        pandalog_write_entry(&ple);           
    }
    return true;
}



char *last_open_filename;
uint32_t last_open_asid;

#ifdef TARGET_I386
// This is our proxy for file position. Approximate because of fseek etc.
uint64_t file_pos = 0;

uint32_t guest_strncpy(CPUState *env, char *buf, size_t maxlen, target_ulong guest_addr) {
    buf[0] = 0;
    unsigned i;
    for (i=0; i<maxlen; i++) {
        uint8_t c;
        panda_virtual_memory_rw(env, guest_addr+i, &c, 1, 0);
        buf[i] = c;
        if (c==0) {
            break;
        }
    }
    buf[maxlen-1] = 0;
    return i;
}

uint32_t guest_wstrncpy(CPUState *env, char *buf, size_t maxlen, target_ulong guest_addr) {
    buf[0] = 0;
    unsigned i;
    for (i=0; i<maxlen; i++) {
        panda_virtual_memory_rw(env, guest_addr + 2 * i, (uint8_t *)&buf[i], 1, 0);
        if (buf[i] == 0) {
            break;
        }
    }
    buf[maxlen-1] = 0;
    return i;
}

void open_enter(CPUState *env, target_ulong pc, std::string filename, int32_t flags, int32_t mode) {
    if (!filename.empty()) {
        printf ("open_enter: saw open of [%s]\n", filename.c_str());
    }
    if (filename.find(taint_filename) != std::string::npos) {
        saw_open = true;
        printf ("saw open of file we want to taint: [%s] insn %" PRId64 "\n", taint_filename, rr_get_guest_instr_count());
        the_asid = panda_current_asid(env);
    }
}


void open_return(CPUState* env, uint32_t fd) {
    //    printf ("returning from open\n");
    if (saw_open && the_asid == panda_current_asid(env)) {
        saw_open = false;
        // get return value, which is the file descriptor for this file
        the_fd = fd;
        //        printf ("saw return from open of [%s]: asid=0x%x  fd=%d\n", taint_filename, the_asid, the_fd);
    }
            
}

void seek_enter(CPUState *env, uint32_t fd, uint64_t abs_offset) {
    if (the_fd == fd && the_asid == panda_current_asid(env)) {
        file_pos = abs_offset;
    }
}

void windows_seek_enter(CPUState* env,target_ulong pc,uint32_t FileHandle,uint32_t IoStatusBlock,uint32_t FileInformation,uint32_t Length,uint32_t FileInformationClass) {
    uint64_t Position = 0;
    if (FileInformationClass == 14) { // FilePositionInformation
        panda_virtual_memory_rw(env, FileInformation, (uint8_t *) &Position, sizeof(Position), false);
        printf("DEBUG: NtSetInformationFile(fd = %u, offset = %" PRIu64 ")\n", FileHandle, Position);
        seek_enter(env, FileHandle, Position);
    }
}



// Assume 32-bit windows for this struct.
// WARNING: THIS MAY NOT WORK ON 64-bit!
typedef struct _OBJECT_ATTRIBUTES {
    uint32_t Length;
    uint32_t RootDirectory;
    uint32_t ObjectName;
    // There's more stuff here but we're ignoring it.
} OBJECT_ATTRIBUTES;

typedef struct _UNICODE_STRING {
    uint16_t Length;
    uint16_t MaximumLength;
    uint32_t Buffer;
} UNICODE_STRING, *PUNICODE_STRING;

std::map<uint32_t, std::map<target_ulong, std::string>> windows_filenames;

std::string the_windows_filename;

// 179 NTSTATUS NtOpenFile (PHANDLE FileHandle, ACCESS_MASK DesiredAccess, POBJECT_ATTRIBUTES ObjectAttributes, PIO_STATUS_BLOCK IoStatusBlock, ULONG ShareAccess, ULONG OpenOptions);
// typedef void (*on_NtOpenFile_enter_t)(CPUState* env,target_ulong pc,uint32_t FileHandle,uint32_t DesiredAccess,uint32_t ObjectAttributes,uint32_t IoStatusBlock,uint32_t ShareAccess,uint32_t OpenOptions);
void windows_open_enter(CPUState* env, target_ulong pc, uint32_t FileHandle, uint32_t DesiredAccess, uint32_t ObjectAttributes, uint32_t IoStatusBlock, uint32_t ShareAccess, uint32_t OpenOptions) {
    char the_filename[MAX_FILENAME];
    OBJECT_ATTRIBUTES obj_attrs;
    UNICODE_STRING unicode_string;
    panda_virtual_memory_rw(env, ObjectAttributes, (uint8_t *)&obj_attrs, sizeof(obj_attrs), 0);
    panda_virtual_memory_rw(env, obj_attrs.ObjectName, (uint8_t *)&unicode_string, sizeof(unicode_string), 0);
    guest_wstrncpy(env, the_filename, MAX_FILENAME, unicode_string.Buffer);
    char *trunc_filename = the_filename;
    if (strncmp("\\??\\", the_filename, 4) == 0) {
        trunc_filename += 4;
    }
    the_windows_filename = std::string(trunc_filename);   
    open_enter(env, pc, trunc_filename, 0, DesiredAccess);
}

// typedef void (*on_NtOpenFile_return_t)(CPUState* env,target_ulong pc,uint32_t FileHandle,uint32_t DesiredAccess,uint32_t ObjectAttributes,uint32_t IoStatusBlock,uint32_t ShareAccess,uint32_t OpenOptions);
void windows_open_return(CPUState* env, target_ulong pc, uint32_t FileHandle, uint32_t DesiredAccess, uint32_t ObjectAttributes, uint32_t IoStatusBlock, uint32_t ShareAccess, uint32_t OpenOptions) {
    uint32_t Handle;
    panda_virtual_memory_rw(env, FileHandle, (uint8_t *)&Handle, 4, 0);
    printf ("asid=0x%x filehandle=%d filename=[%s]\n", (uint)panda_current_asid(env), FileHandle, the_windows_filename.c_str());
    windows_filenames[panda_current_asid(env)][FileHandle] = the_windows_filename;
    open_return(env, Handle);
}

uint32_t the_buf;
uint32_t the_count;
bool saw_read = false;

uint32_t last_read_buf;
uint64_t last_pos = (uint64_t) -1;

void read_enter(CPUState* env, target_ulong pc, std::string filename, uint64_t pos, uint32_t buf, uint32_t count) { 
    // these things are only known at enter of read call
    the_asid = panda_current_asid(env);
    last_read_buf = buf;
    last_pos = pos;    
    saw_read = false;
<<<<<<< HEAD
    if (filename.find(taint_filename) != std::string::npos) {
    //if (0 == strcmp(filename.c_str(), taint_filename)) {
=======
    printf ("read_enter filename=[%s]\n", filename.c_str());
    if (filename.find(taint_filename) != std::string::npos) {
        //    if (0 == strcmp(filename.c_str(), taint_filename)) {
>>>>>>> 96594181
        printf ("read_enter: asid=0x%x saw read of %d bytes in file we want to taint\n", the_asid, count);
        saw_read = true;
    }
}

// 3 long sys_read(unsigned int fd, char __user *buf, size_t count);
// typedef void (*on_sys_read_return_t)(CPUState* env,target_ulong pc,uint32_t fd,target_ulong buf,uint32_t count);
void read_return(CPUState* env, target_ulong pc, uint32_t buf, uint32_t actual_count) {
    if (saw_read && panda_current_asid(env) == the_asid) {
        // These are the start and end of the current range of labels.
        uint32_t read_start = last_pos;
        uint32_t read_end = last_pos + actual_count;        
        printf ("returning from read of [%s] count=%u\n", taint_filename, actual_count);
        // check if we overlap the range we want to label.
        if (read_start < end_label && read_end > start_label) {
            uint32_t range_start = std::max(read_start, start_label);
            uint32_t range_end = std::min(read_end, end_label);
            printf("*** applying %s taint labels %u..%u to buffer @ %lu\n",
                    positional_labels ? "positional" : "uniform",
                    range_start, range_end - 1, rr_get_guest_instr_count());
            uint32_t num_labeled = 0;
            uint32_t i = 0;
            for (uint32_t l = range_start; l < range_end; l++) {
                if (label_byte(env, last_read_buf + i,
                               positional_labels ? l : 1))
                    num_labeled ++;
                i ++;
            }
            printf("%u bytes labeled for this read\n", range_end - range_start);
        }
        last_pos += actual_count;
        //        printf (" ... done applying labels\n");
        saw_read = false;
    }
}

// 273 NTSTATUS NtReadFile (HANDLE FileHandle, HANDLE Event, PIO_APC_ROUTINE UserApcRoutine, PVOID UserApcContext, PIO_STATUS_BLOCK IoStatusBlock, PVOID Buffer, ULONG BufferLength, PLARGE_INTEGER ByteOffset, PULONG Key);
// typedef void (*on_NtReadFile_enter_t)(CPUState* env,target_ulong pc,uint32_t FileHandle,uint32_t Event,uint32_t UserApcRoutine,uint32_t UserApcContext,uint32_t IoStatusBlock,uint32_t Buffer,uint32_t BufferLength,uint32_t ByteOffset,uint32_t Key);

void windows_read_enter(CPUState* env, target_ulong pc, uint32_t FileHandle, uint32_t Event, uint32_t UserApcRoutine, uint32_t UserApcContext, uint32_t IoStatusBlock, uint32_t Buffer, uint32_t BufferLength, uint32_t ByteOffset, uint32_t Key) {
    int64_t offset;
    if (ByteOffset != 0) {
        // Byte offset into file is specified (pointer to LARGE_INTEGER). Read and interpret.
        panda_virtual_memory_rw(env, ByteOffset, (uint8_t *)&offset, sizeof(offset), 0);
        //printf("NtReadFile: %lu[%ld]\n", (unsigned long)FileHandle, offset);
        if (offset >= 0 && offset < (1L << 48)) { // otherwise invalid.
            file_pos = offset;
        }
    } else {
        //printf("NtReadFile: %lu[]\n", (unsigned long)FileHandle);
    }

    char *filename = get_handle_name(env, get_current_proc(env), FileHandle);
    read_enter(env, pc, filename, 0, Buffer, BufferLength);
}

#define STATUS_SUCCESS 0
typedef struct _IO_STATUS_BLOCK {
    uint32_t Nothing;
    uint32_t Information;
} IO_STATUS_BLOCK;

void windows_read_return(CPUState* env, target_ulong pc, uint32_t FileHandle, uint32_t Event, uint32_t UserApcRoutine, uint32_t UserApcContext, uint32_t IoStatusBlock, uint32_t Buffer, uint32_t BufferLength, uint32_t ByteOffset, uint32_t Key) {
    if (EAX != STATUS_SUCCESS) return;
    IO_STATUS_BLOCK io_status_block;
    uint32_t actual_count = BufferLength;
    if (panda_virtual_memory_rw(env, IoStatusBlock, (uint8_t *)&io_status_block, sizeof(io_status_block), 0) != -1) {
        actual_count = io_status_block.Information;
    } else {
        printf("file_taint: failed to read IoStatusBlock @ %x\n", IoStatusBlock);
    }
    read_return(env, pc, Buffer, actual_count);
}

// 66 NTSTATUS NtCreateFile (PHANDLE FileHandle, ACCESS_MASK DesiredAccess, POBJECT_ATTRIBUTES ObjectAttributes, PIO_STATUS_BLOCK IoStatusBlock, PLARGE_INTEGER AllocationSize, ULONG FileAttributes, ULONG ShareAccess, ULONG CreateDisposition, ULONG CreateOptions, PVOID EaBuffer, ULONG EaLength);
// typedef void (*on_NtCreateFile_enter_t)(CPUState* env,target_ulong pc,uint32_t FileHandle,uint32_t DesiredAccess,uint32_t ObjectAttributes,uint32_t IoStatusBlock,uint32_t AllocationSize,uint32_t FileAttributes,uint32_t ShareAccess,uint32_t CreateDisposition,uint32_t CreateOptions,uint32_t EaBuffer,uint32_t EaLength);
void windows_create_enter(CPUState* env, target_ulong pc, uint32_t FileHandle, uint32_t DesiredAccess, uint32_t ObjectAttributes, uint32_t IoStatusBlock, uint32_t AllocationSize, uint32_t FileAttributes, uint32_t ShareAccess, uint32_t CreateDisposition, uint32_t CreateOptions, uint32_t EaBuffer, uint32_t EaLength) {
    windows_open_enter(env, pc, FileHandle, DesiredAccess, ObjectAttributes, IoStatusBlock, ShareAccess, CreateOptions);
}

// typedef void (*on_NtCreateFile_return_t)(CPUState* env,target_ulong pc,uint32_t FileHandle,uint32_t DesiredAccess,uint32_t ObjectAttributes,uint32_t IoStatusBlock,uint32_t AllocationSize,uint32_t FileAttributes,uint32_t ShareAccess,uint32_t CreateDisposition,uint32_t CreateOptions,uint32_t EaBuffer,uint32_t EaLength);
void windows_create_return(CPUState* env, target_ulong pc, uint32_t FileHandle, uint32_t DesiredAccess, uint32_t ObjectAttributes, uint32_t IoStatusBlock, uint32_t AllocationSize, uint32_t FileAttributes, uint32_t ShareAccess, uint32_t CreateDisposition, uint32_t CreateOptions, uint32_t EaBuffer, uint32_t EaLength) {
    windows_open_return(env, pc, FileHandle, DesiredAccess, ObjectAttributes, IoStatusBlock, ShareAccess, CreateOptions);
}

 

void linux_read_enter(CPUState *env, target_ulong pc, uint32_t fd, uint32_t buf, uint32_t count) {
    target_ulong asid = panda_current_asid(env);
    if (running_procs.count(asid) == 0) {
        printf ("linux_read_enter for asid=0x%x fd=%d -- dont know about that asid.  discarding \n", (unsigned int) asid, (int) fd);
        return;
    }
    OsiProc& proc = running_procs[asid];
    char *filename = osi_linux_fd_to_filename(env, &proc, fd);
    uint64_t pos = osi_linux_fd_to_pos(env, &proc, fd);
    if (filename==NULL) {
        printf ("linux_read_enter for asid=0x%x pid=%d cmd=[%s] fd=%d -- that asid is known but resolving fd failed.  discarding\n",
                (unsigned int) asid, (int) proc.pid, proc.name, (int) fd);
        return;
    }
    printf ("linux_read_enter for asid==0x%x fd=%d filename=[%s] count=%d pos=%u\n", (unsigned int) asid, (int) fd, filename, count, (unsigned int) pos);
    read_enter(env, pc, filename, pos, buf, count);
}

void linux_read_return(CPUState *env, target_ulong pc, uint32_t fd, uint32_t buf, uint32_t count) {
    read_return(env, pc, buf, EAX);
}

#endif

extern uint64_t replay_get_guest_instr_count(void);
bool taint_is_enabled = false;

int file_taint_enable(CPUState *env, target_ulong pc) {
    if (!no_taint && !taint_is_enabled) {
        uint64_t ins = replay_get_guest_instr_count();
        if (ins > first_instr) {            
            taint_is_enabled = true;
            taint2_enable_taint();
            printf (" @ ins  %" PRId64 "\n", ins); 
        }
    }
    return 0;
}


#ifdef TARGET_I386
void linux_open_enter(CPUState *env, target_ulong pc, uint32_t filename, int32_t flags, int32_t mode) {
    char the_filename[MAX_FILENAME];
    guest_strncpy(env, the_filename, MAX_FILENAME, filename);    
    printf ("linux open asid=0x%x filename=[%s]\n", (unsigned int) panda_current_asid(env), the_filename);
    open_enter(env, pc, the_filename, flags, mode);
}
#endif /* TARGET_I386 */



// get current process before each bb executes
// which will probably help us actually know the current process
int osi_foo(CPUState *env, TranslationBlock *tb) {
    if (panda_in_kernel(env)) {
        OsiProc *p = get_current_process(env);      
        //some sanity checks on what we think the current process is
        // this means we didnt find current task
        if (p->offset == 0) return 0;
        // or the name
        if (p->name == 0) return 0;
        // weird -- this is just not ok
        if (((int) p->pid) == -1) return 0;
        uint32_t n = strnlen(p->name, 32);
        // yuck -- name is one char
        if (n<2) return 0;
        uint32_t np = 0;
        for (uint32_t i=0; i<n; i++) {
            np += (isprint(p->name[i]) != 0);
        }
        // yuck -- name doesnt consist of solely printable characters
        if (np != n) return 0;
        target_ulong asid = panda_current_asid(env);
        if (running_procs.count(asid) == 0) {
            printf ("adding asid=0x%x to running procs.  cmd=[%s]  task=0x%x\n", (unsigned int)  asid, p->name, (unsigned int) p->offset);
        }
        if (running_procs.count(asid) != 0) {
            /*
            OsiProc *p2 = running_procs[asid];
            // something there already
            if (p2)
                free_osiproc(p2);
            */
        }
        running_procs[asid] = *p;
    }
    return 0;
}


bool init_plugin(void *self) {

    printf("Initializing plugin file_taint\n");
    
#ifdef TARGET_I386
    panda_cb pcb;        
    panda_arg_list *args;
    args = panda_get_args("file_taint");
    taint_filename = panda_parse_string(args, "filename", "abc123");
    positional_labels = panda_parse_bool(args, "pos");
    // used to just find the names of files that get 
    no_taint = panda_parse_bool(args, "notaint");
    end_label = panda_parse_ulong(args, "max_num_labels", 1000000);
    end_label = panda_parse_ulong(args, "end", end_label);
    start_label = panda_parse_ulong(args, "start", 0);
    first_instr = panda_parse_uint64(args, "first_instr", 0);

    printf ("taint_filename = [%s]\n", taint_filename);
    printf ("positional_labels = %d\n", positional_labels);
    printf ("no_taint = %d\n", no_taint);
    printf ("end_label = %d\n", end_label);
    printf ("first_instr = %" PRId64 " \n", first_instr);

    // you must use '-os os_name' cmdline arg!
    assert (!(panda_os_type == OST_UNKNOWN));
    
    panda_require("osi");
    assert(init_osi_api());    
    panda_require("syscalls2");

    panda_require("wintrospection");
    assert(init_wintrospection_api());
    
    if (panda_os_type == OST_LINUX) {        
        PPP_REG_CB("syscalls2", on_sys_open_enter, linux_open_enter);        
        PPP_REG_CB("syscalls2", on_sys_read_enter, linux_read_enter);
        PPP_REG_CB("syscalls2", on_sys_read_return, linux_read_return);
    }
    
    if (panda_os_type == OST_WINDOWS) {
        PPP_REG_CB("syscalls2", on_NtOpenFile_enter, windows_open_enter);
        PPP_REG_CB("syscalls2", on_NtOpenFile_return, windows_open_return);
        PPP_REG_CB("syscalls2", on_NtCreateFile_enter, windows_create_enter);
        PPP_REG_CB("syscalls2", on_NtCreateFile_return, windows_create_return);
        PPP_REG_CB("syscalls2", on_NtReadFile_enter, windows_read_enter);
        PPP_REG_CB("syscalls2", on_NtReadFile_return, windows_read_return);
        PPP_REG_CB("syscalls2", on_NtSetInformationFile_enter, windows_seek_enter);
    }
    
    // this sets up the taint api fn ptrs so we have access
    if (!no_taint) {
        printf ("foo\n");
        panda_require("taint2");
        assert(init_taint2_api());
        if (first_instr == 0) {
            taint2_enable_taint();
        }
    }

    if (!no_taint && first_instr > 0) {
        printf ("bar\n");
        // only need this callback if we are turning on taint late
        pcb.before_block_translate = file_taint_enable;
        panda_register_callback(self, PANDA_CB_BEFORE_BLOCK_TRANSLATE, pcb);
    }

    pcb.before_block_exec = osi_foo;
    panda_register_callback(self, PANDA_CB_BEFORE_BLOCK_EXEC, pcb);

#else
    printf ("file_taint: only works for x86 target (really just 32-bit)\n");
    return false;

#endif
    return true;
}



void uninit_plugin(void *self) {
}
<|MERGE_RESOLUTION|>--- conflicted
+++ resolved
@@ -232,14 +232,9 @@
     last_read_buf = buf;
     last_pos = pos;    
     saw_read = false;
-<<<<<<< HEAD
-    if (filename.find(taint_filename) != std::string::npos) {
-    //if (0 == strcmp(filename.c_str(), taint_filename)) {
-=======
     printf ("read_enter filename=[%s]\n", filename.c_str());
     if (filename.find(taint_filename) != std::string::npos) {
         //    if (0 == strcmp(filename.c_str(), taint_filename)) {
->>>>>>> 96594181
         printf ("read_enter: asid=0x%x saw read of %d bytes in file we want to taint\n", the_asid, count);
         saw_read = true;
     }
