--- conflicted
+++ resolved
@@ -1547,15 +1547,11 @@
     rr_get_snapshot_file_name(rr_name, rr_path, name_buf, sizeof(name_buf));
     printf ("writing snapshot:\t%s\n", name_buf);
     snapshot_ret = do_savevm_rr(get_monitor(), name_buf);
-<<<<<<< HEAD
-    //log_all_cpu_states();
-=======
     if (snapshot_ret != 0){
         printf("Failed to save VM state! Aborting recording. Code: %d\n", snapshot_ret);
         return snapshot_ret;
     }
-    log_all_cpu_states();
->>>>>>> 70d25b1f
+    //log_all_cpu_states();
   }
 
   // save the time so we can report how long record takes
