/* PANDABEGINCOMMENT
 *
 * Authors:
 *  Tim Leek               tleek@ll.mit.edu
 *  Ryan Whelan            rwhelan@ll.mit.edu
 *  Joshua Hodosh          josh.hodosh@ll.mit.edu
 *  Michael Zhivich        mzhivich@ll.mit.edu
 *  Brendan Dolan-Gavitt   brendandg@gatech.edu
 *
 * This work is licensed under the terms of the GNU GPL, version 2.
 * See the COPYING file in the top-level directory.
 *
PANDAENDCOMMENT */

#include <stdio.h>
#include "my_mem.h"
#include "my_bool.h"
#include "bitvector_label_set.c"
#include "shad_dir_32.h"
#include "shad_dir_64.h"
#include "max.h"
#include "guestarch.h"
#include "taint_processor.h"
#include "panda_memlog.h"

#define SB_INLINE inline

#ifdef TAINTSTATS
// Bool for whether or not the function operates on tainted data
uint8_t taintedfunc;
#endif

/* XXX: Note, there is currently only support for copying taint into a new stack
 * frame, i.e. through tp_copy() and tp_delete(), not anything else.
 */

// stuff for control flow in traces
int next_step;
int previous_branch; // keep a history of 1
int taken_branch;

uint32_t max_ref_count = 0;

SB_INLINE uint8_t get_ram_bit(Shad *shad, uint32_t addr) {
    uint8_t taint_byte = shad->ram_bitmap[addr >> 3];
    return (taint_byte & (1 << (addr & 7)));
}


static SB_INLINE void set_ram_bit(Shad *shad, uint32_t addr) {
    uint8_t taint_byte = shad->ram_bitmap[addr >> 3];
    taint_byte |= (1 << (addr & 7));
    shad->ram_bitmap[addr >> 3] = taint_byte;
}


static SB_INLINE void clear_ram_bit(Shad *shad, uint32_t addr) {
    uint8_t taint_byte = shad->ram_bitmap[addr >> 3];
    taint_byte &= (~(1 << (addr & 7)));
    shad->ram_bitmap[addr >> 3] = taint_byte;
}


/*
   Initialize the shadow memory for taint processing.
   hd_size -- size of hd in bytes
   mem_size -- size of ram in bytes
   io_size -- max address an io buffer address can be
   max_vals -- max number of numbered llvm values we'll need
 */
Shad *tp_init(uint64_t hd_size, uint32_t mem_size, uint64_t io_size,
        uint32_t max_vals) {
    Shad *shad = (Shad *) my_malloc(sizeof(Shad), poolid_taint_processor);
    shad->hd_size = hd_size;
    shad->mem_size = mem_size;
    shad->io_size = io_size;
    shad->num_vals = max_vals;
    shad->guest_regs = NUMREGS;
    shad->hd = shad_dir_new_64(12,12,16);
#ifdef TARGET_X86_64
    shad->ram = shad_dir_new_64(12,12,16);
#else
    shad->ram = shad_dir_new_32(10,10,12);
#endif
    shad->io = shad_dir_new_64(12,12,16);

    // we're working with LLVM values that can be up to 128 bits
    shad->llv = (LabelSet **) my_calloc(max_vals * FUNCTIONFRAMES * MAXREGSIZE,
            sizeof(LabelSet *), poolid_taint_processor);
    shad->ret = (LabelSet **) my_calloc(1 * MAXREGSIZE,
            sizeof(LabelSet *), poolid_taint_processor);
    // guest registers are generally the size of the guest architecture
    shad->grv = (LabelSet **) my_calloc(NUMREGS * WORDSIZE,
            sizeof(LabelSet *), poolid_taint_processor);
    // architecture-dependent size defined in guestarch.h
    if (NUMSPECADDRS){
        /*
         * +NUMREGS is necessary offset for how we process these according to
         * enums
         */
        shad->gsv = (LabelSet **) my_calloc(NUMSPECADDRS+NUMREGS,
            sizeof(LabelSet*), poolid_taint_processor);
    }
    else {
        shad->gsv = NULL;
    }
    shad->ram_bitmap = (uint8_t *) my_calloc(mem_size >> 3, 1,
            poolid_taint_processor);
    shad->current_frame = 0;
    return shad;
}


/*
 * Delete a shadow memory
 */
void tp_free(Shad *shad){
    shad_dir_free_64(shad->hd);
    shad->hd = NULL;
#ifdef TARGET_X86_64
    shad_dir_free_64(shad->ram);
#else
    shad_dir_free_32(shad->ram);
#endif
    shad->ram = NULL;
    shad_dir_free_64(shad->io);
    shad->io = NULL;
    my_free(shad->llv, (shad->num_vals * FUNCTIONFRAMES * MAXREGSIZE *
        sizeof(LabelSet *)), poolid_taint_processor);
    shad->llv = NULL;
    my_free(shad->ret, (MAXREGSIZE * sizeof(LabelSet *)),
        poolid_taint_processor);
    shad->ret = NULL;
    my_free(shad->grv, (NUMREGS * WORDSIZE * sizeof(LabelSet *)),
        poolid_taint_processor);
    shad->grv = NULL;
    if (shad->gsv){
        my_free(shad->gsv, ((NUMSPECADDRS+NUMREGS) * sizeof(LabelSet *)),
            poolid_taint_processor);
        shad->gsv = NULL;
    }
    my_free(shad->ram_bitmap, (shad->mem_size >> 3), poolid_taint_processor);
    shad->ram_bitmap = NULL;
    my_free(shad, sizeof(Shad), poolid_taint_processor);
    shad = NULL;
}


// returns a copy of the labelset associated with a.  or NULL if none.
// so you'll need to call labelset_free on this pointer when done with it.
static SB_INLINE LabelSet *tp_labelset_get(Shad *shad, Addr a) {
    LabelSet *ls = NULL;
    switch (a.typ) {
        case HADDR:
            {
                ls = shad_dir_find_64(shad->hd, a.val.ha+a.off);
                break;
            }
        case MADDR:
            {
#ifdef TARGET_X86_64
                /* XXX: this only applies to x86_64 user because the bit array
                 * is too big to represent.  We can still use it for
                 * whole-system though.
                 */
                ls = shad_dir_find_64(shad->ram, a.val.ma+a.off);
#else
                if (get_ram_bit(shad, a.val.ma+a.off)) {
                    ls = shad_dir_find_32(shad->ram, a.val.ma+a.off);
                }
#endif
                break;
            }
        case IADDR:
            {
                ls = shad_dir_find_64(shad->io, a.val.ia+a.off);
                break;
            }
        // multipliers are for register and stack frame indexing in shadow
        // register space
        case LADDR:
            {
                if (a.flag == FUNCARG){
                    assert((shad->current_frame + 1) < FUNCTIONFRAMES);
                    ls = labelset_copy(
                        shad->llv[shad->num_vals*(shad->current_frame + 1) +
                                  a.val.la*MAXREGSIZE +
                                  a.off]);
                }
                else {
                    assert(shad->current_frame < FUNCTIONFRAMES);
                    ls = labelset_copy(
                        shad->llv[shad->num_vals*shad->current_frame +
                                  a.val.la*MAXREGSIZE +
                                  a.off]);
                }
                break;
            }
        case GREG:
            {
                ls = labelset_copy(shad->grv[a.val.gr * WORDSIZE + a.off]);
                break;
            }
        case GSPEC:
            {
                // SpecAddr enum is offset by the number of guest registers
                ls = labelset_copy(shad->gsv[a.val.gs - NUMREGS + a.off]);
                break;
            }
        case CONST:
            {
                ls = NULL;
                break;
            }
        case RET:
            {
                ls = labelset_copy(shad->ret[a.off]);
                break;
            }
        default:
            assert (1==0);
    }
    return ls;
}


// returns TRUE (1) iff a has a non-empty taint set
SB_INLINE uint8_t tp_query(Shad *shad, Addr a) {
    assert (shad != NULL);
    LabelSet *ls = tp_labelset_get(shad, a);
    return !(labelset_is_empty(ls));
}


// untaint -- discard label set associated with a
SB_INLINE void tp_delete(Shad *shad, Addr a) {
    assert (shad != NULL);
    switch (a.typ) {
        case HADDR:
            {
                // NB: just returns if nothing there
                shad_dir_remove_64(shad->hd, a.val.ha+a.off);
                break;
            }
        case MADDR:
            {
#ifdef TARGET_X86_64
                /* XXX: this only applies to x86_64 user because the bit array
                 * is too big to represent.  We can still use it for
                 * whole-system though.
                 */
                shad_dir_remove_64(shad->ram, a.val.ma+a.off);
#else
                if (get_ram_bit(shad, a.val.ma+a.off)) {
                    shad_dir_remove_32(shad->ram, a.val.ma+a.off);
                    clear_ram_bit(shad, a.val.ma+a.off);
                }
#endif
                break;
            }
        case IADDR:
            {
                shad_dir_remove_64(shad->io, a.val.ia+a.off);
                break;
            }
        case LADDR:
            {
                if (a.flag == FUNCARG){
                    // free the labelset and remove reference
                    LabelSet *ls =
                        shad->llv[shad->num_vals*(shad->current_frame + 1) +
                                  a.val.la*MAXREGSIZE +
                                  a.off];
                    labelset_free(ls);
                    shad->llv[shad->num_vals*(shad->current_frame + 1) +
                              a.val.la*MAXREGSIZE +
                              a.off] = NULL;
                }
                else {
                    // free the labelset and remove reference
                    LabelSet *ls =
                        shad->llv[shad->num_vals*shad->current_frame +
                                  a.val.la*MAXREGSIZE +
                                  a.off];
                    labelset_free(ls);
                    shad->llv[shad->num_vals*shad->current_frame +
                              a.val.la*MAXREGSIZE +
                              a.off] = NULL;
                }
                break;
            }
        case GREG:
            {
                // free the labelset and remove reference
                LabelSet *ls = shad->grv[a.val.gr * WORDSIZE + a.off];
                labelset_free(ls);
                shad->grv[a.val.gr * WORDSIZE + a.off] = NULL;
                break;
            }
        case GSPEC:
            {
                // SpecAddr enum is offset by the number of guest registers
                LabelSet *ls = shad->gsv[a.val.gs - NUMREGS + a.off];
                labelset_free(ls);
                shad->gsv[a.val.gs - NUMREGS + a.off] = NULL;
                break;
            }
        case RET:
            {
                LabelSet *ls = shad->ret[a.off];
                labelset_free(ls);
                shad->ret[a.off] = NULL;
                break;
            }
        default:
            assert (1==0);
    }
}


// here we are storing a copy of ls in the shadow memory.
// so ls is caller's to free
static SB_INLINE void tp_labelset_put(Shad *shad, Addr a, LabelSet *ls) {
    assert (shad != NULL);
    tp_delete(shad, a);

#ifdef TAINTSTATS
    taintedfunc = 1;
#endif

    switch (a.typ) {
        case HADDR:
            {
                shad_dir_add_64(shad->hd, a.val.ha+a.off, ls);
                break;
            }
        case MADDR:
            {
#ifdef TARGET_X86_64
                /* XXX: this only applies to x86_64 user because the bit array
                 * is too big to represent.  We can still use it for
                 * whole-system though.
                 */
                shad_dir_add_64(shad->ram, a.val.ma+a.off, ls);
#else
                shad_dir_add_32(shad->ram, a.val.ma+a.off, ls);
                set_ram_bit(shad, a.val.ma+a.off);
#endif
                break;
            }
        case IADDR:
            {
                shad_dir_add_64(shad->io, a.val.ia+a.off, ls);
                break;
            }
        case LADDR:
            {
                // need to call labelset_copy to increment ref count
                LabelSet *ls_copy = labelset_copy(ls);
                if (a.flag == FUNCARG){
                    // put in new function frame
                    assert((shad->current_frame + 1) < FUNCTIONFRAMES);
                    shad->llv[shad->num_vals*(shad->current_frame + 1) +
                              a.val.la*MAXREGSIZE +
                              a.off] = ls_copy;
                }
                else {
                    assert(shad->current_frame < FUNCTIONFRAMES);
                    shad->llv[shad->num_vals*shad->current_frame +
                              a.val.la*MAXREGSIZE +
                              a.off] = ls_copy;
                }
                break;
            }
        case GREG:
            {
                // need to call labelset_copy to increment ref count
                LabelSet *ls_copy = labelset_copy(ls);
                shad->grv[a.val.gr * WORDSIZE + a.off] = ls_copy;
                break;
            }
        case GSPEC:
            {
                // SpecAddr enum is offset by the number of guest registers
                LabelSet *ls_copy = labelset_copy(ls);
                shad->gsv[a.val.gs - NUMREGS + a.off] = ls_copy;
                break;
            }
        case RET:
            {
                LabelSet *ls_copy = labelset_copy(ls);
                shad->ret[a.off] = ls_copy;
                break;
            }
        default:
            assert (1==0);
    }
}


// label -- associate label l with address a
SB_INLINE void tp_label(Shad *shad, Addr a, Label l) {
    assert (shad != NULL);
    LabelSet *ls = tp_labelset_get(shad, a);
    if (!ls){
        ls = labelset_new();
        labelset_set_type(ls, LST_COPY);
    }
    labelset_add(ls, l);
    tp_labelset_put(shad, a, ls);
    labelset_free(ls);
}


SB_INLINE uint8_t addrs_equal(Addr a, Addr b) {
    if (a.typ != b.typ)
        return FALSE;
    switch (a.typ) {
        case HADDR:
            return a.val.ha+a.off == b.val.ha+b.off;
        case MADDR:
            return a.val.ma+a.off == b.val.ma+b.off;
        case IADDR:
            return a.val.ia+a.off == b.val.ia+b.off;
        case LADDR:
            return (a.val.la == b.val.la)
                   && (a.off == b.off)
                   && (a.flag == b.flag);
        case GREG:
            return (a.val.gr == b.val.gr) && (a.off == b.off);
        case GSPEC:
            return (a.val.gs == b.val.gs) && (a.off == b.off);
        case RET:
            return (a.off == b.off);
        default:
            assert (1==0);
    }
}


void print_addr(Shad *shad, Addr a) {
    uint32_t current_frame;
    switch(a.typ) {
        case HADDR:
            printf ("h0x%llx", (long long unsigned int) a.val.ha+a.off);
            break;
        case MADDR:
            printf ("m0x%llx", (long long unsigned int) a.val.ma+a.off);
            break;
        case IADDR:
            printf ("i0x%llx", (long long unsigned int) a.val.ia+a.off);
            break;
        case LADDR:
            if (!shad){
                current_frame = 0; // not executing taint ops, assume frame 0
            }
            else {
                current_frame = shad->current_frame;
            }

            if (a.flag == FUNCARG){
                printf ("[%d]l%lld[%d]", current_frame + 1,
                    (long long unsigned int) a.val.la, a.off);
            }
            else {
                printf ("[%d]l%lld[%d]", current_frame,
                    (long long unsigned int) a.val.la, a.off);
            }
            break;
        case GREG:
            printreg(a);
            break;
        case GSPEC:
            printspec(a);
            break;
        case UNK:
            if (a.flag == IRRELEVANT){
                printf("irrelevant");
            }
            //else if (a.flag == READLOG) {
            else if (a.typ == UNK){
                printf("unknown");
            }
            else {
                assert(1==0);
            }
            break;
        case CONST:
            printf("constant");
            break;
        case RET:
            printf("ret[%d]", a.off);
            break;
        default:
            assert (1==0);
    }
}


// copy -- b gets whatever label set is currently associated with a
SB_INLINE void tp_copy(Shad *shad, Addr a, Addr b) {
    assert (shad != NULL);
    assert (!(addrs_equal(a,b)));
    LabelSet *ls_a = tp_labelset_get(shad, a);
    if (labelset_is_empty(ls_a)) {
        // a not tainted -- remove taint on b
        tp_delete(shad, b);
    }
    else {
        // a tainted -- copy it over to b
        tp_labelset_put(shad, b, ls_a);
#ifdef TAINTDEBUG
        LabelSet *ls_b = tp_labelset_get(shad, b);
        if (!labelset_is_empty(ls_b)){
            printf("labelset b: ");
            labelset_spit(ls_b);
            printf("\n");
        }
#endif
    }
    labelset_free(ls_a);
}


// compute -- c gets union of label sets currently associated with a and b
// delete previous association
SB_INLINE void tp_compute(Shad *shad, Addr a, Addr b, Addr c) {
    assert (shad != NULL);
    // we want the possibilities of address equality for unioning
    //assert (!(addrs_equal(a,b)));
    //assert (!(addrs_equal(b,c)));
    //assert (!(addrs_equal(a,c)));
    LabelSet *ls_a = tp_labelset_get(shad, a);
    LabelSet *ls_b = tp_labelset_get(shad, b);
    tp_delete(shad, c);
    if ((labelset_is_empty(ls_a)) && (labelset_is_empty(ls_b))) {
        return;
    }
    LabelSet *ls_c = labelset_new();
    //labelset_set_type(ls_c, LST_COMPUTE);
    //LabelSetType ls_c_type;
    if (ls_a != NULL) {
        labelset_collect(ls_c, ls_a);
        //ls_c_type = labelset_get_type(ls_a);
    }
    if (ls_b != NULL) {
        labelset_collect(ls_c, ls_b);
        //ls_c_type = max(ls_c_type, labelset_get_type(ls_b));
    }
    //labelset_set_type(ls_c, ls_c_type);
    labelset_set_type(ls_c, LST_COMPUTE);
    tp_labelset_put(shad, c, ls_c);
#ifdef TAINTDEBUG
    if (!labelset_is_empty(ls_c)){
        printf("labelset c: ");
        labelset_spit(tp_labelset_get(shad, c));
        printf("\n");
    }
#endif
    labelset_free(ls_a);
    labelset_free(ls_b);
    labelset_free(ls_c);
}


/////////////////////////


TaintOpBuffer *tob_new(uint32_t size) {
    TaintOpBuffer *buf = (TaintOpBuffer *) my_malloc(sizeof(TaintOpBuffer),
            poolid_taint_processor);
    buf->max_size = size;
    buf->start = (char *) my_malloc(size, poolid_taint_processor);
    buf->ptr = buf->start;
    return buf;
}

void tob_delete(TaintOpBuffer *tbuf){
    my_free(tbuf->start, tbuf->max_size, poolid_taint_processor);
    tbuf->start = NULL;
    my_free(tbuf, sizeof(TaintOpBuffer), poolid_taint_processor);
    tbuf = NULL;
}

void tob_delete_iterate_ops(TaintOpBuffer *tbuf){
    //Make sure we are at the beginning of the buffer
    tob_rewind(tbuf);
    //Free up dynamically allocated arrays in phi and switch ops
    while (!(tob_end(tbuf))) {
        TaintOp op = tob_op_read(tbuf);

        if (op.typ == INSNSTARTOP){
            if (!strcmp(op.val.insn_start.name, "phi")){
                unsigned len = op.val.insn_start.phi_len;
                my_free(op.val.insn_start.phi_vals, len * sizeof(int), poolid_taint_processor);
                op.val.insn_start.phi_vals = NULL;
                my_free(op.val.insn_start.phi_labels, len * sizeof(int), poolid_taint_processor);
                op.val.insn_start.phi_labels = NULL;
            } else if (!strcmp(op.val.insn_start.name, "switch")){
                unsigned len = op.val.insn_start.switch_len;
                my_free(op.val.insn_start.switch_conds, len * sizeof(int64_t), poolid_taint_processor);
                op.val.insn_start.switch_conds = NULL;
                my_free(op.val.insn_start.switch_labels, len * sizeof(int), poolid_taint_processor);
                op.val.insn_start.switch_labels = NULL;
            }
        }
    }

    my_free(tbuf->start, tbuf->max_size, poolid_taint_processor);
    tbuf->start = NULL;
    my_free(tbuf, sizeof(TaintOpBuffer), poolid_taint_processor);
    tbuf = NULL;
}

void tob_rewind(TaintOpBuffer *buf) {
    buf->ptr = buf->start;
}

void tob_clear(TaintOpBuffer *buf) {
    buf->size = 0;
    buf->ptr = buf->start;
}

uint8_t tob_end(TaintOpBuffer *buf) {
    return (buf->ptr >= buf->start + buf->size);
}

float tob_full_frac(TaintOpBuffer *buf) {
    return (((float) (buf->ptr - buf->start)) / ((float)buf->max_size));
}


static SB_INLINE void tob_write(TaintOpBuffer *buf, char *stuff,
        uint32_t stuff_size) {
    uint64_t bytes_used = buf->ptr - buf->start;
    assert (buf->max_size - bytes_used >= stuff_size);
    memcpy(buf->ptr, stuff, stuff_size);
    buf->ptr += stuff_size;
    buf->size = max(buf->ptr - buf->start, buf->size);
}


static SB_INLINE void tob_read(TaintOpBuffer *buf, char *stuff,
        uint32_t stuff_size) {
    uint64_t bytes_used = buf->ptr - buf->start;
    assert (buf->max_size - bytes_used >= stuff_size);
    memcpy(stuff, buf->ptr, stuff_size);
    buf->ptr += stuff_size;
    buf->size = max(buf->ptr - buf->start, buf->size);
}


static SB_INLINE void tob_addr_write(TaintOpBuffer *buf, Addr a) {

    tob_write(buf, (char*) &a, sizeof(Addr));

    /* Old code used to selectively write parts of struct. Note: processing
     * taint ops in this way was causing some performance degradation, most
     * likely due to unaligned addresses.  Just write the entire struct and let
     * the compiler take care of optimization.
     */
}

static SB_INLINE Addr tob_addr_read(TaintOpBuffer *buf) {
    Addr a;

    tob_read(buf, (char*) &a, sizeof(Addr));

    /* Old code used to selectively write parts of struct. Note: processing
     * taint ops in this way was causing some performance degradation, most
     * likely due to unaligned addresses.  Just write the entire struct and let
     * the compiler take care of optimization.
     */

    return a;
}

void tob_op_print(Shad *shad, TaintOp op) {
    switch (op.typ) {
        case LABELOP:
            {
                printf ("label ");
                print_addr(shad, op.val.label.a);
                printf (" %d\n", op.val.label.l);
                break;
            }
        case DELETEOP:
            {
                printf ("delete ");
                print_addr(shad, op.val.deletel.a);
                printf ("\n");
                break;
            }
        case COPYOP:
            {
                printf ("copy ");
                print_addr(shad, op.val.copy.a);
                printf (" ");
                print_addr(shad, op.val.copy.b);
                printf ("\n");
                break;
            }
        case COMPUTEOP:
            {
                printf ("compute ");
                print_addr(shad, op.val.compute.a);
                printf (" ");
                print_addr(shad, op.val.compute.b);
                printf (" ");
                print_addr(shad, op.val.compute.c);
                printf ("\n");
                break;
            }
        case INSNSTARTOP:
            {
                printf("insn_start: %s, %d ops\n", op.val.insn_start.name,
                        op.val.insn_start.num_ops);
                break;
            }
        case CALLOP:
            {
                printf("call %s\n", op.val.call.name);
                break;
            }
        case RETOP:
            {
                printf("return\n");
                break;
            }
        default:
            assert (1==0);
    }
}



SB_INLINE void tob_op_write(TaintOpBuffer *buf, TaintOp op) {
    tob_write(buf, (char*)&op, sizeof(TaintOp));

    /* Old code used to selectively write parts of struct. Note: processing
     * taint ops in this way was causing some performance degradation, most
     * likely due to unaligned addresses.  Just write the entire struct and let
     * the compiler take care of optimization.
     */
}

SB_INLINE TaintOp tob_op_read(TaintOpBuffer *buf) {
    TaintOp op;
    tob_read(buf, (char*) &op, sizeof(TaintOp));

    /* Old code used to selectively write parts of struct. Note: processing
     * taint ops in this way was causing some performance degradation, most
     * likely due to unaligned addresses.  Just write the entire struct and let
     * the compiler take care of optimization.
     */

    return op;
}

void process_insn_start_op(TaintOp op, TaintOpBuffer *buf,
        DynValBuffer *dynval_buf){
#ifdef TAINTDEBUG
    printf("Fixing up taint op buffer for: %s\n", op.val.insn_start.name);
#endif

    DynValEntry dventry;
    if(op.val.insn_start.flag == INSNREADLOG) {
      // Make sure there is still something to read in the buffer
      assert(((uintptr_t)(dynval_buf->ptr) - (uintptr_t)(dynval_buf->start))
          < dynval_buf->cur_size);

      read_dynval_buffer(dynval_buf, &dventry);

      if (dventry.entrytype == EXCEPTIONENTRY){
          printf("EXCEPTION FOUND IN DYNAMIC LOG\n");
          next_step = EXCEPT;
          return;
      }
    }

    if (!strcmp(op.val.insn_start.name, "load")){

        if ((dventry.entrytype != ADDRENTRY)
                || (dventry.entry.memaccess.op != LOAD)){
            fprintf(stderr, "Error: dynamic log doesn't align\n");
            fprintf(stderr, "In: load\n");
            exit(1);
        }

        else if ((dventry.entrytype == ADDRENTRY)
                && (dventry.entry.memaccess.op == LOAD)) {
            /*** Fix up taint op buffer here ***/
            char *saved_buf_ptr = buf->ptr;
            TaintOp *cur_op = (TaintOp*) buf->ptr;

            int i;
            for (i = 0; i < op.val.insn_start.num_ops; i++){

                switch (cur_op->typ){
                    case COPYOP:
                        if (dventry.entry.memaccess.addr.flag == IRRELEVANT){
                            // load from irrelevant part of CPU state
                            // delete taint at the destination
                            cur_op->val.copy.a.flag = IRRELEVANT;
                        }
                        else if (dventry.entry.memaccess.addr.typ == GREG){
                            // guest register
                            cur_op->val.copy.a.flag = 0;
                            cur_op->val.copy.a.typ = GREG;
                            cur_op->val.copy.a.val.gr =
                                dventry.entry.memaccess.addr.val.gr;
                        }
                        else if (dventry.entry.memaccess.addr.typ == GSPEC){
                            // guest special address
                            cur_op->val.copy.a.flag = 0;
                            cur_op->val.copy.a.typ = GSPEC;
                            cur_op->val.copy.a.val.gs =
                                dventry.entry.memaccess.addr.val.gs;

                        }
                        else if (dventry.entry.memaccess.addr.typ == MADDR){
                            // guest RAM
                            cur_op->val.copy.a.flag = 0;
                            cur_op->val.copy.a.typ = MADDR;
                            cur_op->val.copy.a.val.ma =
                                dventry.entry.memaccess.addr.val.ma;
                        }
                        else {
                            assert(1==0);
                        }
                        break;

                    default:
                        // taint ops for load only consist of copy ops
                        assert(1==0);
                }

                cur_op++;
            }

            buf->ptr = saved_buf_ptr;
        }

        else {
            fprintf(stderr, "Error: unknown error in dynamic log\n");
            fprintf(stderr, "In: load\n");
            exit(1);
        }
    }

    else if (!strcmp(op.val.insn_start.name, "store")){

        if ((dventry.entrytype != ADDRENTRY)
                || (dventry.entry.memaccess.op != STORE)){
            fprintf(stderr, "Error: dynamic log doesn't align\n");
            fprintf(stderr, "In: store\n");
            exit(1);
        }

        else if ((dventry.entrytype == ADDRENTRY)
                && (dventry.entry.memaccess.op == STORE)) {
            /*** Fix up taint op buffer here ***/
            char *saved_buf_ptr = buf->ptr;
            TaintOp *cur_op = (TaintOp*) buf->ptr;

            int i;
            for (i = 0; i < op.val.insn_start.num_ops; i++){

                switch (cur_op->typ){
                    case COPYOP:
                        if (dventry.entry.memaccess.addr.flag == IRRELEVANT){
                            // store to irrelevant part of CPU state
                            // delete taint at the destination
                            cur_op->val.copy.b.flag = IRRELEVANT;
                        }
                        else if (dventry.entry.memaccess.addr.typ == GREG){
                            // guest register
                            cur_op->val.copy.b.flag = 0;
                            cur_op->val.copy.b.typ = GREG;
                            cur_op->val.copy.b.val.gr =
                                dventry.entry.memaccess.addr.val.gr;
                        }
                        else if (dventry.entry.memaccess.addr.typ == GSPEC){
                            // guest special address
                            cur_op->val.copy.b.flag = 0;
                            cur_op->val.copy.b.typ = GSPEC;
                            cur_op->val.copy.b.val.gs =
                                dventry.entry.memaccess.addr.val.gs;
                        }
                        else if (dventry.entry.memaccess.addr.typ == MADDR){
                            // guest RAM
                            cur_op->val.copy.b.flag = 0;
                            cur_op->val.copy.b.typ = MADDR;
                            cur_op->val.copy.b.val.ma =
                                dventry.entry.memaccess.addr.val.ma;
                        }
                        else {
                            assert(1==0);
                        }
                        break;

#ifdef TAINTED_POINTER
                    /* this only assumes we are in tainted pointer mode,
                     * with the associated taint models
                     */
                    case COMPUTEOP:
                        if (dventry.entry.memaccess.addr.flag == IRRELEVANT){
                            // store to irrelevant part of CPU state
                            // delete taint at the destination
                            cur_op->val.compute.b.flag = IRRELEVANT;
                            cur_op->val.compute.c.flag = IRRELEVANT;
                        }

                        // for store, if B and C aren't of type UNK, then
                        // skip over them (see the taint model, and how we
                        // use RET as a temp register)
                        else if (cur_op->val.compute.b.typ != UNK
                                && cur_op->val.compute.c.typ != UNK){
                            // do nothing
                        }
                        else if (dventry.entry.memaccess.addr.typ == GREG){
                            // guest register
                            // a register should never be a tainted pointer,
                            // so this is ignored in tob_process()
                            cur_op->val.compute.b.flag = 0;
                            cur_op->val.compute.b.typ = GREG;
                            cur_op->val.compute.b.val.gr =
                                dventry.entry.memaccess.addr.val.gr;
                            cur_op->val.compute.c.flag = 0;
                            cur_op->val.compute.c.typ = GREG;
                            cur_op->val.compute.c.val.gr =
                                dventry.entry.memaccess.addr.val.gr;
                        }
                        else if (dventry.entry.memaccess.addr.typ == GSPEC){
                            // special address
                            // a register should never be a tainted pointer,
                            // so this is ignored in tob_process()
                            cur_op->val.compute.b.flag = 0;
                            cur_op->val.compute.b.typ = GSPEC;
                            cur_op->val.compute.b.val.gs =
                                dventry.entry.memaccess.addr.val.gs;
                            cur_op->val.compute.c.flag = 0;
                            cur_op->val.compute.c.typ = GSPEC;
                            cur_op->val.compute.c.val.gs =
                                dventry.entry.memaccess.addr.val.gs;
                        }
                        else if (dventry.entry.memaccess.addr.typ == MADDR){
                            // guest RAM
                            cur_op->val.compute.b.flag = 0;
                            cur_op->val.compute.b.typ = MADDR;
                            cur_op->val.compute.b.val.ma =
                                dventry.entry.memaccess.addr.val.ma;
                            cur_op->val.compute.c.flag = 0;
                            cur_op->val.compute.c.typ = MADDR;
                            cur_op->val.compute.c.val.ma =
                                dventry.entry.memaccess.addr.val.ma;
                        }
                        else {
                            assert(1==0);
                        }
                        break;
#endif

                    case DELETEOP:
                        if (dventry.entry.memaccess.addr.flag == IRRELEVANT){
                            // do nothing for delete at address we aren't
                            // tracking
                            cur_op->val.deletel.a.flag = IRRELEVANT;
                        }
                        else if (dventry.entry.memaccess.addr.typ == GREG){
                            // guest register
                            cur_op->val.deletel.a.flag = 0;
                            cur_op->val.deletel.a.typ = GREG;
                            cur_op->val.deletel.a.val.gr =
                                dventry.entry.memaccess.addr.val.gr;
                        }
                        else if (dventry.entry.memaccess.addr.typ == GSPEC){
                            // guest special address
                            cur_op->val.deletel.a.flag = 0;
                            cur_op->val.deletel.a.typ = GSPEC;
                            cur_op->val.deletel.a.val.gs =
                                dventry.entry.memaccess.addr.val.gs;
                        }
                        else if (dventry.entry.memaccess.addr.typ == MADDR){
                            // guest RAM
                            cur_op->val.deletel.a.flag = 0;
                            cur_op->val.deletel.a.typ = MADDR;
                            cur_op->val.deletel.a.val.ma =
                                dventry.entry.memaccess.addr.val.ma;
                        }
                        else {
                            assert(1==0);
                        }
                        break;

                    default:
                        // rest are unhandled for now
                        assert(1==0);
                }

                cur_op++;
            }

            buf->ptr = saved_buf_ptr;
        }

        else {
            fprintf(stderr, "Error: unknown error in dynamic log\n");
            fprintf(stderr, "In: store\n");
            exit(1);
        }
    }

    else if (!strcmp(op.val.insn_start.name, "condbranch")){

        if (dventry.entrytype != BRANCHENTRY){
            fprintf(stderr, "Error: dynamic log doesn't align\n");
            fprintf(stderr, "In: branch\n");
            exit(1);
        }

        else if (dventry.entrytype == BRANCHENTRY) {

            /*** Fix up taint op buffer here ***/
            /*
             * The true branch is target[0] for brcond and br, and the
             * optional false branch is target[1], so that is how we log it
             */
            if (dventry.entry.branch.br == false){
                previous_branch = op.val.insn_start.cur_branch_bb;
                taken_branch = op.val.insn_start.branch_labels[0];
#ifdef TAINTDEBUG
                printf("Taken branch: %d\n", taken_branch);
#endif
            }
            else if (dventry.entry.branch.br == true) {
                previous_branch = op.val.insn_start.cur_branch_bb;
                taken_branch = op.val.insn_start.branch_labels[1];
#ifdef TAINTDEBUG
                printf("Taken branch: %d\n", taken_branch);
#endif
            }
            else {
                assert(1==0);
            }
            
            next_step = BRANCH;
        }

        else {
            fprintf(stderr, "Error: unknown error in dynamic log\n");
            fprintf(stderr, "In: branch\n");
            exit(1);
        }
    }

    else if (!strcmp(op.val.insn_start.name, "switch")){

        if (dventry.entrytype != SWITCHENTRY){
            fprintf(stderr, "Error: dynamic log doesn't align\n");
            fprintf(stderr, "In: switch\n");
            exit(1);
        }

        else if (dventry.entrytype == SWITCHENTRY) {

            /*** Fix up taint op buffer here ***/

            int64_t switchCond = dventry.entry.switchstmt.cond;
            bool found = 0;

            unsigned len = op.val.insn_start.switch_len;
            unsigned i;
            for (i = 0; i < (len-1); i++){
                if (op.val.insn_start.switch_conds[i] == switchCond){
                    previous_branch = op.val.insn_start.cur_branch_bb;
                    taken_branch = op.val.insn_start.switch_labels[i];
                    found = 1;
                    break;
                }
            }

            // handle default case in switch
            if (!found){
<<<<<<< HEAD
                previous_branch = op.val.insn_start.cur_branch_bb;
                taken_branch = op.val.insn_start.switch_labels[MAXSWITCHSTMTS-1];
=======
                taken_branch = op.val.insn_start.switch_labels[len-1];
>>>>>>> a0d997e0
            }
#ifdef TAINTDEBUG
            printf("Switch cond: %ld\n", switchCond);
            printf("Taken branch: %d\n", taken_branch);
#endif
            next_step = SWITCHSTEP;
        }

        else {
            fprintf(stderr, "Error: unknown error in dynamic log\n");
            fprintf(stderr, "In: switch\n");
            exit(1);
        }
    }

    else if (!strcmp(op.val.insn_start.name, "select")){

        if (dventry.entrytype != SELECTENTRY){
            fprintf(stderr, "Error: dynamic log doesn't align\n");
            fprintf(stderr, "In: select\n");
            exit(1);
        }

        else if (dventry.entrytype == SELECTENTRY) {
            /*** Fix up taint op buffer here ***/

            TaintOp *cur_op = (TaintOp*) buf->ptr;
            char *saved_buf_ptr = buf->ptr;

            int i;
            for (i = 0; i < op.val.insn_start.num_ops; i++){
                // fill in src value
                cur_op->val.copy.a.flag = 0;
                cur_op->val.copy.a.typ = LADDR;
                if (dventry.entry.select.sel == false){
                    if (op.val.insn_start.branch_labels[0] == -1){
                        // select value was a constant, so we delete taint
                        // at dest
                        cur_op->typ = DELETEOP;
                        cur_op->val.deletel.a.val.la =
                            cur_op->val.copy.b.val.la;
                    }
                    else {
                        cur_op->val.copy.a.val.la =
                            op.val.insn_start.branch_labels[0];
                    }
                }
                else if (dventry.entry.select.sel == true){
                    if (op.val.insn_start.branch_labels[1] == -1){
                        // select value was a constant, so we delete taint
                        // at dest
                        cur_op->typ = DELETEOP;
                        cur_op->val.deletel.a.val.la =
                            cur_op->val.copy.b.val.la;
                    }
                    else {
                        cur_op->val.copy.a.val.la =
                            op.val.insn_start.branch_labels[1];
                    }
                }
                else {
                    assert(1==0);
                }

                cur_op++;
            }

            buf->ptr = saved_buf_ptr;
        }

        else {
            fprintf(stderr, "Error: unknown error in dynamic log\n");
            fprintf(stderr, "In: select\n");
            exit(1);
        }
    }
    else if (!strcmp(op.val.insn_start.name, "phi")){
        char *saved_buf_ptr = buf->ptr;
        TaintOp *cur_op = (TaintOp*) buf->ptr;

        /*** Fix up taint op buffer here ***/
        int phiSource = 0xDEADBEEF;
<<<<<<< HEAD
        int i;
        for(i = 0; i < MAXPHIBLOCKS; i++){
            if(previous_branch == op.val.insn_start.phi_blocks[i]) {
                //This is the source llvm register for the phi instruction
=======
        int len = op.val.insn_start.phi_len;
        int i;
        for(i = 0; i < len; i++)
        {
            if(taken_branch == op.val.insn_start.phi_labels[i]) {
                //This is the source llvm register for the phi isntruction
>>>>>>> a0d997e0
                //We need to copy taint from here to destination
                phiSource = op.val.insn_start.phi_vals[i];
                break;
            }
        }

<<<<<<< HEAD
        if (phiSource == 0xDEADBEEF){
            /* This means a match wasn't found between the previous basic block
             * executed and one of the predecessor basic blocks in the phi
             * instruction.  This should never happen.
             */
            assert(0);
        }

        //Skip copy operations if phiSource is a constant (-1)
        if(phiSource == -1) {
          //Move buffer pointer past copy operations
          cur_op += op.val.insn_start.num_ops;
          buf->ptr = (char*)cur_op;
=======
        if (phiSource == 0xDEADBEEF) {
            fprintf(stderr, "Error: Phi labels and taken branch don't align\n");
            buf->ptr = (char*)(cur_op + op.val.insn_start.num_ops);
            //exit(1);
        } else if(phiSource == -1) {
            //Skip copy operations if phiSource is a constant (-1)
            buf->ptr = (char*)(cur_op + op.val.insn_start.num_ops);
>>>>>>> a0d997e0
        } else {
          //Patch up source for copy operations
          for (i = 0; i < op.val.insn_start.num_ops; i++){
              switch (cur_op->typ){
                  case COPYOP:
                    cur_op->val.copy.a.flag = 0;
                    cur_op->val.copy.a.typ = LADDR;
                    cur_op->val.copy.a.val.la = phiSource;
                    break;
                  default:
                    //Taint ops for phi only consist of copy ops
                    assert(1==0);
              }
              cur_op++;
          }
          buf->ptr = saved_buf_ptr;
        }
    }
    else if (!strcmp(op.val.insn_start.name, "memset")){
        if ((dventry.entrytype != ADDRENTRY)
                || (dventry.entry.memaccess.op != STORE)){
            fprintf(stderr, "Error: dynamic log doesn't align\n");
            fprintf(stderr, "In: memset\n");
            exit(1);
        }
        else if ((dventry.entrytype == ADDRENTRY)
                && (dventry.entry.memaccess.op == STORE)) {
            /*** Fix up taint op buffer here ***/
            char *saved_buf_ptr = buf->ptr;
            TaintOp *cur_op = (TaintOp*) buf->ptr;
            int i;
            for (i = 0; i < op.val.insn_start.num_ops; i++){
                switch (cur_op->typ){
                    case DELETEOP:
                        if (dventry.entry.memaccess.addr.flag == IRRELEVANT){
                            // do nothing for delete at address we aren't
                            // tracking
                            cur_op->val.deletel.a.flag = IRRELEVANT;
                        }
                        else if (dventry.entry.memaccess.addr.typ == GREG){
                            // guest register
                            cur_op->val.deletel.a.flag = 0;
                            cur_op->val.deletel.a.typ = GREG;
                            cur_op->val.deletel.a.val.gr =
                                dventry.entry.memaccess.addr.val.gr;
                        }
                        else if (dventry.entry.memaccess.addr.typ == GSPEC){
                            // guest special address
                            cur_op->val.deletel.a.flag = 0;
                            cur_op->val.deletel.a.typ = GSPEC;
                            cur_op->val.deletel.a.val.gs =
                                dventry.entry.memaccess.addr.val.gs;
                        }
                        else if (dventry.entry.memaccess.addr.typ == MADDR){
                            // guest RAM
                            cur_op->val.deletel.a.flag = 0;
                            cur_op->val.deletel.a.typ = MADDR;
                            cur_op->val.deletel.a.val.ma =
                                dventry.entry.memaccess.addr.val.ma;
                        }
                        else {
                            assert(1==0);
                        }
                        break;

                    default:
                        // taint ops for memset only consist of delete ops
                        assert(1==0);
                }
                cur_op++;
            }
            buf->ptr = saved_buf_ptr;
        }
    }
    else if (!strcmp(op.val.insn_start.name, "memcpy")){
        /*
         *MemCpy has two values in the dynamic log, the src and the dst.
         *The src is modeled as a LOAD and comes first in the log.
         *The dst is modeled as a STORE and comes second in the log.
         */

        DynValEntry dventry_src = dventry;
        DynValEntry dventry_dst;
        // Make sure there is still something to read in the buffer
        assert(((uintptr_t)(dynval_buf->ptr) - (uintptr_t)(dynval_buf->start))
            < dynval_buf->cur_size);

        read_dynval_buffer(dynval_buf, &dventry_dst);

        if (dventry_dst.entrytype == EXCEPTIONENTRY){
            printf("EXCEPTION FOUND IN DYNAMIC LOG\n");
            next_step = EXCEPT;
            return;
        }

        if ((dventry_src.entrytype != ADDRENTRY) ||
             (dventry_src.entry.memaccess.op != LOAD) ||
             (dventry_dst.entrytype != ADDRENTRY) ||
             (dventry_dst.entry.memaccess.op != STORE)) {
            fprintf(stderr, "Error: dynamic log doesn't align\n");
            fprintf(stderr, "In: memcpy\n");
            exit(1);
        } else {
            /*** Fix up taint op buffer here ***/
            char *saved_buf_ptr = buf->ptr;
            TaintOp *cur_op = (TaintOp*) buf->ptr;
            int i;
            for (i = 0; i < op.val.insn_start.num_ops; i++){
                switch (cur_op->typ){
                    case COPYOP:
                        if (dventry_src.entry.memaccess.addr.flag == IRRELEVANT){
                            // store to irrelevant part of CPU state
                            // delete taint at the destination
                            cur_op->val.copy.a.flag = IRRELEVANT;
                        }
                        else if (dventry_src.entry.memaccess.addr.typ == GREG){
                            // guest register
                            cur_op->val.copy.a.flag = 0;
                            cur_op->val.copy.a.typ = GREG;
                            cur_op->val.copy.a.val.gr =
                                dventry_src.entry.memaccess.addr.val.gr;
                        }
                        else if (dventry_src.entry.memaccess.addr.typ == GSPEC){
                            // guest special address
                            cur_op->val.copy.a.flag = 0;
                            cur_op->val.copy.a.typ = GSPEC;
                            cur_op->val.copy.a.val.gs =
                                dventry_src.entry.memaccess.addr.val.gs;
                        }
                        else if (dventry_src.entry.memaccess.addr.typ == MADDR){
                            // guest RAM
                            cur_op->val.copy.a.flag = 0;
                            cur_op->val.copy.a.typ = MADDR;
                            cur_op->val.copy.a.val.ma =
                                dventry_src.entry.memaccess.addr.val.ma;
                        }
                        else {
                            assert(1==0);
                        }

                        if (dventry_dst.entry.memaccess.addr.flag == IRRELEVANT){
                            // store to irrelevant part of CPU state
                            // delete taint at the destination
                            cur_op->val.copy.b.flag = IRRELEVANT;
                        }
                        else if (dventry_dst.entry.memaccess.addr.typ == GREG){
                            // guest register
                            cur_op->val.copy.b.flag = 0;
                            cur_op->val.copy.b.typ = GREG;
                            cur_op->val.copy.b.val.gr =
                                dventry_dst.entry.memaccess.addr.val.gr;
                        }
                        else if (dventry_dst.entry.memaccess.addr.typ == GSPEC){
                            // guest special address
                            cur_op->val.copy.b.flag = 0;
                            cur_op->val.copy.b.typ = GSPEC;
                            cur_op->val.copy.b.val.gs =
                                dventry_dst.entry.memaccess.addr.val.gs;
                        }
                        else if (dventry_dst.entry.memaccess.addr.typ == MADDR){
                            // guest RAM
                            cur_op->val.copy.b.flag = 0;
                            cur_op->val.copy.b.typ = MADDR;
                            cur_op->val.copy.b.val.ma =
                                dventry_dst.entry.memaccess.addr.val.ma;
                        }
                        else {
                            assert(1==0);
                        }

                        break;
                    default:
                        // taint ops for memcpy only consist of copy ops
                        assert(1==0);
                }
                cur_op++;
            }
            buf->ptr = saved_buf_ptr;
        }
    }
}

void execute_taint_ops(TaintTB *ttb, Shad *shad, DynValBuffer *dynval_buf){
    // execute taint ops starting with the entry BB
    assert(ttb);
    assert(shad);
    assert(dynval_buf);
    next_step = RETURN;
    tob_process(ttb->entry->ops, shad, dynval_buf);

    // process successor(s) if necessary
    while (next_step != RETURN && next_step != EXCEPT){
        next_step = RETURN;
        int i;
        for (i = 0; i < ttb->numBBs-1; i++){
            if (ttb->tbbs[i]->label == taken_branch){
                tob_process(ttb->tbbs[i]->ops, shad, dynval_buf);
                break;
            }
        }
    }

#ifdef TAINTSTATS
    // we're not caching these with TAINTSTATS so we need to clean up
    taint_tb_cleanup(ttb);
#endif

}

SB_INLINE void tob_process(TaintOpBuffer *buf, Shad *shad,
        DynValBuffer *dynval_buf) {
    uint32_t i;
    tob_rewind(buf);
    i = 0;
    while (!(tob_end(buf))) {
        TaintOp op = tob_op_read(buf);
#ifdef TAINTDEBUG
        printf("op %d ", i);
        tob_op_print(shad, op);
#endif
        switch (op.typ) {
            case LABELOP:
                {
                    tp_label(shad, op.val.label.a, op.val.label.l);
                    break;
                }

            case DELETEOP:
                {
                    /* if it's a delete of an address we aren't tracking,
                     * do nothing
                     */
                    if (op.val.copy.a.flag == IRRELEVANT){
                        break;
                    }
#ifdef TAINTDEBUG
                    if (tp_query(shad, op.val.deletel.a)) {
                        printf ("  [removes taint]\n");
                    }
#endif
                    tp_delete(shad, op.val.deletel.a);
                    break;
                }

            case COPYOP:
                {
                    /* if source is address we aren't tracking, then delete the
                     * taint at dest
                     */
                    if (op.val.copy.a.flag == IRRELEVANT){
#ifdef TAINTDEBUG
                            uint8_t foo = 0;
                            if (tp_query(shad, op.val.copy.b)){
                                printf ("  [dest was tainted]"); foo = 1;
                            }
                            if (foo) printf("\n");
#endif
                        tp_delete(shad, op.val.copy.b);
                        break;
                    }

                    /* if it's a copy to an address we aren't tracking, do
                     * nothing
                     */
                    if (op.val.copy.b.flag == IRRELEVANT){
                        break;
                    }

#ifdef TAINTDEBUG
                    uint8_t foo = 0;
                    if (tp_query(shad, op.val.copy.a)) {
                        printf ("  [src is tainted]"); foo = 1;
                    }
                    if (tp_query(shad, op.val.copy.b)) {
                        printf ("  [dest was tainted]"); foo = 1;
                    }
                    if (foo) printf("\n");
#endif
                    tp_copy(shad, op.val.copy.a, op.val.copy.b);
                    break;
                }

            case COMPUTEOP:
                {
                    /* if it's a compute to an address we aren't tracking, do
                     * nothing
                     */
                    if (op.val.compute.c.flag == IRRELEVANT){
                        break;
                    }

                    /* in tainted pointer mode, if for some reason the pointer
                     * is tainted but it points to a guest register, do nothing
                     */
#ifdef TAINTED_POINTER
                    if (op.val.compute.c.typ == GREG){
                        break;
                    } else if (op.val.compute.c.typ == GSPEC){
                        break;
                    }
#endif

#ifdef TAINTDEBUG
                    uint8_t foo = 0;
                    if (tp_query(shad, op.val.compute.a)) {
                        printf ("  [src1 was tainted]"); foo = 1;
                    }
                    if (tp_query(shad, op.val.compute.b)) {
                        printf ("  [src2 was tainted]"); foo = 1;
                    }
                    if (tp_query(shad, op.val.compute.c)) {
                        printf ("  [dest was tainted]"); foo = 1;
                    }
                    if (foo) printf("\n");
#endif
                    tp_compute(shad, op.val.compute.a, op.val.compute.b,
                            op.val.compute.c);
                    break;
                }

            case INSNSTARTOP:
                {
                    process_insn_start_op(op, buf, dynval_buf);
                    if (next_step == EXCEPT){
                        return;
                    }
                    break;
                }

            case CALLOP:
                {
                    shad->current_frame = shad->current_frame + 1;
                    execute_taint_ops(op.val.call.ttb, shad, dynval_buf);
                    break;
                }

            case RETOP:
                {
                    if (shad->current_frame > 0){
                        shad->current_frame = shad->current_frame - 1;
                    }
                    else if ((int)shad->current_frame < 0){
                        assert(1==0);
                    }
                    break;
                }

            default:
                assert (1==0);
        }
        i++;
    }
    tob_rewind(buf);
}


/*** taint translation block stuff ***/

SB_INLINE TaintTB *taint_tb_new(const char *name, int numBBs){
    TaintTB *ttb = my_malloc(sizeof(TaintTB), poolid_taint_processor);
    ttb->name = my_malloc(strlen(name)+1, poolid_taint_processor);
    strncpy(ttb->name, name, strlen(name)+1);
    ttb->numBBs = numBBs;
    ttb->entry = my_malloc(sizeof(TaintBB), poolid_taint_processor);
    if (numBBs > 1){
        ttb->tbbs = my_malloc((numBBs-1) * sizeof(TaintBB*),
                poolid_taint_processor);
        int i;
        for (i = 0; i < numBBs-1; i++){
            ttb->tbbs[i] = my_malloc(sizeof(TaintBB), poolid_taint_processor);
        }
    } else {
        ttb->tbbs = NULL;
    }
    return ttb;
}

void taint_tb_cleanup(TaintTB *ttb){
    my_free(ttb->name, strlen(ttb->name)+1, poolid_taint_processor);
    ttb->name = NULL;
    tob_delete_iterate_ops(ttb->entry->ops);
    my_free(ttb->entry, sizeof(TaintBB), poolid_taint_processor);
    ttb->entry = NULL;
    if (ttb->numBBs > 1){
        int i;
        for (i = 0; i < (ttb->numBBs) - 1; i++){
            tob_delete_iterate_ops(ttb->tbbs[i]->ops);
            my_free(ttb->tbbs[i], sizeof(TaintBB), poolid_taint_processor);
            ttb->tbbs[i] = NULL;
        }
        my_free(ttb->tbbs, (ttb->numBBs-1) * sizeof(TaintBB*),
                poolid_taint_processor);
    }
    ttb->tbbs = NULL;
    my_free(ttb, sizeof(TaintTB), poolid_taint_processor);
    ttb = NULL;
}<|MERGE_RESOLUTION|>--- conflicted
+++ resolved
@@ -1082,12 +1082,8 @@
 
             // handle default case in switch
             if (!found){
-<<<<<<< HEAD
                 previous_branch = op.val.insn_start.cur_branch_bb;
-                taken_branch = op.val.insn_start.switch_labels[MAXSWITCHSTMTS-1];
-=======
                 taken_branch = op.val.insn_start.switch_labels[len-1];
->>>>>>> a0d997e0
             }
 #ifdef TAINTDEBUG
             printf("Switch cond: %ld\n", switchCond);
@@ -1170,26 +1166,18 @@
 
         /*** Fix up taint op buffer here ***/
         int phiSource = 0xDEADBEEF;
-<<<<<<< HEAD
-        int i;
-        for(i = 0; i < MAXPHIBLOCKS; i++){
-            if(previous_branch == op.val.insn_start.phi_blocks[i]) {
-                //This is the source llvm register for the phi instruction
-=======
         int len = op.val.insn_start.phi_len;
         int i;
         for(i = 0; i < len; i++)
         {
-            if(taken_branch == op.val.insn_start.phi_labels[i]) {
-                //This is the source llvm register for the phi isntruction
->>>>>>> a0d997e0
+            if(previous_branch == op.val.insn_start.phi_labels[i]) {
+                //This is the source llvm register for the phi instruction
                 //We need to copy taint from here to destination
                 phiSource = op.val.insn_start.phi_vals[i];
                 break;
             }
         }
 
-<<<<<<< HEAD
         if (phiSource == 0xDEADBEEF){
             /* This means a match wasn't found between the previous basic block
              * executed and one of the predecessor basic blocks in the phi
@@ -1203,15 +1191,6 @@
           //Move buffer pointer past copy operations
           cur_op += op.val.insn_start.num_ops;
           buf->ptr = (char*)cur_op;
-=======
-        if (phiSource == 0xDEADBEEF) {
-            fprintf(stderr, "Error: Phi labels and taken branch don't align\n");
-            buf->ptr = (char*)(cur_op + op.val.insn_start.num_ops);
-            //exit(1);
-        } else if(phiSource == -1) {
-            //Skip copy operations if phiSource is a constant (-1)
-            buf->ptr = (char*)(cur_op + op.val.insn_start.num_ops);
->>>>>>> a0d997e0
         } else {
           //Patch up source for copy operations
           for (i = 0; i < op.val.insn_start.num_ops; i++){
