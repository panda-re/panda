#include "qemu/osdep.h"
#include "trace.h"
#include "cpu.h"
#include "internals.h"
#include "exec/gdbstub.h"
#include "exec/helper-proto.h"
#include "qemu/host-utils.h"
#include "sysemu/arch_init.h"
#include "sysemu/sysemu.h"
#include "qemu/bitops.h"
#include "qemu/crc32c.h"
#include "exec/exec-all.h"
#include "exec/cpu_ldst.h"
#include "arm_ldst.h"
#include <zlib.h> /* For crc32 */
#include "exec/semihost.h"
#include "sysemu/kvm.h"

#define ARM_CPU_FREQ 1000000000 /* FIXME: 1 GHz, should be configurable */

#ifndef CONFIG_USER_ONLY
static bool get_phys_addr(CPUARMState *env, target_ulong address,
                          int access_type, ARMMMUIdx mmu_idx,
                          hwaddr *phys_ptr, MemTxAttrs *attrs, int *prot,
                          target_ulong *page_size, uint32_t *fsr,
                          ARMMMUFaultInfo *fi);

static bool get_phys_addr_lpae(CPUARMState *env, target_ulong address,
                               int access_type, ARMMMUIdx mmu_idx,
                               hwaddr *phys_ptr, MemTxAttrs *txattrs, int *prot,
                               target_ulong *page_size_ptr, uint32_t *fsr,
                               ARMMMUFaultInfo *fi);

/* Definitions for the PMCCNTR and PMCR registers */
#define PMCRD   0x8
#define PMCRC   0x4
#define PMCRE   0x1
#endif

#include "panda/callbacks/cb-support.h"

static int vfp_gdb_get_reg(CPUARMState *env, uint8_t *buf, int reg)
{
    int nregs;

    /* VFP data registers are always little-endian.  */
    nregs = arm_feature(env, ARM_FEATURE_VFP3) ? 32 : 16;
    if (reg < nregs) {
        stfq_le_p(buf, env->vfp.regs[reg]);
        return 8;
    }
    if (arm_feature(env, ARM_FEATURE_NEON)) {
        /* Aliases for Q regs.  */
        nregs += 16;
        if (reg < nregs) {
            stfq_le_p(buf, env->vfp.regs[(reg - 32) * 2]);
            stfq_le_p(buf + 8, env->vfp.regs[(reg - 32) * 2 + 1]);
            return 16;
        }
    }
    switch (reg - nregs) {
    case 0: stl_p(buf, env->vfp.xregs[ARM_VFP_FPSID]); return 4;
    case 1: stl_p(buf, env->vfp.xregs[ARM_VFP_FPSCR]); return 4;
    case 2: stl_p(buf, env->vfp.xregs[ARM_VFP_FPEXC]); return 4;
    }
    return 0;
}

static int vfp_gdb_set_reg(CPUARMState *env, uint8_t *buf, int reg)
{
    int nregs;

    nregs = arm_feature(env, ARM_FEATURE_VFP3) ? 32 : 16;
    if (reg < nregs) {
        env->vfp.regs[reg] = ldfq_le_p(buf);
        return 8;
    }
    if (arm_feature(env, ARM_FEATURE_NEON)) {
        nregs += 16;
        if (reg < nregs) {
            env->vfp.regs[(reg - 32) * 2] = ldfq_le_p(buf);
            env->vfp.regs[(reg - 32) * 2 + 1] = ldfq_le_p(buf + 8);
            return 16;
        }
    }
    switch (reg - nregs) {
    case 0: env->vfp.xregs[ARM_VFP_FPSID] = ldl_p(buf); return 4;
    case 1: env->vfp.xregs[ARM_VFP_FPSCR] = ldl_p(buf); return 4;
    case 2: env->vfp.xregs[ARM_VFP_FPEXC] = ldl_p(buf) & (1 << 30); return 4;
    }
    return 0;
}

static int aarch64_fpu_gdb_get_reg(CPUARMState *env, uint8_t *buf, int reg)
{
    switch (reg) {
    case 0 ... 31:
        /* 128 bit FP register */
        stfq_le_p(buf, env->vfp.regs[reg * 2]);
        stfq_le_p(buf + 8, env->vfp.regs[reg * 2 + 1]);
        return 16;
    case 32:
        /* FPSR */
        stl_p(buf, vfp_get_fpsr(env));
        return 4;
    case 33:
        /* FPCR */
        stl_p(buf, vfp_get_fpcr(env));
        return 4;
    default:
        return 0;
    }
}

static int aarch64_fpu_gdb_set_reg(CPUARMState *env, uint8_t *buf, int reg)
{
    switch (reg) {
    case 0 ... 31:
        /* 128 bit FP register */
        env->vfp.regs[reg * 2] = ldfq_le_p(buf);
        env->vfp.regs[reg * 2 + 1] = ldfq_le_p(buf + 8);
        return 16;
    case 32:
        /* FPSR */
        vfp_set_fpsr(env, ldl_p(buf));
        return 4;
    case 33:
        /* FPCR */
        vfp_set_fpcr(env, ldl_p(buf));
        return 4;
    default:
        return 0;
    }
}

static uint64_t raw_read(CPUARMState *env, const ARMCPRegInfo *ri)
{
    assert(ri->fieldoffset);
    if (cpreg_field_is_64bit(ri)) {
        return CPREG_FIELD64(env, ri);
    } else {
        return CPREG_FIELD32(env, ri);
    }
}

static void raw_write(CPUARMState *env, const ARMCPRegInfo *ri,
                      uint64_t value)
{
    assert(ri->fieldoffset);
    if (cpreg_field_is_64bit(ri)) {
        CPREG_FIELD64(env, ri) = value;
    } else {
        CPREG_FIELD32(env, ri) = value;
    }
}

static void *raw_ptr(CPUARMState *env, const ARMCPRegInfo *ri)
{
    return (char *)env + ri->fieldoffset;
}

uint64_t read_raw_cp_reg(CPUARMState *env, const ARMCPRegInfo *ri)
{
    /* Raw read of a coprocessor register (as needed for migration, etc). */
    if (ri->type & ARM_CP_CONST) {
        return ri->resetvalue;
    } else if (ri->raw_readfn) {
        return ri->raw_readfn(env, ri);
    } else if (ri->readfn) {
        return ri->readfn(env, ri);
    } else {
        return raw_read(env, ri);
    }
}

static void write_raw_cp_reg(CPUARMState *env, const ARMCPRegInfo *ri,
                             uint64_t v)
{
    /* Raw write of a coprocessor register (as needed for migration, etc).
     * Note that constant registers are treated as write-ignored; the
     * caller should check for success by whether a readback gives the
     * value written.
     */
    if (ri->type & ARM_CP_CONST) {
        return;
    } else if (ri->raw_writefn) {
        ri->raw_writefn(env, ri, v);
    } else if (ri->writefn) {
        ri->writefn(env, ri, v);
    } else {
        raw_write(env, ri, v);
    }
}

static bool raw_accessors_invalid(const ARMCPRegInfo *ri)
{
   /* Return true if the regdef would cause an assertion if you called
    * read_raw_cp_reg() or write_raw_cp_reg() on it (ie if it is a
    * program bug for it not to have the NO_RAW flag).
    * NB that returning false here doesn't necessarily mean that calling
    * read/write_raw_cp_reg() is safe, because we can't distinguish "has
    * read/write access functions which are safe for raw use" from "has
    * read/write access functions which have side effects but has forgotten
    * to provide raw access functions".
    * The tests here line up with the conditions in read/write_raw_cp_reg()
    * and assertions in raw_read()/raw_write().
    */
    if ((ri->type & ARM_CP_CONST) ||
        ri->fieldoffset ||
        ((ri->raw_writefn || ri->writefn) && (ri->raw_readfn || ri->readfn))) {
        return false;
    }
    return true;
}

bool write_cpustate_to_list(ARMCPU *cpu)
{
    /* Write the coprocessor state from cpu->env to the (index,value) list. */
    int i;
    bool ok = true;

    for (i = 0; i < cpu->cpreg_array_len; i++) {
        uint32_t regidx = kvm_to_cpreg_id(cpu->cpreg_indexes[i]);
        const ARMCPRegInfo *ri;

        ri = get_arm_cp_reginfo(cpu->cp_regs, regidx);
        if (!ri) {
            ok = false;
            continue;
        }
        if (ri->type & ARM_CP_NO_RAW) {
            continue;
        }
        cpu->cpreg_values[i] = read_raw_cp_reg(&cpu->env, ri);
    }
    return ok;
}

bool write_list_to_cpustate(ARMCPU *cpu)
{
    int i;
    bool ok = true;

    for (i = 0; i < cpu->cpreg_array_len; i++) {
        uint32_t regidx = kvm_to_cpreg_id(cpu->cpreg_indexes[i]);
        uint64_t v = cpu->cpreg_values[i];
        const ARMCPRegInfo *ri;

        ri = get_arm_cp_reginfo(cpu->cp_regs, regidx);
        if (!ri) {
            ok = false;
            continue;
        }
        if (ri->type & ARM_CP_NO_RAW) {
            continue;
        }
        /* Write value and confirm it reads back as written
         * (to catch read-only registers and partially read-only
         * registers where the incoming migration value doesn't match)
         */
        write_raw_cp_reg(&cpu->env, ri, v);
        if (read_raw_cp_reg(&cpu->env, ri) != v) {
            ok = false;
        }
    }
    return ok;
}

static void add_cpreg_to_list(gpointer key, gpointer opaque)
{
    ARMCPU *cpu = opaque;
    uint64_t regidx;
    const ARMCPRegInfo *ri;

    regidx = *(uint32_t *)key;
    ri = get_arm_cp_reginfo(cpu->cp_regs, regidx);

    if (!(ri->type & (ARM_CP_NO_RAW|ARM_CP_ALIAS))) {
        cpu->cpreg_indexes[cpu->cpreg_array_len] = cpreg_to_kvm_id(regidx);
        /* The value array need not be initialized at this point */
        cpu->cpreg_array_len++;
    }
}

static void count_cpreg(gpointer key, gpointer opaque)
{
    ARMCPU *cpu = opaque;
    uint64_t regidx;
    const ARMCPRegInfo *ri;

    regidx = *(uint32_t *)key;
    ri = get_arm_cp_reginfo(cpu->cp_regs, regidx);

    if (!(ri->type & (ARM_CP_NO_RAW|ARM_CP_ALIAS))) {
        cpu->cpreg_array_len++;
    }
}

static gint cpreg_key_compare(gconstpointer a, gconstpointer b)
{
    uint64_t aidx = cpreg_to_kvm_id(*(uint32_t *)a);
    uint64_t bidx = cpreg_to_kvm_id(*(uint32_t *)b);

    if (aidx > bidx) {
        return 1;
    }
    if (aidx < bidx) {
        return -1;
    }
    return 0;
}

void init_cpreg_list(ARMCPU *cpu)
{
    /* Initialise the cpreg_tuples[] array based on the cp_regs hash.
     * Note that we require cpreg_tuples[] to be sorted by key ID.
     */
    GList *keys;
    int arraylen;

    keys = g_hash_table_get_keys(cpu->cp_regs);
    keys = g_list_sort(keys, cpreg_key_compare);

    cpu->cpreg_array_len = 0;

    g_list_foreach(keys, count_cpreg, cpu);

    arraylen = cpu->cpreg_array_len;
    cpu->cpreg_indexes = g_new(uint64_t, arraylen);
    cpu->cpreg_values = g_new(uint64_t, arraylen);
    cpu->cpreg_vmstate_indexes = g_new(uint64_t, arraylen);
    cpu->cpreg_vmstate_values = g_new(uint64_t, arraylen);
    cpu->cpreg_vmstate_array_len = cpu->cpreg_array_len;
    cpu->cpreg_array_len = 0;

    g_list_foreach(keys, add_cpreg_to_list, cpu);

    assert(cpu->cpreg_array_len == arraylen);

    g_list_free(keys);
}

/*
 * Some registers are not accessible if EL3.NS=0 and EL3 is using AArch32 but
 * they are accessible when EL3 is using AArch64 regardless of EL3.NS.
 *
 * access_el3_aa32ns: Used to check AArch32 register views.
 * access_el3_aa32ns_aa64any: Used to check both AArch32/64 register views.
 */
static CPAccessResult access_el3_aa32ns(CPUARMState *env,
                                        const ARMCPRegInfo *ri,
                                        bool isread)
{
    bool secure = arm_is_secure_below_el3(env);

    assert(!arm_el_is_aa64(env, 3));
    if (secure) {
        return CP_ACCESS_TRAP_UNCATEGORIZED;
    }
    return CP_ACCESS_OK;
}

static CPAccessResult access_el3_aa32ns_aa64any(CPUARMState *env,
                                                const ARMCPRegInfo *ri,
                                                bool isread)
{
    if (!arm_el_is_aa64(env, 3)) {
        return access_el3_aa32ns(env, ri, isread);
    }
    return CP_ACCESS_OK;
}

/* Some secure-only AArch32 registers trap to EL3 if used from
 * Secure EL1 (but are just ordinary UNDEF in other non-EL3 contexts).
 * Note that an access from Secure EL1 can only happen if EL3 is AArch64.
 * We assume that the .access field is set to PL1_RW.
 */
static CPAccessResult access_trap_aa32s_el1(CPUARMState *env,
                                            const ARMCPRegInfo *ri,
                                            bool isread)
{
    if (arm_current_el(env) == 3) {
        return CP_ACCESS_OK;
    }
    if (arm_is_secure_below_el3(env)) {
        return CP_ACCESS_TRAP_EL3;
    }
    /* This will be EL1 NS and EL2 NS, which just UNDEF */
    return CP_ACCESS_TRAP_UNCATEGORIZED;
}

/* Check for traps to "powerdown debug" registers, which are controlled
 * by MDCR.TDOSA
 */
static CPAccessResult access_tdosa(CPUARMState *env, const ARMCPRegInfo *ri,
                                   bool isread)
{
    int el = arm_current_el(env);

    if (el < 2 && (env->cp15.mdcr_el2 & MDCR_TDOSA)
        && !arm_is_secure_below_el3(env)) {
        return CP_ACCESS_TRAP_EL2;
    }
    if (el < 3 && (env->cp15.mdcr_el3 & MDCR_TDOSA)) {
        return CP_ACCESS_TRAP_EL3;
    }
    return CP_ACCESS_OK;
}

/* Check for traps to "debug ROM" registers, which are controlled
 * by MDCR_EL2.TDRA for EL2 but by the more general MDCR_EL3.TDA for EL3.
 */
static CPAccessResult access_tdra(CPUARMState *env, const ARMCPRegInfo *ri,
                                  bool isread)
{
    int el = arm_current_el(env);

    if (el < 2 && (env->cp15.mdcr_el2 & MDCR_TDRA)
        && !arm_is_secure_below_el3(env)) {
        return CP_ACCESS_TRAP_EL2;
    }
    if (el < 3 && (env->cp15.mdcr_el3 & MDCR_TDA)) {
        return CP_ACCESS_TRAP_EL3;
    }
    return CP_ACCESS_OK;
}

/* Check for traps to general debug registers, which are controlled
 * by MDCR_EL2.TDA for EL2 and MDCR_EL3.TDA for EL3.
 */
static CPAccessResult access_tda(CPUARMState *env, const ARMCPRegInfo *ri,
                                  bool isread)
{
    int el = arm_current_el(env);

    if (el < 2 && (env->cp15.mdcr_el2 & MDCR_TDA)
        && !arm_is_secure_below_el3(env)) {
        return CP_ACCESS_TRAP_EL2;
    }
    if (el < 3 && (env->cp15.mdcr_el3 & MDCR_TDA)) {
        return CP_ACCESS_TRAP_EL3;
    }
    return CP_ACCESS_OK;
}

/* Check for traps to performance monitor registers, which are controlled
 * by MDCR_EL2.TPM for EL2 and MDCR_EL3.TPM for EL3.
 */
static CPAccessResult access_tpm(CPUARMState *env, const ARMCPRegInfo *ri,
                                 bool isread)
{
    int el = arm_current_el(env);

    if (el < 2 && (env->cp15.mdcr_el2 & MDCR_TPM)
        && !arm_is_secure_below_el3(env)) {
        return CP_ACCESS_TRAP_EL2;
    }
    if (el < 3 && (env->cp15.mdcr_el3 & MDCR_TPM)) {
        return CP_ACCESS_TRAP_EL3;
    }
    return CP_ACCESS_OK;
}

static void dacr_write(CPUARMState *env, const ARMCPRegInfo *ri, uint64_t value)
{
    ARMCPU *cpu = arm_env_get_cpu(env);

    raw_write(env, ri, value);
    tlb_flush(CPU(cpu)); /* Flush TLB as domain not tracked in TLB */
}

static void fcse_write(CPUARMState *env, const ARMCPRegInfo *ri, uint64_t value)
{
    ARMCPU *cpu = arm_env_get_cpu(env);

    if (raw_read(env, ri) != value) {
        /* Unlike real hardware the qemu TLB uses virtual addresses,
         * not modified virtual addresses, so this causes a TLB flush.
         */
        tlb_flush(CPU(cpu));
        raw_write(env, ri, value);
    }
}

static void contextidr_write(CPUARMState *env, const ARMCPRegInfo *ri,
                             uint64_t value)
{
    ARMCPU *cpu = arm_env_get_cpu(env);

    if (raw_read(env, ri) != value && !arm_feature(env, ARM_FEATURE_PMSA)
        && !extended_addresses_enabled(env)) {
        /* For VMSA (when not using the LPAE long descriptor page table
         * format) this register includes the ASID, so do a TLB flush.
         * For PMSA it is purely a process ID and no action is needed.
         */
        tlb_flush(CPU(cpu));
    }
    raw_write(env, ri, value);
}

static void tlbiall_write(CPUARMState *env, const ARMCPRegInfo *ri,
                          uint64_t value)
{
    /* Invalidate all (TLBIALL) */
    ARMCPU *cpu = arm_env_get_cpu(env);

    tlb_flush(CPU(cpu));
}

static void tlbimva_write(CPUARMState *env, const ARMCPRegInfo *ri,
                          uint64_t value)
{
    /* Invalidate single TLB entry by MVA and ASID (TLBIMVA) */
    ARMCPU *cpu = arm_env_get_cpu(env);

    tlb_flush_page(CPU(cpu), value & TARGET_PAGE_MASK);
}

static void tlbiasid_write(CPUARMState *env, const ARMCPRegInfo *ri,
                           uint64_t value)
{
    /* Invalidate by ASID (TLBIASID) */
    ARMCPU *cpu = arm_env_get_cpu(env);

    tlb_flush(CPU(cpu));
}

static void tlbimvaa_write(CPUARMState *env, const ARMCPRegInfo *ri,
                           uint64_t value)
{
    /* Invalidate single entry by MVA, all ASIDs (TLBIMVAA) */
    ARMCPU *cpu = arm_env_get_cpu(env);

    tlb_flush_page(CPU(cpu), value & TARGET_PAGE_MASK);
}

/* IS variants of TLB operations must affect all cores */
static void tlbiall_is_write(CPUARMState *env, const ARMCPRegInfo *ri,
                             uint64_t value)
{
    CPUState *cs = ENV_GET_CPU(env);

    tlb_flush_all_cpus_synced(cs);
}

static void tlbiasid_is_write(CPUARMState *env, const ARMCPRegInfo *ri,
                             uint64_t value)
{
    CPUState *cs = ENV_GET_CPU(env);

    tlb_flush_all_cpus_synced(cs);
}

static void tlbimva_is_write(CPUARMState *env, const ARMCPRegInfo *ri,
                             uint64_t value)
{
    CPUState *cs = ENV_GET_CPU(env);

    tlb_flush_page_all_cpus_synced(cs, value & TARGET_PAGE_MASK);
}

static void tlbimvaa_is_write(CPUARMState *env, const ARMCPRegInfo *ri,
                             uint64_t value)
{
    CPUState *cs = ENV_GET_CPU(env);

    tlb_flush_page_all_cpus_synced(cs, value & TARGET_PAGE_MASK);
}

static void tlbiall_nsnh_write(CPUARMState *env, const ARMCPRegInfo *ri,
                               uint64_t value)
{
    CPUState *cs = ENV_GET_CPU(env);

    tlb_flush_by_mmuidx(cs,
                        ARMMMUIdxBit_S12NSE1 |
                        ARMMMUIdxBit_S12NSE0 |
                        ARMMMUIdxBit_S2NS);
}

static void tlbiall_nsnh_is_write(CPUARMState *env, const ARMCPRegInfo *ri,
                                  uint64_t value)
{
    CPUState *cs = ENV_GET_CPU(env);

    tlb_flush_by_mmuidx_all_cpus_synced(cs,
                                        ARMMMUIdxBit_S12NSE1 |
                                        ARMMMUIdxBit_S12NSE0 |
                                        ARMMMUIdxBit_S2NS);
}

static void tlbiipas2_write(CPUARMState *env, const ARMCPRegInfo *ri,
                            uint64_t value)
{
    /* Invalidate by IPA. This has to invalidate any structures that
     * contain only stage 2 translation information, but does not need
     * to apply to structures that contain combined stage 1 and stage 2
     * translation information.
     * This must NOP if EL2 isn't implemented or SCR_EL3.NS is zero.
     */
    CPUState *cs = ENV_GET_CPU(env);
    uint64_t pageaddr;

    if (!arm_feature(env, ARM_FEATURE_EL2) || !(env->cp15.scr_el3 & SCR_NS)) {
        return;
    }

    pageaddr = sextract64(value << 12, 0, 40);

    tlb_flush_page_by_mmuidx(cs, pageaddr, ARMMMUIdxBit_S2NS);
}

static void tlbiipas2_is_write(CPUARMState *env, const ARMCPRegInfo *ri,
                               uint64_t value)
{
    CPUState *cs = ENV_GET_CPU(env);
    uint64_t pageaddr;

    if (!arm_feature(env, ARM_FEATURE_EL2) || !(env->cp15.scr_el3 & SCR_NS)) {
        return;
    }

    pageaddr = sextract64(value << 12, 0, 40);

    tlb_flush_page_by_mmuidx_all_cpus_synced(cs, pageaddr,
                                             ARMMMUIdxBit_S2NS);
}

static void tlbiall_hyp_write(CPUARMState *env, const ARMCPRegInfo *ri,
                              uint64_t value)
{
    CPUState *cs = ENV_GET_CPU(env);

    tlb_flush_by_mmuidx(cs, ARMMMUIdxBit_S1E2);
}

static void tlbiall_hyp_is_write(CPUARMState *env, const ARMCPRegInfo *ri,
                                 uint64_t value)
{
    CPUState *cs = ENV_GET_CPU(env);

    tlb_flush_by_mmuidx_all_cpus_synced(cs, ARMMMUIdxBit_S1E2);
}

static void tlbimva_hyp_write(CPUARMState *env, const ARMCPRegInfo *ri,
                              uint64_t value)
{
    CPUState *cs = ENV_GET_CPU(env);
    uint64_t pageaddr = value & ~MAKE_64BIT_MASK(0, 12);

    tlb_flush_page_by_mmuidx(cs, pageaddr, ARMMMUIdxBit_S1E2);
}

static void tlbimva_hyp_is_write(CPUARMState *env, const ARMCPRegInfo *ri,
                                 uint64_t value)
{
    CPUState *cs = ENV_GET_CPU(env);
    uint64_t pageaddr = value & ~MAKE_64BIT_MASK(0, 12);

    tlb_flush_page_by_mmuidx_all_cpus_synced(cs, pageaddr,
                                             ARMMMUIdxBit_S1E2);
}

static const ARMCPRegInfo cp_reginfo[] = {
    /* Define the secure and non-secure FCSE identifier CP registers
     * separately because there is no secure bank in V8 (no _EL3).  This allows
     * the secure register to be properly reset and migrated. There is also no
     * v8 EL1 version of the register so the non-secure instance stands alone.
     */
    { .name = "FCSEIDR(NS)",
      .cp = 15, .opc1 = 0, .crn = 13, .crm = 0, .opc2 = 0,
      .access = PL1_RW, .secure = ARM_CP_SECSTATE_NS,
      .fieldoffset = offsetof(CPUARMState, cp15.fcseidr_ns),
      .resetvalue = 0, .writefn = fcse_write, .raw_writefn = raw_write, },
    { .name = "FCSEIDR(S)",
      .cp = 15, .opc1 = 0, .crn = 13, .crm = 0, .opc2 = 0,
      .access = PL1_RW, .secure = ARM_CP_SECSTATE_S,
      .fieldoffset = offsetof(CPUARMState, cp15.fcseidr_s),
      .resetvalue = 0, .writefn = fcse_write, .raw_writefn = raw_write, },
    /* Define the secure and non-secure context identifier CP registers
     * separately because there is no secure bank in V8 (no _EL3).  This allows
     * the secure register to be properly reset and migrated.  In the
     * non-secure case, the 32-bit register will have reset and migration
     * disabled during registration as it is handled by the 64-bit instance.
     */
    { .name = "CONTEXTIDR_EL1", .state = ARM_CP_STATE_BOTH,
      .opc0 = 3, .opc1 = 0, .crn = 13, .crm = 0, .opc2 = 1,
      .access = PL1_RW, .secure = ARM_CP_SECSTATE_NS,
      .fieldoffset = offsetof(CPUARMState, cp15.contextidr_el[1]),
      .resetvalue = 0, .writefn = contextidr_write, .raw_writefn = raw_write, },
    { .name = "CONTEXTIDR(S)", .state = ARM_CP_STATE_AA32,
      .cp = 15, .opc1 = 0, .crn = 13, .crm = 0, .opc2 = 1,
      .access = PL1_RW, .secure = ARM_CP_SECSTATE_S,
      .fieldoffset = offsetof(CPUARMState, cp15.contextidr_s),
      .resetvalue = 0, .writefn = contextidr_write, .raw_writefn = raw_write, },
    REGINFO_SENTINEL
};

static const ARMCPRegInfo not_v8_cp_reginfo[] = {
    /* NB: Some of these registers exist in v8 but with more precise
     * definitions that don't use CP_ANY wildcards (mostly in v8_cp_reginfo[]).
     */
    /* MMU Domain access control / MPU write buffer control */
    { .name = "DACR",
      .cp = 15, .opc1 = CP_ANY, .crn = 3, .crm = CP_ANY, .opc2 = CP_ANY,
      .access = PL1_RW, .resetvalue = 0,
      .writefn = dacr_write, .raw_writefn = raw_write,
      .bank_fieldoffsets = { offsetoflow32(CPUARMState, cp15.dacr_s),
                             offsetoflow32(CPUARMState, cp15.dacr_ns) } },
    /* ARMv7 allocates a range of implementation defined TLB LOCKDOWN regs.
     * For v6 and v5, these mappings are overly broad.
     */
    { .name = "TLB_LOCKDOWN", .cp = 15, .crn = 10, .crm = 0,
      .opc1 = CP_ANY, .opc2 = CP_ANY, .access = PL1_RW, .type = ARM_CP_NOP },
    { .name = "TLB_LOCKDOWN", .cp = 15, .crn = 10, .crm = 1,
      .opc1 = CP_ANY, .opc2 = CP_ANY, .access = PL1_RW, .type = ARM_CP_NOP },
    { .name = "TLB_LOCKDOWN", .cp = 15, .crn = 10, .crm = 4,
      .opc1 = CP_ANY, .opc2 = CP_ANY, .access = PL1_RW, .type = ARM_CP_NOP },
    { .name = "TLB_LOCKDOWN", .cp = 15, .crn = 10, .crm = 8,
      .opc1 = CP_ANY, .opc2 = CP_ANY, .access = PL1_RW, .type = ARM_CP_NOP },
    /* Cache maintenance ops; some of this space may be overridden later. */
    { .name = "CACHEMAINT", .cp = 15, .crn = 7, .crm = CP_ANY,
      .opc1 = 0, .opc2 = CP_ANY, .access = PL1_W,
      .type = ARM_CP_NOP | ARM_CP_OVERRIDE },
    REGINFO_SENTINEL
};

static const ARMCPRegInfo not_v6_cp_reginfo[] = {
    /* Not all pre-v6 cores implemented this WFI, so this is slightly
     * over-broad.
     */
    { .name = "WFI_v5", .cp = 15, .crn = 7, .crm = 8, .opc1 = 0, .opc2 = 2,
      .access = PL1_W, .type = ARM_CP_WFI },
    REGINFO_SENTINEL
};

static const ARMCPRegInfo not_v7_cp_reginfo[] = {
    /* Standard v6 WFI (also used in some pre-v6 cores); not in v7 (which
     * is UNPREDICTABLE; we choose to NOP as most implementations do).
     */
    { .name = "WFI_v6", .cp = 15, .crn = 7, .crm = 0, .opc1 = 0, .opc2 = 4,
      .access = PL1_W, .type = ARM_CP_WFI },
    /* L1 cache lockdown. Not architectural in v6 and earlier but in practice
     * implemented in 926, 946, 1026, 1136, 1176 and 11MPCore. StrongARM and
     * OMAPCP will override this space.
     */
    { .name = "DLOCKDOWN", .cp = 15, .crn = 9, .crm = 0, .opc1 = 0, .opc2 = 0,
      .access = PL1_RW, .fieldoffset = offsetof(CPUARMState, cp15.c9_data),
      .resetvalue = 0 },
    { .name = "ILOCKDOWN", .cp = 15, .crn = 9, .crm = 0, .opc1 = 0, .opc2 = 1,
      .access = PL1_RW, .fieldoffset = offsetof(CPUARMState, cp15.c9_insn),
      .resetvalue = 0 },
    /* v6 doesn't have the cache ID registers but Linux reads them anyway */
    { .name = "DUMMY", .cp = 15, .crn = 0, .crm = 0, .opc1 = 1, .opc2 = CP_ANY,
      .access = PL1_R, .type = ARM_CP_CONST | ARM_CP_NO_RAW,
      .resetvalue = 0 },
    /* We don't implement pre-v7 debug but most CPUs had at least a DBGDIDR;
     * implementing it as RAZ means the "debug architecture version" bits
     * will read as a reserved value, which should cause Linux to not try
     * to use the debug hardware.
     */
    { .name = "DBGDIDR", .cp = 14, .crn = 0, .crm = 0, .opc1 = 0, .opc2 = 0,
      .access = PL0_R, .type = ARM_CP_CONST, .resetvalue = 0 },
    /* MMU TLB control. Note that the wildcarding means we cover not just
     * the unified TLB ops but also the dside/iside/inner-shareable variants.
     */
    { .name = "TLBIALL", .cp = 15, .crn = 8, .crm = CP_ANY,
      .opc1 = CP_ANY, .opc2 = 0, .access = PL1_W, .writefn = tlbiall_write,
      .type = ARM_CP_NO_RAW },
    { .name = "TLBIMVA", .cp = 15, .crn = 8, .crm = CP_ANY,
      .opc1 = CP_ANY, .opc2 = 1, .access = PL1_W, .writefn = tlbimva_write,
      .type = ARM_CP_NO_RAW },
    { .name = "TLBIASID", .cp = 15, .crn = 8, .crm = CP_ANY,
      .opc1 = CP_ANY, .opc2 = 2, .access = PL1_W, .writefn = tlbiasid_write,
      .type = ARM_CP_NO_RAW },
    { .name = "TLBIMVAA", .cp = 15, .crn = 8, .crm = CP_ANY,
      .opc1 = CP_ANY, .opc2 = 3, .access = PL1_W, .writefn = tlbimvaa_write,
      .type = ARM_CP_NO_RAW },
    { .name = "PRRR", .cp = 15, .crn = 10, .crm = 2,
      .opc1 = 0, .opc2 = 0, .access = PL1_RW, .type = ARM_CP_NOP },
    { .name = "NMRR", .cp = 15, .crn = 10, .crm = 2,
      .opc1 = 0, .opc2 = 1, .access = PL1_RW, .type = ARM_CP_NOP },
    REGINFO_SENTINEL
};

static void cpacr_write(CPUARMState *env, const ARMCPRegInfo *ri,
                        uint64_t value)
{
    uint32_t mask = 0;

    /* In ARMv8 most bits of CPACR_EL1 are RES0. */
    if (!arm_feature(env, ARM_FEATURE_V8)) {
        /* ARMv7 defines bits for unimplemented coprocessors as RAZ/WI.
         * ASEDIS [31] and D32DIS [30] are both UNK/SBZP without VFP.
         * TRCDIS [28] is RAZ/WI since we do not implement a trace macrocell.
         */
        if (arm_feature(env, ARM_FEATURE_VFP)) {
            /* VFP coprocessor: cp10 & cp11 [23:20] */
            mask |= (1 << 31) | (1 << 30) | (0xf << 20);

            if (!arm_feature(env, ARM_FEATURE_NEON)) {
                /* ASEDIS [31] bit is RAO/WI */
                value |= (1 << 31);
            }

            /* VFPv3 and upwards with NEON implement 32 double precision
             * registers (D0-D31).
             */
            if (!arm_feature(env, ARM_FEATURE_NEON) ||
                    !arm_feature(env, ARM_FEATURE_VFP3)) {
                /* D32DIS [30] is RAO/WI if D16-31 are not implemented. */
                value |= (1 << 30);
            }
        }
        value &= mask;
    }
    env->cp15.cpacr_el1 = value;
}

static CPAccessResult cpacr_access(CPUARMState *env, const ARMCPRegInfo *ri,
                                   bool isread)
{
    if (arm_feature(env, ARM_FEATURE_V8)) {
        /* Check if CPACR accesses are to be trapped to EL2 */
        if (arm_current_el(env) == 1 &&
            (env->cp15.cptr_el[2] & CPTR_TCPAC) && !arm_is_secure(env)) {
            return CP_ACCESS_TRAP_EL2;
        /* Check if CPACR accesses are to be trapped to EL3 */
        } else if (arm_current_el(env) < 3 &&
                   (env->cp15.cptr_el[3] & CPTR_TCPAC)) {
            return CP_ACCESS_TRAP_EL3;
        }
    }

    return CP_ACCESS_OK;
}

static CPAccessResult cptr_access(CPUARMState *env, const ARMCPRegInfo *ri,
                                  bool isread)
{
    /* Check if CPTR accesses are set to trap to EL3 */
    if (arm_current_el(env) == 2 && (env->cp15.cptr_el[3] & CPTR_TCPAC)) {
        return CP_ACCESS_TRAP_EL3;
    }

    return CP_ACCESS_OK;
}

static const ARMCPRegInfo v6_cp_reginfo[] = {
    /* prefetch by MVA in v6, NOP in v7 */
    { .name = "MVA_prefetch",
      .cp = 15, .crn = 7, .crm = 13, .opc1 = 0, .opc2 = 1,
      .access = PL1_W, .type = ARM_CP_NOP },
    /* We need to break the TB after ISB to execute self-modifying code
     * correctly and also to take any pending interrupts immediately.
     * So use arm_cp_write_ignore() function instead of ARM_CP_NOP flag.
     */
    { .name = "ISB", .cp = 15, .crn = 7, .crm = 5, .opc1 = 0, .opc2 = 4,
      .access = PL0_W, .type = ARM_CP_NO_RAW, .writefn = arm_cp_write_ignore },
    { .name = "DSB", .cp = 15, .crn = 7, .crm = 10, .opc1 = 0, .opc2 = 4,
      .access = PL0_W, .type = ARM_CP_NOP },
    { .name = "DMB", .cp = 15, .crn = 7, .crm = 10, .opc1 = 0, .opc2 = 5,
      .access = PL0_W, .type = ARM_CP_NOP },
    { .name = "IFAR", .cp = 15, .crn = 6, .crm = 0, .opc1 = 0, .opc2 = 2,
      .access = PL1_RW,
      .bank_fieldoffsets = { offsetof(CPUARMState, cp15.ifar_s),
                             offsetof(CPUARMState, cp15.ifar_ns) },
      .resetvalue = 0, },
    /* Watchpoint Fault Address Register : should actually only be present
     * for 1136, 1176, 11MPCore.
     */
    { .name = "WFAR", .cp = 15, .crn = 6, .crm = 0, .opc1 = 0, .opc2 = 1,
      .access = PL1_RW, .type = ARM_CP_CONST, .resetvalue = 0, },
    { .name = "CPACR", .state = ARM_CP_STATE_BOTH, .opc0 = 3,
      .crn = 1, .crm = 0, .opc1 = 0, .opc2 = 2, .accessfn = cpacr_access,
      .access = PL1_RW, .fieldoffset = offsetof(CPUARMState, cp15.cpacr_el1),
      .resetvalue = 0, .writefn = cpacr_write },
    REGINFO_SENTINEL
};

static CPAccessResult pmreg_access(CPUARMState *env, const ARMCPRegInfo *ri,
                                   bool isread)
{
    /* Performance monitor registers user accessibility is controlled
     * by PMUSERENR. MDCR_EL2.TPM and MDCR_EL3.TPM allow configurable
     * trapping to EL2 or EL3 for other accesses.
     */
    int el = arm_current_el(env);

    if (el == 0 && !(env->cp15.c9_pmuserenr & 1)) {
        return CP_ACCESS_TRAP;
    }
    if (el < 2 && (env->cp15.mdcr_el2 & MDCR_TPM)
        && !arm_is_secure_below_el3(env)) {
        return CP_ACCESS_TRAP_EL2;
    }
    if (el < 3 && (env->cp15.mdcr_el3 & MDCR_TPM)) {
        return CP_ACCESS_TRAP_EL3;
    }

    return CP_ACCESS_OK;
}

static CPAccessResult pmreg_access_xevcntr(CPUARMState *env,
                                           const ARMCPRegInfo *ri,
                                           bool isread)
{
    /* ER: event counter read trap control */
    if (arm_feature(env, ARM_FEATURE_V8)
        && arm_current_el(env) == 0
        && (env->cp15.c9_pmuserenr & (1 << 3)) != 0
        && isread) {
        return CP_ACCESS_OK;
    }

    return pmreg_access(env, ri, isread);
}

static CPAccessResult pmreg_access_swinc(CPUARMState *env,
                                         const ARMCPRegInfo *ri,
                                         bool isread)
{
    /* SW: software increment write trap control */
    if (arm_feature(env, ARM_FEATURE_V8)
        && arm_current_el(env) == 0
        && (env->cp15.c9_pmuserenr & (1 << 1)) != 0
        && !isread) {
        return CP_ACCESS_OK;
    }

    return pmreg_access(env, ri, isread);
}

#ifndef CONFIG_USER_ONLY

static CPAccessResult pmreg_access_selr(CPUARMState *env,
                                        const ARMCPRegInfo *ri,
                                        bool isread)
{
    /* ER: event counter read trap control */
    if (arm_feature(env, ARM_FEATURE_V8)
        && arm_current_el(env) == 0
        && (env->cp15.c9_pmuserenr & (1 << 3)) != 0) {
        return CP_ACCESS_OK;
    }

    return pmreg_access(env, ri, isread);
}

static CPAccessResult pmreg_access_ccntr(CPUARMState *env,
                                         const ARMCPRegInfo *ri,
                                         bool isread)
{
    /* CR: cycle counter read trap control */
    if (arm_feature(env, ARM_FEATURE_V8)
        && arm_current_el(env) == 0
        && (env->cp15.c9_pmuserenr & (1 << 2)) != 0
        && isread) {
        return CP_ACCESS_OK;
    }

    return pmreg_access(env, ri, isread);
}

static inline bool arm_ccnt_enabled(CPUARMState *env)
{
    /* This does not support checking PMCCFILTR_EL0 register */

    if (!(env->cp15.c9_pmcr & PMCRE)) {
        return false;
    }

    return true;
}

void pmccntr_sync(CPUARMState *env)
{
    uint64_t temp_ticks;

    temp_ticks = muldiv64(qemu_clock_get_ns(QEMU_CLOCK_VIRTUAL),
                          ARM_CPU_FREQ, NANOSECONDS_PER_SECOND);

    if (env->cp15.c9_pmcr & PMCRD) {
        /* Increment once every 64 processor clock cycles */
        temp_ticks /= 64;
    }

    if (arm_ccnt_enabled(env)) {
        env->cp15.c15_ccnt = temp_ticks - env->cp15.c15_ccnt;
    }
}

static void pmcr_write(CPUARMState *env, const ARMCPRegInfo *ri,
                       uint64_t value)
{
    pmccntr_sync(env);

    if (value & PMCRC) {
        /* The counter has been reset */
        env->cp15.c15_ccnt = 0;
    }

    /* only the DP, X, D and E bits are writable */
    env->cp15.c9_pmcr &= ~0x39;
    env->cp15.c9_pmcr |= (value & 0x39);

    pmccntr_sync(env);
}

static uint64_t pmccntr_read(CPUARMState *env, const ARMCPRegInfo *ri)
{
    uint64_t total_ticks;

    if (!arm_ccnt_enabled(env)) {
        /* Counter is disabled, do not change value */
        return env->cp15.c15_ccnt;
    }

    total_ticks = muldiv64(qemu_clock_get_ns(QEMU_CLOCK_VIRTUAL),
                           ARM_CPU_FREQ, NANOSECONDS_PER_SECOND);

    if (env->cp15.c9_pmcr & PMCRD) {
        /* Increment once every 64 processor clock cycles */
        total_ticks /= 64;
    }
    return total_ticks - env->cp15.c15_ccnt;
}

static void pmselr_write(CPUARMState *env, const ARMCPRegInfo *ri,
                         uint64_t value)
{
    /* The value of PMSELR.SEL affects the behavior of PMXEVTYPER and
     * PMXEVCNTR. We allow [0..31] to be written to PMSELR here; in the
     * meanwhile, we check PMSELR.SEL when PMXEVTYPER and PMXEVCNTR are
     * accessed.
     */
    env->cp15.c9_pmselr = value & 0x1f;
}

static void pmccntr_write(CPUARMState *env, const ARMCPRegInfo *ri,
                        uint64_t value)
{
    uint64_t total_ticks;

    if (!arm_ccnt_enabled(env)) {
        /* Counter is disabled, set the absolute value */
        env->cp15.c15_ccnt = value;
        return;
    }

    total_ticks = muldiv64(qemu_clock_get_ns(QEMU_CLOCK_VIRTUAL),
                           ARM_CPU_FREQ, NANOSECONDS_PER_SECOND);

    if (env->cp15.c9_pmcr & PMCRD) {
        /* Increment once every 64 processor clock cycles */
        total_ticks /= 64;
    }
    env->cp15.c15_ccnt = total_ticks - value;
}

static void pmccntr_write32(CPUARMState *env, const ARMCPRegInfo *ri,
                            uint64_t value)
{
    uint64_t cur_val = pmccntr_read(env, NULL);

    pmccntr_write(env, ri, deposit64(cur_val, 0, 32, value));
}

#else /* CONFIG_USER_ONLY */

void pmccntr_sync(CPUARMState *env)
{
}

#endif

static void pmccfiltr_write(CPUARMState *env, const ARMCPRegInfo *ri,
                            uint64_t value)
{
    pmccntr_sync(env);
    env->cp15.pmccfiltr_el0 = value & 0x7E000000;
    pmccntr_sync(env);
}

static void pmcntenset_write(CPUARMState *env, const ARMCPRegInfo *ri,
                            uint64_t value)
{
    value &= (1 << 31);
    env->cp15.c9_pmcnten |= value;
}

static void pmcntenclr_write(CPUARMState *env, const ARMCPRegInfo *ri,
                             uint64_t value)
{
    value &= (1 << 31);
    env->cp15.c9_pmcnten &= ~value;
}

static void pmovsr_write(CPUARMState *env, const ARMCPRegInfo *ri,
                         uint64_t value)
{
    env->cp15.c9_pmovsr &= ~value;
}

static void pmxevtyper_write(CPUARMState *env, const ARMCPRegInfo *ri,
                             uint64_t value)
{
    /* Attempts to access PMXEVTYPER are CONSTRAINED UNPREDICTABLE when
     * PMSELR value is equal to or greater than the number of implemented
     * counters, but not equal to 0x1f. We opt to behave as a RAZ/WI.
     */
    if (env->cp15.c9_pmselr == 0x1f) {
        pmccfiltr_write(env, ri, value);
    }
}

static uint64_t pmxevtyper_read(CPUARMState *env, const ARMCPRegInfo *ri)
{
    /* We opt to behave as a RAZ/WI when attempts to access PMXEVTYPER
     * are CONSTRAINED UNPREDICTABLE. See comments in pmxevtyper_write().
     */
    if (env->cp15.c9_pmselr == 0x1f) {
        return env->cp15.pmccfiltr_el0;
    } else {
        return 0;
    }
}

static void pmuserenr_write(CPUARMState *env, const ARMCPRegInfo *ri,
                            uint64_t value)
{
    if (arm_feature(env, ARM_FEATURE_V8)) {
        env->cp15.c9_pmuserenr = value & 0xf;
    } else {
        env->cp15.c9_pmuserenr = value & 1;
    }
}

static void pmintenset_write(CPUARMState *env, const ARMCPRegInfo *ri,
                             uint64_t value)
{
    /* We have no event counters so only the C bit can be changed */
    value &= (1 << 31);
    env->cp15.c9_pminten |= value;
}

static void pmintenclr_write(CPUARMState *env, const ARMCPRegInfo *ri,
                             uint64_t value)
{
    value &= (1 << 31);
    env->cp15.c9_pminten &= ~value;
}

static void vbar_write(CPUARMState *env, const ARMCPRegInfo *ri,
                       uint64_t value)
{
    /* Note that even though the AArch64 view of this register has bits
     * [10:0] all RES0 we can only mask the bottom 5, to comply with the
     * architectural requirements for bits which are RES0 only in some
     * contexts. (ARMv8 would permit us to do no masking at all, but ARMv7
     * requires the bottom five bits to be RAZ/WI because they're UNK/SBZP.)
     */
    raw_write(env, ri, value & ~0x1FULL);
}

static void scr_write(CPUARMState *env, const ARMCPRegInfo *ri, uint64_t value)
{
    /* We only mask off bits that are RES0 both for AArch64 and AArch32.
     * For bits that vary between AArch32/64, code needs to check the
     * current execution mode before directly using the feature bit.
     */
    uint32_t valid_mask = SCR_AARCH64_MASK | SCR_AARCH32_MASK;

    if (!arm_feature(env, ARM_FEATURE_EL2)) {
        valid_mask &= ~SCR_HCE;

        /* On ARMv7, SMD (or SCD as it is called in v7) is only
         * supported if EL2 exists. The bit is UNK/SBZP when
         * EL2 is unavailable. In QEMU ARMv7, we force it to always zero
         * when EL2 is unavailable.
         * On ARMv8, this bit is always available.
         */
        if (arm_feature(env, ARM_FEATURE_V7) &&
            !arm_feature(env, ARM_FEATURE_V8)) {
            valid_mask &= ~SCR_SMD;
        }
    }

    /* Clear all-context RES0 bits.  */
    value &= valid_mask;
    raw_write(env, ri, value);
}

static uint64_t ccsidr_read(CPUARMState *env, const ARMCPRegInfo *ri)
{
    ARMCPU *cpu = arm_env_get_cpu(env);

    /* Acquire the CSSELR index from the bank corresponding to the CCSIDR
     * bank
     */
    uint32_t index = A32_BANKED_REG_GET(env, csselr,
                                        ri->secure & ARM_CP_SECSTATE_S);

    return cpu->ccsidr[index];
}

static void csselr_write(CPUARMState *env, const ARMCPRegInfo *ri,
                         uint64_t value)
{
    raw_write(env, ri, value & 0xf);
}

static uint64_t isr_read(CPUARMState *env, const ARMCPRegInfo *ri)
{
    CPUState *cs = ENV_GET_CPU(env);
    uint64_t ret = 0;

    if (cs->interrupt_request & CPU_INTERRUPT_HARD) {
        ret |= CPSR_I;
    }
    if (cs->interrupt_request & CPU_INTERRUPT_FIQ) {
        ret |= CPSR_F;
    }
    /* External aborts are not possible in QEMU so A bit is always clear */
    return ret;
}

static const ARMCPRegInfo v7_cp_reginfo[] = {
    /* the old v6 WFI, UNPREDICTABLE in v7 but we choose to NOP */
    { .name = "NOP", .cp = 15, .crn = 7, .crm = 0, .opc1 = 0, .opc2 = 4,
      .access = PL1_W, .type = ARM_CP_NOP },
    /* Performance monitors are implementation defined in v7,
     * but with an ARM recommended set of registers, which we
     * follow (although we don't actually implement any counters)
     *
     * Performance registers fall into three categories:
     *  (a) always UNDEF in PL0, RW in PL1 (PMINTENSET, PMINTENCLR)
     *  (b) RO in PL0 (ie UNDEF on write), RW in PL1 (PMUSERENR)
     *  (c) UNDEF in PL0 if PMUSERENR.EN==0, otherwise accessible (all others)
     * For the cases controlled by PMUSERENR we must set .access to PL0_RW
     * or PL0_RO as appropriate and then check PMUSERENR in the helper fn.
     */
    { .name = "PMCNTENSET", .cp = 15, .crn = 9, .crm = 12, .opc1 = 0, .opc2 = 1,
      .access = PL0_RW, .type = ARM_CP_ALIAS,
      .fieldoffset = offsetoflow32(CPUARMState, cp15.c9_pmcnten),
      .writefn = pmcntenset_write,
      .accessfn = pmreg_access,
      .raw_writefn = raw_write },
    { .name = "PMCNTENSET_EL0", .state = ARM_CP_STATE_AA64,
      .opc0 = 3, .opc1 = 3, .crn = 9, .crm = 12, .opc2 = 1,
      .access = PL0_RW, .accessfn = pmreg_access,
      .fieldoffset = offsetof(CPUARMState, cp15.c9_pmcnten), .resetvalue = 0,
      .writefn = pmcntenset_write, .raw_writefn = raw_write },
    { .name = "PMCNTENCLR", .cp = 15, .crn = 9, .crm = 12, .opc1 = 0, .opc2 = 2,
      .access = PL0_RW,
      .fieldoffset = offsetoflow32(CPUARMState, cp15.c9_pmcnten),
      .accessfn = pmreg_access,
      .writefn = pmcntenclr_write,
      .type = ARM_CP_ALIAS },
    { .name = "PMCNTENCLR_EL0", .state = ARM_CP_STATE_AA64,
      .opc0 = 3, .opc1 = 3, .crn = 9, .crm = 12, .opc2 = 2,
      .access = PL0_RW, .accessfn = pmreg_access,
      .type = ARM_CP_ALIAS,
      .fieldoffset = offsetof(CPUARMState, cp15.c9_pmcnten),
      .writefn = pmcntenclr_write },
    { .name = "PMOVSR", .cp = 15, .crn = 9, .crm = 12, .opc1 = 0, .opc2 = 3,
      .access = PL0_RW, .fieldoffset = offsetof(CPUARMState, cp15.c9_pmovsr),
      .accessfn = pmreg_access,
      .writefn = pmovsr_write,
      .raw_writefn = raw_write },
    { .name = "PMOVSCLR_EL0", .state = ARM_CP_STATE_AA64,
      .opc0 = 3, .opc1 = 3, .crn = 9, .crm = 12, .opc2 = 3,
      .access = PL0_RW, .accessfn = pmreg_access,
      .type = ARM_CP_ALIAS,
      .fieldoffset = offsetof(CPUARMState, cp15.c9_pmovsr),
      .writefn = pmovsr_write,
      .raw_writefn = raw_write },
    /* Unimplemented so WI. */
    { .name = "PMSWINC", .cp = 15, .crn = 9, .crm = 12, .opc1 = 0, .opc2 = 4,
      .access = PL0_W, .accessfn = pmreg_access_swinc, .type = ARM_CP_NOP },
#ifndef CONFIG_USER_ONLY
    { .name = "PMSELR", .cp = 15, .crn = 9, .crm = 12, .opc1 = 0, .opc2 = 5,
      .access = PL0_RW, .type = ARM_CP_ALIAS,
      .fieldoffset = offsetoflow32(CPUARMState, cp15.c9_pmselr),
      .accessfn = pmreg_access_selr, .writefn = pmselr_write,
      .raw_writefn = raw_write},
    { .name = "PMSELR_EL0", .state = ARM_CP_STATE_AA64,
      .opc0 = 3, .opc1 = 3, .crn = 9, .crm = 12, .opc2 = 5,
      .access = PL0_RW, .accessfn = pmreg_access_selr,
      .fieldoffset = offsetof(CPUARMState, cp15.c9_pmselr),
      .writefn = pmselr_write, .raw_writefn = raw_write, },
    { .name = "PMCCNTR", .cp = 15, .crn = 9, .crm = 13, .opc1 = 0, .opc2 = 0,
      .access = PL0_RW, .resetvalue = 0, .type = ARM_CP_IO,
      .readfn = pmccntr_read, .writefn = pmccntr_write32,
      .accessfn = pmreg_access_ccntr },
    { .name = "PMCCNTR_EL0", .state = ARM_CP_STATE_AA64,
      .opc0 = 3, .opc1 = 3, .crn = 9, .crm = 13, .opc2 = 0,
      .access = PL0_RW, .accessfn = pmreg_access_ccntr,
      .type = ARM_CP_IO,
      .readfn = pmccntr_read, .writefn = pmccntr_write, },
#endif
    { .name = "PMCCFILTR_EL0", .state = ARM_CP_STATE_AA64,
      .opc0 = 3, .opc1 = 3, .crn = 14, .crm = 15, .opc2 = 7,
      .writefn = pmccfiltr_write,
      .access = PL0_RW, .accessfn = pmreg_access,
      .type = ARM_CP_IO,
      .fieldoffset = offsetof(CPUARMState, cp15.pmccfiltr_el0),
      .resetvalue = 0, },
    { .name = "PMXEVTYPER", .cp = 15, .crn = 9, .crm = 13, .opc1 = 0, .opc2 = 1,
      .access = PL0_RW, .type = ARM_CP_NO_RAW, .accessfn = pmreg_access,
      .writefn = pmxevtyper_write, .readfn = pmxevtyper_read },
    { .name = "PMXEVTYPER_EL0", .state = ARM_CP_STATE_AA64,
      .opc0 = 3, .opc1 = 3, .crn = 9, .crm = 13, .opc2 = 1,
      .access = PL0_RW, .type = ARM_CP_NO_RAW, .accessfn = pmreg_access,
      .writefn = pmxevtyper_write, .readfn = pmxevtyper_read },
    /* Unimplemented, RAZ/WI. */
    { .name = "PMXEVCNTR", .cp = 15, .crn = 9, .crm = 13, .opc1 = 0, .opc2 = 2,
      .access = PL0_RW, .type = ARM_CP_CONST, .resetvalue = 0,
      .accessfn = pmreg_access_xevcntr },
    { .name = "PMUSERENR", .cp = 15, .crn = 9, .crm = 14, .opc1 = 0, .opc2 = 0,
      .access = PL0_R | PL1_RW, .accessfn = access_tpm,
      .fieldoffset = offsetof(CPUARMState, cp15.c9_pmuserenr),
      .resetvalue = 0,
      .writefn = pmuserenr_write, .raw_writefn = raw_write },
    { .name = "PMUSERENR_EL0", .state = ARM_CP_STATE_AA64,
      .opc0 = 3, .opc1 = 3, .crn = 9, .crm = 14, .opc2 = 0,
      .access = PL0_R | PL1_RW, .accessfn = access_tpm, .type = ARM_CP_ALIAS,
      .fieldoffset = offsetof(CPUARMState, cp15.c9_pmuserenr),
      .resetvalue = 0,
      .writefn = pmuserenr_write, .raw_writefn = raw_write },
    { .name = "PMINTENSET", .cp = 15, .crn = 9, .crm = 14, .opc1 = 0, .opc2 = 1,
      .access = PL1_RW, .accessfn = access_tpm,
      .type = ARM_CP_ALIAS,
      .fieldoffset = offsetoflow32(CPUARMState, cp15.c9_pminten),
      .resetvalue = 0,
      .writefn = pmintenset_write, .raw_writefn = raw_write },
    { .name = "PMINTENSET_EL1", .state = ARM_CP_STATE_AA64,
      .opc0 = 3, .opc1 = 0, .crn = 9, .crm = 14, .opc2 = 1,
      .access = PL1_RW, .accessfn = access_tpm,
      .type = ARM_CP_IO,
      .fieldoffset = offsetof(CPUARMState, cp15.c9_pminten),
      .writefn = pmintenset_write, .raw_writefn = raw_write,
      .resetvalue = 0x0 },
    { .name = "PMINTENCLR", .cp = 15, .crn = 9, .crm = 14, .opc1 = 0, .opc2 = 2,
      .access = PL1_RW, .accessfn = access_tpm, .type = ARM_CP_ALIAS,
      .fieldoffset = offsetof(CPUARMState, cp15.c9_pminten),
      .writefn = pmintenclr_write, },
    { .name = "PMINTENCLR_EL1", .state = ARM_CP_STATE_AA64,
      .opc0 = 3, .opc1 = 0, .crn = 9, .crm = 14, .opc2 = 2,
      .access = PL1_RW, .accessfn = access_tpm, .type = ARM_CP_ALIAS,
      .fieldoffset = offsetof(CPUARMState, cp15.c9_pminten),
      .writefn = pmintenclr_write },
    { .name = "CCSIDR", .state = ARM_CP_STATE_BOTH,
      .opc0 = 3, .crn = 0, .crm = 0, .opc1 = 1, .opc2 = 0,
      .access = PL1_R, .readfn = ccsidr_read, .type = ARM_CP_NO_RAW },
    { .name = "CSSELR", .state = ARM_CP_STATE_BOTH,
      .opc0 = 3, .crn = 0, .crm = 0, .opc1 = 2, .opc2 = 0,
      .access = PL1_RW, .writefn = csselr_write, .resetvalue = 0,
      .bank_fieldoffsets = { offsetof(CPUARMState, cp15.csselr_s),
                             offsetof(CPUARMState, cp15.csselr_ns) } },
    /* Auxiliary ID register: this actually has an IMPDEF value but for now
     * just RAZ for all cores:
     */
    { .name = "AIDR", .state = ARM_CP_STATE_BOTH,
      .opc0 = 3, .opc1 = 1, .crn = 0, .crm = 0, .opc2 = 7,
      .access = PL1_R, .type = ARM_CP_CONST, .resetvalue = 0 },
    /* Auxiliary fault status registers: these also are IMPDEF, and we
     * choose to RAZ/WI for all cores.
     */
    { .name = "AFSR0_EL1", .state = ARM_CP_STATE_BOTH,
      .opc0 = 3, .opc1 = 0, .crn = 5, .crm = 1, .opc2 = 0,
      .access = PL1_RW, .type = ARM_CP_CONST, .resetvalue = 0 },
    { .name = "AFSR1_EL1", .state = ARM_CP_STATE_BOTH,
      .opc0 = 3, .opc1 = 0, .crn = 5, .crm = 1, .opc2 = 1,
      .access = PL1_RW, .type = ARM_CP_CONST, .resetvalue = 0 },
    /* MAIR can just read-as-written because we don't implement caches
     * and so don't need to care about memory attributes.
     */
    { .name = "MAIR_EL1", .state = ARM_CP_STATE_AA64,
      .opc0 = 3, .opc1 = 0, .crn = 10, .crm = 2, .opc2 = 0,
      .access = PL1_RW, .fieldoffset = offsetof(CPUARMState, cp15.mair_el[1]),
      .resetvalue = 0 },
    { .name = "MAIR_EL3", .state = ARM_CP_STATE_AA64,
      .opc0 = 3, .opc1 = 6, .crn = 10, .crm = 2, .opc2 = 0,
      .access = PL3_RW, .fieldoffset = offsetof(CPUARMState, cp15.mair_el[3]),
      .resetvalue = 0 },
    /* For non-long-descriptor page tables these are PRRR and NMRR;
     * regardless they still act as reads-as-written for QEMU.
     */
     /* MAIR0/1 are defined separately from their 64-bit counterpart which
      * allows them to assign the correct fieldoffset based on the endianness
      * handled in the field definitions.
      */
    { .name = "MAIR0", .state = ARM_CP_STATE_AA32,
      .cp = 15, .opc1 = 0, .crn = 10, .crm = 2, .opc2 = 0, .access = PL1_RW,
      .bank_fieldoffsets = { offsetof(CPUARMState, cp15.mair0_s),
                             offsetof(CPUARMState, cp15.mair0_ns) },
      .resetfn = arm_cp_reset_ignore },
    { .name = "MAIR1", .state = ARM_CP_STATE_AA32,
      .cp = 15, .opc1 = 0, .crn = 10, .crm = 2, .opc2 = 1, .access = PL1_RW,
      .bank_fieldoffsets = { offsetof(CPUARMState, cp15.mair1_s),
                             offsetof(CPUARMState, cp15.mair1_ns) },
      .resetfn = arm_cp_reset_ignore },
    { .name = "ISR_EL1", .state = ARM_CP_STATE_BOTH,
      .opc0 = 3, .opc1 = 0, .crn = 12, .crm = 1, .opc2 = 0,
      .type = ARM_CP_NO_RAW, .access = PL1_R, .readfn = isr_read },
    /* 32 bit ITLB invalidates */
    { .name = "ITLBIALL", .cp = 15, .opc1 = 0, .crn = 8, .crm = 5, .opc2 = 0,
      .type = ARM_CP_NO_RAW, .access = PL1_W, .writefn = tlbiall_write },
    { .name = "ITLBIMVA", .cp = 15, .opc1 = 0, .crn = 8, .crm = 5, .opc2 = 1,
      .type = ARM_CP_NO_RAW, .access = PL1_W, .writefn = tlbimva_write },
    { .name = "ITLBIASID", .cp = 15, .opc1 = 0, .crn = 8, .crm = 5, .opc2 = 2,
      .type = ARM_CP_NO_RAW, .access = PL1_W, .writefn = tlbiasid_write },
    /* 32 bit DTLB invalidates */
    { .name = "DTLBIALL", .cp = 15, .opc1 = 0, .crn = 8, .crm = 6, .opc2 = 0,
      .type = ARM_CP_NO_RAW, .access = PL1_W, .writefn = tlbiall_write },
    { .name = "DTLBIMVA", .cp = 15, .opc1 = 0, .crn = 8, .crm = 6, .opc2 = 1,
      .type = ARM_CP_NO_RAW, .access = PL1_W, .writefn = tlbimva_write },
    { .name = "DTLBIASID", .cp = 15, .opc1 = 0, .crn = 8, .crm = 6, .opc2 = 2,
      .type = ARM_CP_NO_RAW, .access = PL1_W, .writefn = tlbiasid_write },
    /* 32 bit TLB invalidates */
    { .name = "TLBIALL", .cp = 15, .opc1 = 0, .crn = 8, .crm = 7, .opc2 = 0,
      .type = ARM_CP_NO_RAW, .access = PL1_W, .writefn = tlbiall_write },
    { .name = "TLBIMVA", .cp = 15, .opc1 = 0, .crn = 8, .crm = 7, .opc2 = 1,
      .type = ARM_CP_NO_RAW, .access = PL1_W, .writefn = tlbimva_write },
    { .name = "TLBIASID", .cp = 15, .opc1 = 0, .crn = 8, .crm = 7, .opc2 = 2,
      .type = ARM_CP_NO_RAW, .access = PL1_W, .writefn = tlbiasid_write },
    { .name = "TLBIMVAA", .cp = 15, .opc1 = 0, .crn = 8, .crm = 7, .opc2 = 3,
      .type = ARM_CP_NO_RAW, .access = PL1_W, .writefn = tlbimvaa_write },
    REGINFO_SENTINEL
};

static const ARMCPRegInfo v7mp_cp_reginfo[] = {
    /* 32 bit TLB invalidates, Inner Shareable */
    { .name = "TLBIALLIS", .cp = 15, .opc1 = 0, .crn = 8, .crm = 3, .opc2 = 0,
      .type = ARM_CP_NO_RAW, .access = PL1_W, .writefn = tlbiall_is_write },
    { .name = "TLBIMVAIS", .cp = 15, .opc1 = 0, .crn = 8, .crm = 3, .opc2 = 1,
      .type = ARM_CP_NO_RAW, .access = PL1_W, .writefn = tlbimva_is_write },
    { .name = "TLBIASIDIS", .cp = 15, .opc1 = 0, .crn = 8, .crm = 3, .opc2 = 2,
      .type = ARM_CP_NO_RAW, .access = PL1_W,
      .writefn = tlbiasid_is_write },
    { .name = "TLBIMVAAIS", .cp = 15, .opc1 = 0, .crn = 8, .crm = 3, .opc2 = 3,
      .type = ARM_CP_NO_RAW, .access = PL1_W,
      .writefn = tlbimvaa_is_write },
    REGINFO_SENTINEL
};

static void teecr_write(CPUARMState *env, const ARMCPRegInfo *ri,
                        uint64_t value)
{
    value &= 1;
    env->teecr = value;
}

static CPAccessResult teehbr_access(CPUARMState *env, const ARMCPRegInfo *ri,
                                    bool isread)
{
    if (arm_current_el(env) == 0 && (env->teecr & 1)) {
        return CP_ACCESS_TRAP;
    }
    return CP_ACCESS_OK;
}

static const ARMCPRegInfo t2ee_cp_reginfo[] = {
    { .name = "TEECR", .cp = 14, .crn = 0, .crm = 0, .opc1 = 6, .opc2 = 0,
      .access = PL1_RW, .fieldoffset = offsetof(CPUARMState, teecr),
      .resetvalue = 0,
      .writefn = teecr_write },
    { .name = "TEEHBR", .cp = 14, .crn = 1, .crm = 0, .opc1 = 6, .opc2 = 0,
      .access = PL0_RW, .fieldoffset = offsetof(CPUARMState, teehbr),
      .accessfn = teehbr_access, .resetvalue = 0 },
    REGINFO_SENTINEL
};

static const ARMCPRegInfo v6k_cp_reginfo[] = {
    { .name = "TPIDR_EL0", .state = ARM_CP_STATE_AA64,
      .opc0 = 3, .opc1 = 3, .opc2 = 2, .crn = 13, .crm = 0,
      .access = PL0_RW,
      .fieldoffset = offsetof(CPUARMState, cp15.tpidr_el[0]), .resetvalue = 0 },
    { .name = "TPIDRURW", .cp = 15, .crn = 13, .crm = 0, .opc1 = 0, .opc2 = 2,
      .access = PL0_RW,
      .bank_fieldoffsets = { offsetoflow32(CPUARMState, cp15.tpidrurw_s),
                             offsetoflow32(CPUARMState, cp15.tpidrurw_ns) },
      .resetfn = arm_cp_reset_ignore },
    { .name = "TPIDRRO_EL0", .state = ARM_CP_STATE_AA64,
      .opc0 = 3, .opc1 = 3, .opc2 = 3, .crn = 13, .crm = 0,
      .access = PL0_R|PL1_W,
      .fieldoffset = offsetof(CPUARMState, cp15.tpidrro_el[0]),
      .resetvalue = 0},
    { .name = "TPIDRURO", .cp = 15, .crn = 13, .crm = 0, .opc1 = 0, .opc2 = 3,
      .access = PL0_R|PL1_W,
      .bank_fieldoffsets = { offsetoflow32(CPUARMState, cp15.tpidruro_s),
                             offsetoflow32(CPUARMState, cp15.tpidruro_ns) },
      .resetfn = arm_cp_reset_ignore },
    { .name = "TPIDR_EL1", .state = ARM_CP_STATE_AA64,
      .opc0 = 3, .opc1 = 0, .opc2 = 4, .crn = 13, .crm = 0,
      .access = PL1_RW,
      .fieldoffset = offsetof(CPUARMState, cp15.tpidr_el[1]), .resetvalue = 0 },
    { .name = "TPIDRPRW", .opc1 = 0, .cp = 15, .crn = 13, .crm = 0, .opc2 = 4,
      .access = PL1_RW,
      .bank_fieldoffsets = { offsetoflow32(CPUARMState, cp15.tpidrprw_s),
                             offsetoflow32(CPUARMState, cp15.tpidrprw_ns) },
      .resetvalue = 0 },
    REGINFO_SENTINEL
};

#ifndef CONFIG_USER_ONLY

static CPAccessResult gt_cntfrq_access(CPUARMState *env, const ARMCPRegInfo *ri,
                                       bool isread)
{
    /* CNTFRQ: not visible from PL0 if both PL0PCTEN and PL0VCTEN are zero.
     * Writable only at the highest implemented exception level.
     */
    int el = arm_current_el(env);

    switch (el) {
    case 0:
        if (!extract32(env->cp15.c14_cntkctl, 0, 2)) {
            return CP_ACCESS_TRAP;
        }
        break;
    case 1:
        if (!isread && ri->state == ARM_CP_STATE_AA32 &&
            arm_is_secure_below_el3(env)) {
            /* Accesses from 32-bit Secure EL1 UNDEF (*not* trap to EL3!) */
            return CP_ACCESS_TRAP_UNCATEGORIZED;
        }
        break;
    case 2:
    case 3:
        break;
    }

    if (!isread && el < arm_highest_el(env)) {
        return CP_ACCESS_TRAP_UNCATEGORIZED;
    }

    return CP_ACCESS_OK;
}

static CPAccessResult gt_counter_access(CPUARMState *env, int timeridx,
                                        bool isread)
{
    unsigned int cur_el = arm_current_el(env);
    bool secure = arm_is_secure(env);

    /* CNT[PV]CT: not visible from PL0 if ELO[PV]CTEN is zero */
    if (cur_el == 0 &&
        !extract32(env->cp15.c14_cntkctl, timeridx, 1)) {
        return CP_ACCESS_TRAP;
    }

    if (arm_feature(env, ARM_FEATURE_EL2) &&
        timeridx == GTIMER_PHYS && !secure && cur_el < 2 &&
        !extract32(env->cp15.cnthctl_el2, 0, 1)) {
        return CP_ACCESS_TRAP_EL2;
    }
    return CP_ACCESS_OK;
}

static CPAccessResult gt_timer_access(CPUARMState *env, int timeridx,
                                      bool isread)
{
    unsigned int cur_el = arm_current_el(env);
    bool secure = arm_is_secure(env);

    /* CNT[PV]_CVAL, CNT[PV]_CTL, CNT[PV]_TVAL: not visible from PL0 if
     * EL0[PV]TEN is zero.
     */
    if (cur_el == 0 &&
        !extract32(env->cp15.c14_cntkctl, 9 - timeridx, 1)) {
        return CP_ACCESS_TRAP;
    }

    if (arm_feature(env, ARM_FEATURE_EL2) &&
        timeridx == GTIMER_PHYS && !secure && cur_el < 2 &&
        !extract32(env->cp15.cnthctl_el2, 1, 1)) {
        return CP_ACCESS_TRAP_EL2;
    }
    return CP_ACCESS_OK;
}

static CPAccessResult gt_pct_access(CPUARMState *env,
                                    const ARMCPRegInfo *ri,
                                    bool isread)
{
    return gt_counter_access(env, GTIMER_PHYS, isread);
}

static CPAccessResult gt_vct_access(CPUARMState *env,
                                    const ARMCPRegInfo *ri,
                                    bool isread)
{
    return gt_counter_access(env, GTIMER_VIRT, isread);
}

static CPAccessResult gt_ptimer_access(CPUARMState *env, const ARMCPRegInfo *ri,
                                       bool isread)
{
    return gt_timer_access(env, GTIMER_PHYS, isread);
}

static CPAccessResult gt_vtimer_access(CPUARMState *env, const ARMCPRegInfo *ri,
                                       bool isread)
{
    return gt_timer_access(env, GTIMER_VIRT, isread);
}

static CPAccessResult gt_stimer_access(CPUARMState *env,
                                       const ARMCPRegInfo *ri,
                                       bool isread)
{
    /* The AArch64 register view of the secure physical timer is
     * always accessible from EL3, and configurably accessible from
     * Secure EL1.
     */
    switch (arm_current_el(env)) {
    case 1:
        if (!arm_is_secure(env)) {
            return CP_ACCESS_TRAP;
        }
        if (!(env->cp15.scr_el3 & SCR_ST)) {
            return CP_ACCESS_TRAP_EL3;
        }
        return CP_ACCESS_OK;
    case 0:
    case 2:
        return CP_ACCESS_TRAP;
    case 3:
        return CP_ACCESS_OK;
    default:
        g_assert_not_reached();
    }
}

static uint64_t gt_get_countervalue(CPUARMState *env)
{
    return qemu_clock_get_ns(QEMU_CLOCK_VIRTUAL) / GTIMER_SCALE;
}

static void gt_recalc_timer(ARMCPU *cpu, int timeridx)
{
    ARMGenericTimer *gt = &cpu->env.cp15.c14_timer[timeridx];

    if (gt->ctl & 1) {
        /* Timer enabled: calculate and set current ISTATUS, irq, and
         * reset timer to when ISTATUS next has to change
         */
        uint64_t offset = timeridx == GTIMER_VIRT ?
                                      cpu->env.cp15.cntvoff_el2 : 0;
        uint64_t count = gt_get_countervalue(&cpu->env);
        /* Note that this must be unsigned 64 bit arithmetic: */
        int istatus = count - offset >= gt->cval;
        uint64_t nexttick;
        int irqstate;

        gt->ctl = deposit32(gt->ctl, 2, 1, istatus);

        irqstate = (istatus && !(gt->ctl & 2));
        qemu_set_irq(cpu->gt_timer_outputs[timeridx], irqstate);

        if (istatus) {
            /* Next transition is when count rolls back over to zero */
            nexttick = UINT64_MAX;
        } else {
            /* Next transition is when we hit cval */
            nexttick = gt->cval + offset;
        }
        /* Note that the desired next expiry time might be beyond the
         * signed-64-bit range of a QEMUTimer -- in this case we just
         * set the timer for as far in the future as possible. When the
         * timer expires we will reset the timer for any remaining period.
         */
        if (nexttick > INT64_MAX / GTIMER_SCALE) {
            nexttick = INT64_MAX / GTIMER_SCALE;
        }
        timer_mod(cpu->gt_timer[timeridx], nexttick);
        trace_arm_gt_recalc(timeridx, irqstate, nexttick);
    } else {
        /* Timer disabled: ISTATUS and timer output always clear */
        gt->ctl &= ~4;
        qemu_set_irq(cpu->gt_timer_outputs[timeridx], 0);
        timer_del(cpu->gt_timer[timeridx]);
        trace_arm_gt_recalc_disabled(timeridx);
    }
}

static void gt_timer_reset(CPUARMState *env, const ARMCPRegInfo *ri,
                           int timeridx)
{
    ARMCPU *cpu = arm_env_get_cpu(env);

    timer_del(cpu->gt_timer[timeridx]);
}

static uint64_t gt_cnt_read(CPUARMState *env, const ARMCPRegInfo *ri)
{
    return gt_get_countervalue(env);
}

static uint64_t gt_virt_cnt_read(CPUARMState *env, const ARMCPRegInfo *ri)
{
    return gt_get_countervalue(env) - env->cp15.cntvoff_el2;
}

static void gt_cval_write(CPUARMState *env, const ARMCPRegInfo *ri,
                          int timeridx,
                          uint64_t value)
{
    trace_arm_gt_cval_write(timeridx, value);
    env->cp15.c14_timer[timeridx].cval = value;
    gt_recalc_timer(arm_env_get_cpu(env), timeridx);
}

static uint64_t gt_tval_read(CPUARMState *env, const ARMCPRegInfo *ri,
                             int timeridx)
{
    uint64_t offset = timeridx == GTIMER_VIRT ? env->cp15.cntvoff_el2 : 0;

    return (uint32_t)(env->cp15.c14_timer[timeridx].cval -
                      (gt_get_countervalue(env) - offset));
}

static void gt_tval_write(CPUARMState *env, const ARMCPRegInfo *ri,
                          int timeridx,
                          uint64_t value)
{
    uint64_t offset = timeridx == GTIMER_VIRT ? env->cp15.cntvoff_el2 : 0;

    trace_arm_gt_tval_write(timeridx, value);
    env->cp15.c14_timer[timeridx].cval = gt_get_countervalue(env) - offset +
                                         sextract64(value, 0, 32);
    gt_recalc_timer(arm_env_get_cpu(env), timeridx);
}

static void gt_ctl_write(CPUARMState *env, const ARMCPRegInfo *ri,
                         int timeridx,
                         uint64_t value)
{
    ARMCPU *cpu = arm_env_get_cpu(env);
    uint32_t oldval = env->cp15.c14_timer[timeridx].ctl;

    trace_arm_gt_ctl_write(timeridx, value);
    env->cp15.c14_timer[timeridx].ctl = deposit64(oldval, 0, 2, value);
    if ((oldval ^ value) & 1) {
        /* Enable toggled */
        gt_recalc_timer(cpu, timeridx);
    } else if ((oldval ^ value) & 2) {
        /* IMASK toggled: don't need to recalculate,
         * just set the interrupt line based on ISTATUS
         */
        int irqstate = (oldval & 4) && !(value & 2);

        trace_arm_gt_imask_toggle(timeridx, irqstate);
        qemu_set_irq(cpu->gt_timer_outputs[timeridx], irqstate);
    }
}

static void gt_phys_timer_reset(CPUARMState *env, const ARMCPRegInfo *ri)
{
    gt_timer_reset(env, ri, GTIMER_PHYS);
}

static void gt_phys_cval_write(CPUARMState *env, const ARMCPRegInfo *ri,
                               uint64_t value)
{
    gt_cval_write(env, ri, GTIMER_PHYS, value);
}

static uint64_t gt_phys_tval_read(CPUARMState *env, const ARMCPRegInfo *ri)
{
    return gt_tval_read(env, ri, GTIMER_PHYS);
}

static void gt_phys_tval_write(CPUARMState *env, const ARMCPRegInfo *ri,
                               uint64_t value)
{
    gt_tval_write(env, ri, GTIMER_PHYS, value);
}

static void gt_phys_ctl_write(CPUARMState *env, const ARMCPRegInfo *ri,
                              uint64_t value)
{
    gt_ctl_write(env, ri, GTIMER_PHYS, value);
}

static void gt_virt_timer_reset(CPUARMState *env, const ARMCPRegInfo *ri)
{
    gt_timer_reset(env, ri, GTIMER_VIRT);
}

static void gt_virt_cval_write(CPUARMState *env, const ARMCPRegInfo *ri,
                               uint64_t value)
{
    gt_cval_write(env, ri, GTIMER_VIRT, value);
}

static uint64_t gt_virt_tval_read(CPUARMState *env, const ARMCPRegInfo *ri)
{
    return gt_tval_read(env, ri, GTIMER_VIRT);
}

static void gt_virt_tval_write(CPUARMState *env, const ARMCPRegInfo *ri,
                               uint64_t value)
{
    gt_tval_write(env, ri, GTIMER_VIRT, value);
}

static void gt_virt_ctl_write(CPUARMState *env, const ARMCPRegInfo *ri,
                              uint64_t value)
{
    gt_ctl_write(env, ri, GTIMER_VIRT, value);
}

static void gt_cntvoff_write(CPUARMState *env, const ARMCPRegInfo *ri,
                              uint64_t value)
{
    ARMCPU *cpu = arm_env_get_cpu(env);

    trace_arm_gt_cntvoff_write(value);
    raw_write(env, ri, value);
    gt_recalc_timer(cpu, GTIMER_VIRT);
}

static void gt_hyp_timer_reset(CPUARMState *env, const ARMCPRegInfo *ri)
{
    gt_timer_reset(env, ri, GTIMER_HYP);
}

static void gt_hyp_cval_write(CPUARMState *env, const ARMCPRegInfo *ri,
                              uint64_t value)
{
    gt_cval_write(env, ri, GTIMER_HYP, value);
}

static uint64_t gt_hyp_tval_read(CPUARMState *env, const ARMCPRegInfo *ri)
{
    return gt_tval_read(env, ri, GTIMER_HYP);
}

static void gt_hyp_tval_write(CPUARMState *env, const ARMCPRegInfo *ri,
                              uint64_t value)
{
    gt_tval_write(env, ri, GTIMER_HYP, value);
}

static void gt_hyp_ctl_write(CPUARMState *env, const ARMCPRegInfo *ri,
                              uint64_t value)
{
    gt_ctl_write(env, ri, GTIMER_HYP, value);
}

static void gt_sec_timer_reset(CPUARMState *env, const ARMCPRegInfo *ri)
{
    gt_timer_reset(env, ri, GTIMER_SEC);
}

static void gt_sec_cval_write(CPUARMState *env, const ARMCPRegInfo *ri,
                              uint64_t value)
{
    gt_cval_write(env, ri, GTIMER_SEC, value);
}

static uint64_t gt_sec_tval_read(CPUARMState *env, const ARMCPRegInfo *ri)
{
    return gt_tval_read(env, ri, GTIMER_SEC);
}

static void gt_sec_tval_write(CPUARMState *env, const ARMCPRegInfo *ri,
                              uint64_t value)
{
    gt_tval_write(env, ri, GTIMER_SEC, value);
}

static void gt_sec_ctl_write(CPUARMState *env, const ARMCPRegInfo *ri,
                              uint64_t value)
{
    gt_ctl_write(env, ri, GTIMER_SEC, value);
}

void arm_gt_ptimer_cb(void *opaque)
{
    ARMCPU *cpu = opaque;

    gt_recalc_timer(cpu, GTIMER_PHYS);
}

void arm_gt_vtimer_cb(void *opaque)
{
    ARMCPU *cpu = opaque;

    gt_recalc_timer(cpu, GTIMER_VIRT);
}

void arm_gt_htimer_cb(void *opaque)
{
    ARMCPU *cpu = opaque;

    gt_recalc_timer(cpu, GTIMER_HYP);
}

void arm_gt_stimer_cb(void *opaque)
{
    ARMCPU *cpu = opaque;

    gt_recalc_timer(cpu, GTIMER_SEC);
}

static const ARMCPRegInfo generic_timer_cp_reginfo[] = {
    /* Note that CNTFRQ is purely reads-as-written for the benefit
     * of software; writing it doesn't actually change the timer frequency.
     * Our reset value matches the fixed frequency we implement the timer at.
     */
    { .name = "CNTFRQ", .cp = 15, .crn = 14, .crm = 0, .opc1 = 0, .opc2 = 0,
      .type = ARM_CP_ALIAS,
      .access = PL1_RW | PL0_R, .accessfn = gt_cntfrq_access,
      .fieldoffset = offsetoflow32(CPUARMState, cp15.c14_cntfrq),
    },
    { .name = "CNTFRQ_EL0", .state = ARM_CP_STATE_AA64,
      .opc0 = 3, .opc1 = 3, .crn = 14, .crm = 0, .opc2 = 0,
      .access = PL1_RW | PL0_R, .accessfn = gt_cntfrq_access,
      .fieldoffset = offsetof(CPUARMState, cp15.c14_cntfrq),
      .resetvalue = (1000 * 1000 * 1000) / GTIMER_SCALE,
    },
    /* overall control: mostly access permissions */
    { .name = "CNTKCTL", .state = ARM_CP_STATE_BOTH,
      .opc0 = 3, .opc1 = 0, .crn = 14, .crm = 1, .opc2 = 0,
      .access = PL1_RW,
      .fieldoffset = offsetof(CPUARMState, cp15.c14_cntkctl),
      .resetvalue = 0,
    },
    /* per-timer control */
    { .name = "CNTP_CTL", .cp = 15, .crn = 14, .crm = 2, .opc1 = 0, .opc2 = 1,
      .secure = ARM_CP_SECSTATE_NS,
      .type = ARM_CP_IO | ARM_CP_ALIAS, .access = PL1_RW | PL0_R,
      .accessfn = gt_ptimer_access,
      .fieldoffset = offsetoflow32(CPUARMState,
                                   cp15.c14_timer[GTIMER_PHYS].ctl),
      .writefn = gt_phys_ctl_write, .raw_writefn = raw_write,
    },
    { .name = "CNTP_CTL(S)",
      .cp = 15, .crn = 14, .crm = 2, .opc1 = 0, .opc2 = 1,
      .secure = ARM_CP_SECSTATE_S,
      .type = ARM_CP_IO | ARM_CP_ALIAS, .access = PL1_RW | PL0_R,
      .accessfn = gt_ptimer_access,
      .fieldoffset = offsetoflow32(CPUARMState,
                                   cp15.c14_timer[GTIMER_SEC].ctl),
      .writefn = gt_sec_ctl_write, .raw_writefn = raw_write,
    },
    { .name = "CNTP_CTL_EL0", .state = ARM_CP_STATE_AA64,
      .opc0 = 3, .opc1 = 3, .crn = 14, .crm = 2, .opc2 = 1,
      .type = ARM_CP_IO, .access = PL1_RW | PL0_R,
      .accessfn = gt_ptimer_access,
      .fieldoffset = offsetof(CPUARMState, cp15.c14_timer[GTIMER_PHYS].ctl),
      .resetvalue = 0,
      .writefn = gt_phys_ctl_write, .raw_writefn = raw_write,
    },
    { .name = "CNTV_CTL", .cp = 15, .crn = 14, .crm = 3, .opc1 = 0, .opc2 = 1,
      .type = ARM_CP_IO | ARM_CP_ALIAS, .access = PL1_RW | PL0_R,
      .accessfn = gt_vtimer_access,
      .fieldoffset = offsetoflow32(CPUARMState,
                                   cp15.c14_timer[GTIMER_VIRT].ctl),
      .writefn = gt_virt_ctl_write, .raw_writefn = raw_write,
    },
    { .name = "CNTV_CTL_EL0", .state = ARM_CP_STATE_AA64,
      .opc0 = 3, .opc1 = 3, .crn = 14, .crm = 3, .opc2 = 1,
      .type = ARM_CP_IO, .access = PL1_RW | PL0_R,
      .accessfn = gt_vtimer_access,
      .fieldoffset = offsetof(CPUARMState, cp15.c14_timer[GTIMER_VIRT].ctl),
      .resetvalue = 0,
      .writefn = gt_virt_ctl_write, .raw_writefn = raw_write,
    },
    /* TimerValue views: a 32 bit downcounting view of the underlying state */
    { .name = "CNTP_TVAL", .cp = 15, .crn = 14, .crm = 2, .opc1 = 0, .opc2 = 0,
      .secure = ARM_CP_SECSTATE_NS,
      .type = ARM_CP_NO_RAW | ARM_CP_IO, .access = PL1_RW | PL0_R,
      .accessfn = gt_ptimer_access,
      .readfn = gt_phys_tval_read, .writefn = gt_phys_tval_write,
    },
    { .name = "CNTP_TVAL(S)",
      .cp = 15, .crn = 14, .crm = 2, .opc1 = 0, .opc2 = 0,
      .secure = ARM_CP_SECSTATE_S,
      .type = ARM_CP_NO_RAW | ARM_CP_IO, .access = PL1_RW | PL0_R,
      .accessfn = gt_ptimer_access,
      .readfn = gt_sec_tval_read, .writefn = gt_sec_tval_write,
    },
    { .name = "CNTP_TVAL_EL0", .state = ARM_CP_STATE_AA64,
      .opc0 = 3, .opc1 = 3, .crn = 14, .crm = 2, .opc2 = 0,
      .type = ARM_CP_NO_RAW | ARM_CP_IO, .access = PL1_RW | PL0_R,
      .accessfn = gt_ptimer_access, .resetfn = gt_phys_timer_reset,
      .readfn = gt_phys_tval_read, .writefn = gt_phys_tval_write,
    },
    { .name = "CNTV_TVAL", .cp = 15, .crn = 14, .crm = 3, .opc1 = 0, .opc2 = 0,
      .type = ARM_CP_NO_RAW | ARM_CP_IO, .access = PL1_RW | PL0_R,
      .accessfn = gt_vtimer_access,
      .readfn = gt_virt_tval_read, .writefn = gt_virt_tval_write,
    },
    { .name = "CNTV_TVAL_EL0", .state = ARM_CP_STATE_AA64,
      .opc0 = 3, .opc1 = 3, .crn = 14, .crm = 3, .opc2 = 0,
      .type = ARM_CP_NO_RAW | ARM_CP_IO, .access = PL1_RW | PL0_R,
      .accessfn = gt_vtimer_access, .resetfn = gt_virt_timer_reset,
      .readfn = gt_virt_tval_read, .writefn = gt_virt_tval_write,
    },
    /* The counter itself */
    { .name = "CNTPCT", .cp = 15, .crm = 14, .opc1 = 0,
      .access = PL0_R, .type = ARM_CP_64BIT | ARM_CP_NO_RAW | ARM_CP_IO,
      .accessfn = gt_pct_access,
      .readfn = gt_cnt_read, .resetfn = arm_cp_reset_ignore,
    },
    { .name = "CNTPCT_EL0", .state = ARM_CP_STATE_AA64,
      .opc0 = 3, .opc1 = 3, .crn = 14, .crm = 0, .opc2 = 1,
      .access = PL0_R, .type = ARM_CP_NO_RAW | ARM_CP_IO,
      .accessfn = gt_pct_access, .readfn = gt_cnt_read,
    },
    { .name = "CNTVCT", .cp = 15, .crm = 14, .opc1 = 1,
      .access = PL0_R, .type = ARM_CP_64BIT | ARM_CP_NO_RAW | ARM_CP_IO,
      .accessfn = gt_vct_access,
      .readfn = gt_virt_cnt_read, .resetfn = arm_cp_reset_ignore,
    },
    { .name = "CNTVCT_EL0", .state = ARM_CP_STATE_AA64,
      .opc0 = 3, .opc1 = 3, .crn = 14, .crm = 0, .opc2 = 2,
      .access = PL0_R, .type = ARM_CP_NO_RAW | ARM_CP_IO,
      .accessfn = gt_vct_access, .readfn = gt_virt_cnt_read,
    },
    /* Comparison value, indicating when the timer goes off */
    { .name = "CNTP_CVAL", .cp = 15, .crm = 14, .opc1 = 2,
      .secure = ARM_CP_SECSTATE_NS,
      .access = PL1_RW | PL0_R,
      .type = ARM_CP_64BIT | ARM_CP_IO | ARM_CP_ALIAS,
      .fieldoffset = offsetof(CPUARMState, cp15.c14_timer[GTIMER_PHYS].cval),
      .accessfn = gt_ptimer_access,
      .writefn = gt_phys_cval_write, .raw_writefn = raw_write,
    },
    { .name = "CNTP_CVAL(S)", .cp = 15, .crm = 14, .opc1 = 2,
      .secure = ARM_CP_SECSTATE_S,
      .access = PL1_RW | PL0_R,
      .type = ARM_CP_64BIT | ARM_CP_IO | ARM_CP_ALIAS,
      .fieldoffset = offsetof(CPUARMState, cp15.c14_timer[GTIMER_SEC].cval),
      .accessfn = gt_ptimer_access,
      .writefn = gt_sec_cval_write, .raw_writefn = raw_write,
    },
    { .name = "CNTP_CVAL_EL0", .state = ARM_CP_STATE_AA64,
      .opc0 = 3, .opc1 = 3, .crn = 14, .crm = 2, .opc2 = 2,
      .access = PL1_RW | PL0_R,
      .type = ARM_CP_IO,
      .fieldoffset = offsetof(CPUARMState, cp15.c14_timer[GTIMER_PHYS].cval),
      .resetvalue = 0, .accessfn = gt_ptimer_access,
      .writefn = gt_phys_cval_write, .raw_writefn = raw_write,
    },
    { .name = "CNTV_CVAL", .cp = 15, .crm = 14, .opc1 = 3,
      .access = PL1_RW | PL0_R,
      .type = ARM_CP_64BIT | ARM_CP_IO | ARM_CP_ALIAS,
      .fieldoffset = offsetof(CPUARMState, cp15.c14_timer[GTIMER_VIRT].cval),
      .accessfn = gt_vtimer_access,
      .writefn = gt_virt_cval_write, .raw_writefn = raw_write,
    },
    { .name = "CNTV_CVAL_EL0", .state = ARM_CP_STATE_AA64,
      .opc0 = 3, .opc1 = 3, .crn = 14, .crm = 3, .opc2 = 2,
      .access = PL1_RW | PL0_R,
      .type = ARM_CP_IO,
      .fieldoffset = offsetof(CPUARMState, cp15.c14_timer[GTIMER_VIRT].cval),
      .resetvalue = 0, .accessfn = gt_vtimer_access,
      .writefn = gt_virt_cval_write, .raw_writefn = raw_write,
    },
    /* Secure timer -- this is actually restricted to only EL3
     * and configurably Secure-EL1 via the accessfn.
     */
    { .name = "CNTPS_TVAL_EL1", .state = ARM_CP_STATE_AA64,
      .opc0 = 3, .opc1 = 7, .crn = 14, .crm = 2, .opc2 = 0,
      .type = ARM_CP_NO_RAW | ARM_CP_IO, .access = PL1_RW,
      .accessfn = gt_stimer_access,
      .readfn = gt_sec_tval_read,
      .writefn = gt_sec_tval_write,
      .resetfn = gt_sec_timer_reset,
    },
    { .name = "CNTPS_CTL_EL1", .state = ARM_CP_STATE_AA64,
      .opc0 = 3, .opc1 = 7, .crn = 14, .crm = 2, .opc2 = 1,
      .type = ARM_CP_IO, .access = PL1_RW,
      .accessfn = gt_stimer_access,
      .fieldoffset = offsetof(CPUARMState, cp15.c14_timer[GTIMER_SEC].ctl),
      .resetvalue = 0,
      .writefn = gt_sec_ctl_write, .raw_writefn = raw_write,
    },
    { .name = "CNTPS_CVAL_EL1", .state = ARM_CP_STATE_AA64,
      .opc0 = 3, .opc1 = 7, .crn = 14, .crm = 2, .opc2 = 2,
      .type = ARM_CP_IO, .access = PL1_RW,
      .accessfn = gt_stimer_access,
      .fieldoffset = offsetof(CPUARMState, cp15.c14_timer[GTIMER_SEC].cval),
      .writefn = gt_sec_cval_write, .raw_writefn = raw_write,
    },
    REGINFO_SENTINEL
};

#else
/* In user-mode none of the generic timer registers are accessible,
 * and their implementation depends on QEMU_CLOCK_VIRTUAL and qdev gpio outputs,
 * so instead just don't register any of them.
 */
static const ARMCPRegInfo generic_timer_cp_reginfo[] = {
    REGINFO_SENTINEL
};

#endif

static void par_write(CPUARMState *env, const ARMCPRegInfo *ri, uint64_t value)
{
    if (arm_feature(env, ARM_FEATURE_LPAE)) {
        raw_write(env, ri, value);
    } else if (arm_feature(env, ARM_FEATURE_V7)) {
        raw_write(env, ri, value & 0xfffff6ff);
    } else {
        raw_write(env, ri, value & 0xfffff1ff);
    }
}

#ifndef CONFIG_USER_ONLY
/* get_phys_addr() isn't present for user-mode-only targets */

static CPAccessResult ats_access(CPUARMState *env, const ARMCPRegInfo *ri,
                                 bool isread)
{
    if (ri->opc2 & 4) {
        /* The ATS12NSO* operations must trap to EL3 if executed in
         * Secure EL1 (which can only happen if EL3 is AArch64).
         * They are simply UNDEF if executed from NS EL1.
         * They function normally from EL2 or EL3.
         */
        if (arm_current_el(env) == 1) {
            if (arm_is_secure_below_el3(env)) {
                return CP_ACCESS_TRAP_UNCATEGORIZED_EL3;
            }
            return CP_ACCESS_TRAP_UNCATEGORIZED;
        }
    }
    return CP_ACCESS_OK;
}

static uint64_t do_ats_write(CPUARMState *env, uint64_t value,
                             int access_type, ARMMMUIdx mmu_idx)
{
    hwaddr phys_addr;
    target_ulong page_size;
    int prot;
    uint32_t fsr;
    bool ret;
    uint64_t par64;
    MemTxAttrs attrs = {};
    ARMMMUFaultInfo fi = {};

    ret = get_phys_addr(env, value, access_type, mmu_idx,
                        &phys_addr, &attrs, &prot, &page_size, &fsr, &fi);
    if (extended_addresses_enabled(env)) {
        /* fsr is a DFSR/IFSR value for the long descriptor
         * translation table format, but with WnR always clear.
         * Convert it to a 64-bit PAR.
         */
        par64 = (1 << 11); /* LPAE bit always set */
        if (!ret) {
            par64 |= phys_addr & ~0xfffULL;
            if (!attrs.secure) {
                par64 |= (1 << 9); /* NS */
            }
            /* We don't set the ATTR or SH fields in the PAR. */
        } else {
            par64 |= 1; /* F */
            par64 |= (fsr & 0x3f) << 1; /* FS */
            /* Note that S2WLK and FSTAGE are always zero, because we don't
             * implement virtualization and therefore there can't be a stage 2
             * fault.
             */
        }
    } else {
        /* fsr is a DFSR/IFSR value for the short descriptor
         * translation table format (with WnR always clear).
         * Convert it to a 32-bit PAR.
         */
        if (!ret) {
            /* We do not set any attribute bits in the PAR */
            if (page_size == (1 << 24)
                && arm_feature(env, ARM_FEATURE_V7)) {
                par64 = (phys_addr & 0xff000000) | (1 << 1);
            } else {
                par64 = phys_addr & 0xfffff000;
            }
            if (!attrs.secure) {
                par64 |= (1 << 9); /* NS */
            }
        } else {
            par64 = ((fsr & (1 << 10)) >> 5) | ((fsr & (1 << 12)) >> 6) |
                    ((fsr & 0xf) << 1) | 1;
        }
    }
    return par64;
}

static void ats_write(CPUARMState *env, const ARMCPRegInfo *ri, uint64_t value)
{
    int access_type = ri->opc2 & 1;
    uint64_t par64;
    ARMMMUIdx mmu_idx;
    int el = arm_current_el(env);
    bool secure = arm_is_secure_below_el3(env);

    switch (ri->opc2 & 6) {
    case 0:
        /* stage 1 current state PL1: ATS1CPR, ATS1CPW */
        switch (el) {
        case 3:
            mmu_idx = ARMMMUIdx_S1E3;
            break;
        case 2:
            mmu_idx = ARMMMUIdx_S1NSE1;
            break;
        case 1:
            mmu_idx = secure ? ARMMMUIdx_S1SE1 : ARMMMUIdx_S1NSE1;
            break;
        default:
            g_assert_not_reached();
        }
        break;
    case 2:
        /* stage 1 current state PL0: ATS1CUR, ATS1CUW */
        switch (el) {
        case 3:
            mmu_idx = ARMMMUIdx_S1SE0;
            break;
        case 2:
            mmu_idx = ARMMMUIdx_S1NSE0;
            break;
        case 1:
            mmu_idx = secure ? ARMMMUIdx_S1SE0 : ARMMMUIdx_S1NSE0;
            break;
        default:
            g_assert_not_reached();
        }
        break;
    case 4:
        /* stage 1+2 NonSecure PL1: ATS12NSOPR, ATS12NSOPW */
        mmu_idx = ARMMMUIdx_S12NSE1;
        break;
    case 6:
        /* stage 1+2 NonSecure PL0: ATS12NSOUR, ATS12NSOUW */
        mmu_idx = ARMMMUIdx_S12NSE0;
        break;
    default:
        g_assert_not_reached();
    }

    par64 = do_ats_write(env, value, access_type, mmu_idx);

    A32_BANKED_CURRENT_REG_SET(env, par, par64);
}

static void ats1h_write(CPUARMState *env, const ARMCPRegInfo *ri,
                        uint64_t value)
{
    int access_type = ri->opc2 & 1;
    uint64_t par64;

    par64 = do_ats_write(env, value, access_type, ARMMMUIdx_S2NS);

    A32_BANKED_CURRENT_REG_SET(env, par, par64);
}

static CPAccessResult at_s1e2_access(CPUARMState *env, const ARMCPRegInfo *ri,
                                     bool isread)
{
    if (arm_current_el(env) == 3 && !(env->cp15.scr_el3 & SCR_NS)) {
        return CP_ACCESS_TRAP;
    }
    return CP_ACCESS_OK;
}

static void ats_write64(CPUARMState *env, const ARMCPRegInfo *ri,
                        uint64_t value)
{
    int access_type = ri->opc2 & 1;
    ARMMMUIdx mmu_idx;
    int secure = arm_is_secure_below_el3(env);

    switch (ri->opc2 & 6) {
    case 0:
        switch (ri->opc1) {
        case 0: /* AT S1E1R, AT S1E1W */
            mmu_idx = secure ? ARMMMUIdx_S1SE1 : ARMMMUIdx_S1NSE1;
            break;
        case 4: /* AT S1E2R, AT S1E2W */
            mmu_idx = ARMMMUIdx_S1E2;
            break;
        case 6: /* AT S1E3R, AT S1E3W */
            mmu_idx = ARMMMUIdx_S1E3;
            break;
        default:
            g_assert_not_reached();
        }
        break;
    case 2: /* AT S1E0R, AT S1E0W */
        mmu_idx = secure ? ARMMMUIdx_S1SE0 : ARMMMUIdx_S1NSE0;
        break;
    case 4: /* AT S12E1R, AT S12E1W */
        mmu_idx = secure ? ARMMMUIdx_S1SE1 : ARMMMUIdx_S12NSE1;
        break;
    case 6: /* AT S12E0R, AT S12E0W */
        mmu_idx = secure ? ARMMMUIdx_S1SE0 : ARMMMUIdx_S12NSE0;
        break;
    default:
        g_assert_not_reached();
    }

    env->cp15.par_el[1] = do_ats_write(env, value, access_type, mmu_idx);
}
#endif

static const ARMCPRegInfo vapa_cp_reginfo[] = {
    { .name = "PAR", .cp = 15, .crn = 7, .crm = 4, .opc1 = 0, .opc2 = 0,
      .access = PL1_RW, .resetvalue = 0,
      .bank_fieldoffsets = { offsetoflow32(CPUARMState, cp15.par_s),
                             offsetoflow32(CPUARMState, cp15.par_ns) },
      .writefn = par_write },
#ifndef CONFIG_USER_ONLY
    /* This underdecoding is safe because the reginfo is NO_RAW. */
    { .name = "ATS", .cp = 15, .crn = 7, .crm = 8, .opc1 = 0, .opc2 = CP_ANY,
      .access = PL1_W, .accessfn = ats_access,
      .writefn = ats_write, .type = ARM_CP_NO_RAW },
#endif
    REGINFO_SENTINEL
};

/* Return basic MPU access permission bits.  */
static uint32_t simple_mpu_ap_bits(uint32_t val)
{
    uint32_t ret;
    uint32_t mask;
    int i;
    ret = 0;
    mask = 3;
    for (i = 0; i < 16; i += 2) {
        ret |= (val >> i) & mask;
        mask <<= 2;
    }
    return ret;
}

/* Pad basic MPU access permission bits to extended format.  */
static uint32_t extended_mpu_ap_bits(uint32_t val)
{
    uint32_t ret;
    uint32_t mask;
    int i;
    ret = 0;
    mask = 3;
    for (i = 0; i < 16; i += 2) {
        ret |= (val & mask) << i;
        mask <<= 2;
    }
    return ret;
}

static void pmsav5_data_ap_write(CPUARMState *env, const ARMCPRegInfo *ri,
                                 uint64_t value)
{
    env->cp15.pmsav5_data_ap = extended_mpu_ap_bits(value);
}

static uint64_t pmsav5_data_ap_read(CPUARMState *env, const ARMCPRegInfo *ri)
{
    return simple_mpu_ap_bits(env->cp15.pmsav5_data_ap);
}

static void pmsav5_insn_ap_write(CPUARMState *env, const ARMCPRegInfo *ri,
                                 uint64_t value)
{
    env->cp15.pmsav5_insn_ap = extended_mpu_ap_bits(value);
}

static uint64_t pmsav5_insn_ap_read(CPUARMState *env, const ARMCPRegInfo *ri)
{
    return simple_mpu_ap_bits(env->cp15.pmsav5_insn_ap);
}

static uint64_t pmsav7_read(CPUARMState *env, const ARMCPRegInfo *ri)
{
    uint32_t *u32p = *(uint32_t **)raw_ptr(env, ri);

    if (!u32p) {
        return 0;
    }

    u32p += env->pmsav7.rnr;
    return *u32p;
}

static void pmsav7_write(CPUARMState *env, const ARMCPRegInfo *ri,
                         uint64_t value)
{
    ARMCPU *cpu = arm_env_get_cpu(env);
    uint32_t *u32p = *(uint32_t **)raw_ptr(env, ri);

    if (!u32p) {
        return;
    }

    u32p += env->pmsav7.rnr;
    tlb_flush(CPU(cpu)); /* Mappings may have changed - purge! */
    *u32p = value;
}

static void pmsav7_rgnr_write(CPUARMState *env, const ARMCPRegInfo *ri,
                              uint64_t value)
{
    ARMCPU *cpu = arm_env_get_cpu(env);
    uint32_t nrgs = cpu->pmsav7_dregion;

    if (value >= nrgs) {
        qemu_log_mask(LOG_GUEST_ERROR,
                      "PMSAv7 RGNR write >= # supported regions, %" PRIu32
                      " > %" PRIu32 "\n", (uint32_t)value, nrgs);
        return;
    }

    raw_write(env, ri, value);
}

static const ARMCPRegInfo pmsav7_cp_reginfo[] = {
    /* Reset for all these registers is handled in arm_cpu_reset(),
     * because the PMSAv7 is also used by M-profile CPUs, which do
     * not register cpregs but still need the state to be reset.
     */
    { .name = "DRBAR", .cp = 15, .crn = 6, .opc1 = 0, .crm = 1, .opc2 = 0,
      .access = PL1_RW, .type = ARM_CP_NO_RAW,
      .fieldoffset = offsetof(CPUARMState, pmsav7.drbar),
      .readfn = pmsav7_read, .writefn = pmsav7_write,
      .resetfn = arm_cp_reset_ignore },
    { .name = "DRSR", .cp = 15, .crn = 6, .opc1 = 0, .crm = 1, .opc2 = 2,
      .access = PL1_RW, .type = ARM_CP_NO_RAW,
      .fieldoffset = offsetof(CPUARMState, pmsav7.drsr),
      .readfn = pmsav7_read, .writefn = pmsav7_write,
      .resetfn = arm_cp_reset_ignore },
    { .name = "DRACR", .cp = 15, .crn = 6, .opc1 = 0, .crm = 1, .opc2 = 4,
      .access = PL1_RW, .type = ARM_CP_NO_RAW,
      .fieldoffset = offsetof(CPUARMState, pmsav7.dracr),
      .readfn = pmsav7_read, .writefn = pmsav7_write,
      .resetfn = arm_cp_reset_ignore },
    { .name = "RGNR", .cp = 15, .crn = 6, .opc1 = 0, .crm = 2, .opc2 = 0,
      .access = PL1_RW,
      .fieldoffset = offsetof(CPUARMState, pmsav7.rnr),
      .writefn = pmsav7_rgnr_write,
      .resetfn = arm_cp_reset_ignore },
    REGINFO_SENTINEL
};

static const ARMCPRegInfo pmsav5_cp_reginfo[] = {
    { .name = "DATA_AP", .cp = 15, .crn = 5, .crm = 0, .opc1 = 0, .opc2 = 0,
      .access = PL1_RW, .type = ARM_CP_ALIAS,
      .fieldoffset = offsetof(CPUARMState, cp15.pmsav5_data_ap),
      .readfn = pmsav5_data_ap_read, .writefn = pmsav5_data_ap_write, },
    { .name = "INSN_AP", .cp = 15, .crn = 5, .crm = 0, .opc1 = 0, .opc2 = 1,
      .access = PL1_RW, .type = ARM_CP_ALIAS,
      .fieldoffset = offsetof(CPUARMState, cp15.pmsav5_insn_ap),
      .readfn = pmsav5_insn_ap_read, .writefn = pmsav5_insn_ap_write, },
    { .name = "DATA_EXT_AP", .cp = 15, .crn = 5, .crm = 0, .opc1 = 0, .opc2 = 2,
      .access = PL1_RW,
      .fieldoffset = offsetof(CPUARMState, cp15.pmsav5_data_ap),
      .resetvalue = 0, },
    { .name = "INSN_EXT_AP", .cp = 15, .crn = 5, .crm = 0, .opc1 = 0, .opc2 = 3,
      .access = PL1_RW,
      .fieldoffset = offsetof(CPUARMState, cp15.pmsav5_insn_ap),
      .resetvalue = 0, },
    { .name = "DCACHE_CFG", .cp = 15, .crn = 2, .crm = 0, .opc1 = 0, .opc2 = 0,
      .access = PL1_RW,
      .fieldoffset = offsetof(CPUARMState, cp15.c2_data), .resetvalue = 0, },
    { .name = "ICACHE_CFG", .cp = 15, .crn = 2, .crm = 0, .opc1 = 0, .opc2 = 1,
      .access = PL1_RW,
      .fieldoffset = offsetof(CPUARMState, cp15.c2_insn), .resetvalue = 0, },
    /* Protection region base and size registers */
    { .name = "946_PRBS0", .cp = 15, .crn = 6, .crm = 0, .opc1 = 0,
      .opc2 = CP_ANY, .access = PL1_RW, .resetvalue = 0,
      .fieldoffset = offsetof(CPUARMState, cp15.c6_region[0]) },
    { .name = "946_PRBS1", .cp = 15, .crn = 6, .crm = 1, .opc1 = 0,
      .opc2 = CP_ANY, .access = PL1_RW, .resetvalue = 0,
      .fieldoffset = offsetof(CPUARMState, cp15.c6_region[1]) },
    { .name = "946_PRBS2", .cp = 15, .crn = 6, .crm = 2, .opc1 = 0,
      .opc2 = CP_ANY, .access = PL1_RW, .resetvalue = 0,
      .fieldoffset = offsetof(CPUARMState, cp15.c6_region[2]) },
    { .name = "946_PRBS3", .cp = 15, .crn = 6, .crm = 3, .opc1 = 0,
      .opc2 = CP_ANY, .access = PL1_RW, .resetvalue = 0,
      .fieldoffset = offsetof(CPUARMState, cp15.c6_region[3]) },
    { .name = "946_PRBS4", .cp = 15, .crn = 6, .crm = 4, .opc1 = 0,
      .opc2 = CP_ANY, .access = PL1_RW, .resetvalue = 0,
      .fieldoffset = offsetof(CPUARMState, cp15.c6_region[4]) },
    { .name = "946_PRBS5", .cp = 15, .crn = 6, .crm = 5, .opc1 = 0,
      .opc2 = CP_ANY, .access = PL1_RW, .resetvalue = 0,
      .fieldoffset = offsetof(CPUARMState, cp15.c6_region[5]) },
    { .name = "946_PRBS6", .cp = 15, .crn = 6, .crm = 6, .opc1 = 0,
      .opc2 = CP_ANY, .access = PL1_RW, .resetvalue = 0,
      .fieldoffset = offsetof(CPUARMState, cp15.c6_region[6]) },
    { .name = "946_PRBS7", .cp = 15, .crn = 6, .crm = 7, .opc1 = 0,
      .opc2 = CP_ANY, .access = PL1_RW, .resetvalue = 0,
      .fieldoffset = offsetof(CPUARMState, cp15.c6_region[7]) },
    REGINFO_SENTINEL
};

static void vmsa_ttbcr_raw_write(CPUARMState *env, const ARMCPRegInfo *ri,
                                 uint64_t value)
{
    TCR *tcr = raw_ptr(env, ri);
    int maskshift = extract32(value, 0, 3);

    if (!arm_feature(env, ARM_FEATURE_V8)) {
        if (arm_feature(env, ARM_FEATURE_LPAE) && (value & TTBCR_EAE)) {
            /* Pre ARMv8 bits [21:19], [15:14] and [6:3] are UNK/SBZP when
             * using Long-desciptor translation table format */
            value &= ~((7 << 19) | (3 << 14) | (0xf << 3));
        } else if (arm_feature(env, ARM_FEATURE_EL3)) {
            /* In an implementation that includes the Security Extensions
             * TTBCR has additional fields PD0 [4] and PD1 [5] for
             * Short-descriptor translation table format.
             */
            value &= TTBCR_PD1 | TTBCR_PD0 | TTBCR_N;
        } else {
            value &= TTBCR_N;
        }
    }

    /* Update the masks corresponding to the TCR bank being written
     * Note that we always calculate mask and base_mask, but
     * they are only used for short-descriptor tables (ie if EAE is 0);
     * for long-descriptor tables the TCR fields are used differently
     * and the mask and base_mask values are meaningless.
     */
    tcr->raw_tcr = value;
    tcr->mask = ~(((uint32_t)0xffffffffu) >> maskshift);
    tcr->base_mask = ~((uint32_t)0x3fffu >> maskshift);
}

static void vmsa_ttbcr_write(CPUARMState *env, const ARMCPRegInfo *ri,
                             uint64_t value)
{
    ARMCPU *cpu = arm_env_get_cpu(env);

    if (arm_feature(env, ARM_FEATURE_LPAE)) {
        /* With LPAE the TTBCR could result in a change of ASID
         * via the TTBCR.A1 bit, so do a TLB flush.
         */
        tlb_flush(CPU(cpu));
    }
    vmsa_ttbcr_raw_write(env, ri, value);
}

static void vmsa_ttbcr_reset(CPUARMState *env, const ARMCPRegInfo *ri)
{
    TCR *tcr = raw_ptr(env, ri);

    /* Reset both the TCR as well as the masks corresponding to the bank of
     * the TCR being reset.
     */
    tcr->raw_tcr = 0;
    tcr->mask = 0;
    tcr->base_mask = 0xffffc000u;
}

static void vmsa_tcr_el1_write(CPUARMState *env, const ARMCPRegInfo *ri,
                               uint64_t value)
{
    ARMCPU *cpu = arm_env_get_cpu(env);
    TCR *tcr = raw_ptr(env, ri);

    /* For AArch64 the A1 bit could result in a change of ASID, so TLB flush. */
    tlb_flush(CPU(cpu));
    tcr->raw_tcr = value;
}

static void vmsa_ttbr_write(CPUARMState *env, const ARMCPRegInfo *ri,
                            uint64_t value)
{
	uint64_t current_value = raw_read(env,ri);
    /* 64 bit accesses to the TTBRs can change the ASID and so we
     * must flush the TLB.
     */
    if (cpreg_field_is_64bit(ri)) {
        ARMCPU *cpu = arm_env_get_cpu(env);

        tlb_flush(CPU(cpu));
    }
	// ret val !=0 means *dont* allow allow to change
	if (0 == (panda_callbacks_asid_changed(ENV_GET_CPU(env), current_value, value))){
		raw_write(env, ri, value);
	}
}

static void vttbr_write(CPUARMState *env, const ARMCPRegInfo *ri,
                        uint64_t value)
{
    ARMCPU *cpu = arm_env_get_cpu(env);
    CPUState *cs = CPU(cpu);
	uint64_t current_value = raw_read(env,ri);

<<<<<<< HEAD
	// ret val !=0 means *dont* allow allow to change
	if (0 == (panda_callbacks_asid_changed(ENV_GET_CPU(env), current_value, value))){
    	/* Accesses to VTTBR may change the VMID so we must flush the TLB.  */
    	if (current_value != value) {
    	    tlb_flush_by_mmuidx(cs,
    	                        (1 << ARMMMUIdx_S12NSE1) |
    	                        (1 << ARMMMUIdx_S12NSE0) |
    	                        (1 << ARMMMUIdx_S2NS));
    	    raw_write(env, ri, value);
    	}
	}
=======
    /* Accesses to VTTBR may change the VMID so we must flush the TLB.  */
    if (raw_read(env, ri) != value) {
        tlb_flush_by_mmuidx(cs,
                            ARMMMUIdxBit_S12NSE1 |
                            ARMMMUIdxBit_S12NSE0 |
                            ARMMMUIdxBit_S2NS);
        raw_write(env, ri, value);
    }
>>>>>>> ba87166e
}

static const ARMCPRegInfo vmsa_pmsa_cp_reginfo[] = {
    { .name = "DFSR", .cp = 15, .crn = 5, .crm = 0, .opc1 = 0, .opc2 = 0,
      .access = PL1_RW, .type = ARM_CP_ALIAS,
      .bank_fieldoffsets = { offsetoflow32(CPUARMState, cp15.dfsr_s),
                             offsetoflow32(CPUARMState, cp15.dfsr_ns) }, },
    { .name = "IFSR", .cp = 15, .crn = 5, .crm = 0, .opc1 = 0, .opc2 = 1,
      .access = PL1_RW, .resetvalue = 0,
      .bank_fieldoffsets = { offsetoflow32(CPUARMState, cp15.ifsr_s),
                             offsetoflow32(CPUARMState, cp15.ifsr_ns) } },
    { .name = "DFAR", .cp = 15, .opc1 = 0, .crn = 6, .crm = 0, .opc2 = 0,
      .access = PL1_RW, .resetvalue = 0,
      .bank_fieldoffsets = { offsetof(CPUARMState, cp15.dfar_s),
                             offsetof(CPUARMState, cp15.dfar_ns) } },
    { .name = "FAR_EL1", .state = ARM_CP_STATE_AA64,
      .opc0 = 3, .crn = 6, .crm = 0, .opc1 = 0, .opc2 = 0,
      .access = PL1_RW, .fieldoffset = offsetof(CPUARMState, cp15.far_el[1]),
      .resetvalue = 0, },
    REGINFO_SENTINEL
};

static const ARMCPRegInfo vmsa_cp_reginfo[] = {
    { .name = "ESR_EL1", .state = ARM_CP_STATE_AA64,
      .opc0 = 3, .crn = 5, .crm = 2, .opc1 = 0, .opc2 = 0,
      .access = PL1_RW,
      .fieldoffset = offsetof(CPUARMState, cp15.esr_el[1]), .resetvalue = 0, },
    { .name = "TTBR0_EL1", .state = ARM_CP_STATE_BOTH,
      .opc0 = 3, .opc1 = 0, .crn = 2, .crm = 0, .opc2 = 0,
      .access = PL1_RW, .writefn = vmsa_ttbr_write, .resetvalue = 0,
      .bank_fieldoffsets = { offsetof(CPUARMState, cp15.ttbr0_s),
                             offsetof(CPUARMState, cp15.ttbr0_ns) } },
    { .name = "TTBR1_EL1", .state = ARM_CP_STATE_BOTH,
      .opc0 = 3, .opc1 = 0, .crn = 2, .crm = 0, .opc2 = 1,
      .access = PL1_RW, .writefn = vmsa_ttbr_write, .resetvalue = 0,
      .bank_fieldoffsets = { offsetof(CPUARMState, cp15.ttbr1_s),
                             offsetof(CPUARMState, cp15.ttbr1_ns) } },
    { .name = "TCR_EL1", .state = ARM_CP_STATE_AA64,
      .opc0 = 3, .crn = 2, .crm = 0, .opc1 = 0, .opc2 = 2,
      .access = PL1_RW, .writefn = vmsa_tcr_el1_write,
      .resetfn = vmsa_ttbcr_reset, .raw_writefn = raw_write,
      .fieldoffset = offsetof(CPUARMState, cp15.tcr_el[1]) },
    { .name = "TTBCR", .cp = 15, .crn = 2, .crm = 0, .opc1 = 0, .opc2 = 2,
      .access = PL1_RW, .type = ARM_CP_ALIAS, .writefn = vmsa_ttbcr_write,
      .raw_writefn = vmsa_ttbcr_raw_write,
      .bank_fieldoffsets = { offsetoflow32(CPUARMState, cp15.tcr_el[3]),
                             offsetoflow32(CPUARMState, cp15.tcr_el[1])} },
    REGINFO_SENTINEL
};

static void omap_ticonfig_write(CPUARMState *env, const ARMCPRegInfo *ri,
                                uint64_t value)
{
    env->cp15.c15_ticonfig = value & 0xe7;
    /* The OS_TYPE bit in this register changes the reported CPUID! */
    env->cp15.c0_cpuid = (value & (1 << 5)) ?
        ARM_CPUID_TI915T : ARM_CPUID_TI925T;
}

static void omap_threadid_write(CPUARMState *env, const ARMCPRegInfo *ri,
                                uint64_t value)
{
    env->cp15.c15_threadid = value & 0xffff;
}

static void omap_wfi_write(CPUARMState *env, const ARMCPRegInfo *ri,
                           uint64_t value)
{
    /* Wait-for-interrupt (deprecated) */
    cpu_interrupt(CPU(arm_env_get_cpu(env)), CPU_INTERRUPT_HALT);
}

static void omap_cachemaint_write(CPUARMState *env, const ARMCPRegInfo *ri,
                                  uint64_t value)
{
    /* On OMAP there are registers indicating the max/min index of dcache lines
     * containing a dirty line; cache flush operations have to reset these.
     */
    env->cp15.c15_i_max = 0x000;
    env->cp15.c15_i_min = 0xff0;
}

static const ARMCPRegInfo omap_cp_reginfo[] = {
    { .name = "DFSR", .cp = 15, .crn = 5, .crm = CP_ANY,
      .opc1 = CP_ANY, .opc2 = CP_ANY, .access = PL1_RW, .type = ARM_CP_OVERRIDE,
      .fieldoffset = offsetoflow32(CPUARMState, cp15.esr_el[1]),
      .resetvalue = 0, },
    { .name = "", .cp = 15, .crn = 15, .crm = 0, .opc1 = 0, .opc2 = 0,
      .access = PL1_RW, .type = ARM_CP_NOP },
    { .name = "TICONFIG", .cp = 15, .crn = 15, .crm = 1, .opc1 = 0, .opc2 = 0,
      .access = PL1_RW,
      .fieldoffset = offsetof(CPUARMState, cp15.c15_ticonfig), .resetvalue = 0,
      .writefn = omap_ticonfig_write },
    { .name = "IMAX", .cp = 15, .crn = 15, .crm = 2, .opc1 = 0, .opc2 = 0,
      .access = PL1_RW,
      .fieldoffset = offsetof(CPUARMState, cp15.c15_i_max), .resetvalue = 0, },
    { .name = "IMIN", .cp = 15, .crn = 15, .crm = 3, .opc1 = 0, .opc2 = 0,
      .access = PL1_RW, .resetvalue = 0xff0,
      .fieldoffset = offsetof(CPUARMState, cp15.c15_i_min) },
    { .name = "THREADID", .cp = 15, .crn = 15, .crm = 4, .opc1 = 0, .opc2 = 0,
      .access = PL1_RW,
      .fieldoffset = offsetof(CPUARMState, cp15.c15_threadid), .resetvalue = 0,
      .writefn = omap_threadid_write },
    { .name = "TI925T_STATUS", .cp = 15, .crn = 15,
      .crm = 8, .opc1 = 0, .opc2 = 0, .access = PL1_RW,
      .type = ARM_CP_NO_RAW,
      .readfn = arm_cp_read_zero, .writefn = omap_wfi_write, },
    /* TODO: Peripheral port remap register:
     * On OMAP2 mcr p15, 0, rn, c15, c2, 4 sets up the interrupt controller
     * base address at $rn & ~0xfff and map size of 0x200 << ($rn & 0xfff),
     * when MMU is off.
     */
    { .name = "OMAP_CACHEMAINT", .cp = 15, .crn = 7, .crm = CP_ANY,
      .opc1 = 0, .opc2 = CP_ANY, .access = PL1_W,
      .type = ARM_CP_OVERRIDE | ARM_CP_NO_RAW,
      .writefn = omap_cachemaint_write },
    { .name = "C9", .cp = 15, .crn = 9,
      .crm = CP_ANY, .opc1 = CP_ANY, .opc2 = CP_ANY, .access = PL1_RW,
      .type = ARM_CP_CONST | ARM_CP_OVERRIDE, .resetvalue = 0 },
    REGINFO_SENTINEL
};

static void xscale_cpar_write(CPUARMState *env, const ARMCPRegInfo *ri,
                              uint64_t value)
{
    env->cp15.c15_cpar = value & 0x3fff;
}

static const ARMCPRegInfo xscale_cp_reginfo[] = {
    { .name = "XSCALE_CPAR",
      .cp = 15, .crn = 15, .crm = 1, .opc1 = 0, .opc2 = 0, .access = PL1_RW,
      .fieldoffset = offsetof(CPUARMState, cp15.c15_cpar), .resetvalue = 0,
      .writefn = xscale_cpar_write, },
    { .name = "XSCALE_AUXCR",
      .cp = 15, .crn = 1, .crm = 0, .opc1 = 0, .opc2 = 1, .access = PL1_RW,
      .fieldoffset = offsetof(CPUARMState, cp15.c1_xscaleauxcr),
      .resetvalue = 0, },
    /* XScale specific cache-lockdown: since we have no cache we NOP these
     * and hope the guest does not really rely on cache behaviour.
     */
    { .name = "XSCALE_LOCK_ICACHE_LINE",
      .cp = 15, .opc1 = 0, .crn = 9, .crm = 1, .opc2 = 0,
      .access = PL1_W, .type = ARM_CP_NOP },
    { .name = "XSCALE_UNLOCK_ICACHE",
      .cp = 15, .opc1 = 0, .crn = 9, .crm = 1, .opc2 = 1,
      .access = PL1_W, .type = ARM_CP_NOP },
    { .name = "XSCALE_DCACHE_LOCK",
      .cp = 15, .opc1 = 0, .crn = 9, .crm = 2, .opc2 = 0,
      .access = PL1_RW, .type = ARM_CP_NOP },
    { .name = "XSCALE_UNLOCK_DCACHE",
      .cp = 15, .opc1 = 0, .crn = 9, .crm = 2, .opc2 = 1,
      .access = PL1_W, .type = ARM_CP_NOP },
    REGINFO_SENTINEL
};

static const ARMCPRegInfo dummy_c15_cp_reginfo[] = {
    /* RAZ/WI the whole crn=15 space, when we don't have a more specific
     * implementation of this implementation-defined space.
     * Ideally this should eventually disappear in favour of actually
     * implementing the correct behaviour for all cores.
     */
    { .name = "C15_IMPDEF", .cp = 15, .crn = 15,
      .crm = CP_ANY, .opc1 = CP_ANY, .opc2 = CP_ANY,
      .access = PL1_RW,
      .type = ARM_CP_CONST | ARM_CP_NO_RAW | ARM_CP_OVERRIDE,
      .resetvalue = 0 },
    REGINFO_SENTINEL
};

static const ARMCPRegInfo cache_dirty_status_cp_reginfo[] = {
    /* Cache status: RAZ because we have no cache so it's always clean */
    { .name = "CDSR", .cp = 15, .crn = 7, .crm = 10, .opc1 = 0, .opc2 = 6,
      .access = PL1_R, .type = ARM_CP_CONST | ARM_CP_NO_RAW,
      .resetvalue = 0 },
    REGINFO_SENTINEL
};

static const ARMCPRegInfo cache_block_ops_cp_reginfo[] = {
    /* We never have a a block transfer operation in progress */
    { .name = "BXSR", .cp = 15, .crn = 7, .crm = 12, .opc1 = 0, .opc2 = 4,
      .access = PL0_R, .type = ARM_CP_CONST | ARM_CP_NO_RAW,
      .resetvalue = 0 },
    /* The cache ops themselves: these all NOP for QEMU */
    { .name = "IICR", .cp = 15, .crm = 5, .opc1 = 0,
      .access = PL1_W, .type = ARM_CP_NOP|ARM_CP_64BIT },
    { .name = "IDCR", .cp = 15, .crm = 6, .opc1 = 0,
      .access = PL1_W, .type = ARM_CP_NOP|ARM_CP_64BIT },
    { .name = "CDCR", .cp = 15, .crm = 12, .opc1 = 0,
      .access = PL0_W, .type = ARM_CP_NOP|ARM_CP_64BIT },
    { .name = "PIR", .cp = 15, .crm = 12, .opc1 = 1,
      .access = PL0_W, .type = ARM_CP_NOP|ARM_CP_64BIT },
    { .name = "PDR", .cp = 15, .crm = 12, .opc1 = 2,
      .access = PL0_W, .type = ARM_CP_NOP|ARM_CP_64BIT },
    { .name = "CIDCR", .cp = 15, .crm = 14, .opc1 = 0,
      .access = PL1_W, .type = ARM_CP_NOP|ARM_CP_64BIT },
    REGINFO_SENTINEL
};

static const ARMCPRegInfo cache_test_clean_cp_reginfo[] = {
    /* The cache test-and-clean instructions always return (1 << 30)
     * to indicate that there are no dirty cache lines.
     */
    { .name = "TC_DCACHE", .cp = 15, .crn = 7, .crm = 10, .opc1 = 0, .opc2 = 3,
      .access = PL0_R, .type = ARM_CP_CONST | ARM_CP_NO_RAW,
      .resetvalue = (1 << 30) },
    { .name = "TCI_DCACHE", .cp = 15, .crn = 7, .crm = 14, .opc1 = 0, .opc2 = 3,
      .access = PL0_R, .type = ARM_CP_CONST | ARM_CP_NO_RAW,
      .resetvalue = (1 << 30) },
    REGINFO_SENTINEL
};

static const ARMCPRegInfo strongarm_cp_reginfo[] = {
    /* Ignore ReadBuffer accesses */
    { .name = "C9_READBUFFER", .cp = 15, .crn = 9,
      .crm = CP_ANY, .opc1 = CP_ANY, .opc2 = CP_ANY,
      .access = PL1_RW, .resetvalue = 0,
      .type = ARM_CP_CONST | ARM_CP_OVERRIDE | ARM_CP_NO_RAW },
    REGINFO_SENTINEL
};

static uint64_t midr_read(CPUARMState *env, const ARMCPRegInfo *ri)
{
    ARMCPU *cpu = arm_env_get_cpu(env);
    unsigned int cur_el = arm_current_el(env);
    bool secure = arm_is_secure(env);

    if (arm_feature(&cpu->env, ARM_FEATURE_EL2) && !secure && cur_el == 1) {
        return env->cp15.vpidr_el2;
    }
    return raw_read(env, ri);
}

static uint64_t mpidr_read_val(CPUARMState *env)
{
    ARMCPU *cpu = ARM_CPU(arm_env_get_cpu(env));
    uint64_t mpidr = cpu->mp_affinity;

    if (arm_feature(env, ARM_FEATURE_V7MP)) {
        mpidr |= (1U << 31);
        /* Cores which are uniprocessor (non-coherent)
         * but still implement the MP extensions set
         * bit 30. (For instance, Cortex-R5).
         */
        if (cpu->mp_is_up) {
            mpidr |= (1u << 30);
        }
    }
    return mpidr;
}

static uint64_t mpidr_read(CPUARMState *env, const ARMCPRegInfo *ri)
{
    unsigned int cur_el = arm_current_el(env);
    bool secure = arm_is_secure(env);

    if (arm_feature(env, ARM_FEATURE_EL2) && !secure && cur_el == 1) {
        return env->cp15.vmpidr_el2;
    }
    return mpidr_read_val(env);
}

static const ARMCPRegInfo mpidr_cp_reginfo[] = {
    { .name = "MPIDR", .state = ARM_CP_STATE_BOTH,
      .opc0 = 3, .crn = 0, .crm = 0, .opc1 = 0, .opc2 = 5,
      .access = PL1_R, .readfn = mpidr_read, .type = ARM_CP_NO_RAW },
    REGINFO_SENTINEL
};

static const ARMCPRegInfo lpae_cp_reginfo[] = {
    /* NOP AMAIR0/1 */
    { .name = "AMAIR0", .state = ARM_CP_STATE_BOTH,
      .opc0 = 3, .crn = 10, .crm = 3, .opc1 = 0, .opc2 = 0,
      .access = PL1_RW, .type = ARM_CP_CONST,
      .resetvalue = 0 },
    /* AMAIR1 is mapped to AMAIR_EL1[63:32] */
    { .name = "AMAIR1", .cp = 15, .crn = 10, .crm = 3, .opc1 = 0, .opc2 = 1,
      .access = PL1_RW, .type = ARM_CP_CONST,
      .resetvalue = 0 },
    { .name = "PAR", .cp = 15, .crm = 7, .opc1 = 0,
      .access = PL1_RW, .type = ARM_CP_64BIT, .resetvalue = 0,
      .bank_fieldoffsets = { offsetof(CPUARMState, cp15.par_s),
                             offsetof(CPUARMState, cp15.par_ns)} },
    { .name = "TTBR0", .cp = 15, .crm = 2, .opc1 = 0,
      .access = PL1_RW, .type = ARM_CP_64BIT | ARM_CP_ALIAS,
      .bank_fieldoffsets = { offsetof(CPUARMState, cp15.ttbr0_s),
                             offsetof(CPUARMState, cp15.ttbr0_ns) },
      .writefn = vmsa_ttbr_write, },
    { .name = "TTBR1", .cp = 15, .crm = 2, .opc1 = 1,
      .access = PL1_RW, .type = ARM_CP_64BIT | ARM_CP_ALIAS,
      .bank_fieldoffsets = { offsetof(CPUARMState, cp15.ttbr1_s),
                             offsetof(CPUARMState, cp15.ttbr1_ns) },
      .writefn = vmsa_ttbr_write, },
    REGINFO_SENTINEL
};

static uint64_t aa64_fpcr_read(CPUARMState *env, const ARMCPRegInfo *ri)
{
    return vfp_get_fpcr(env);
}

static void aa64_fpcr_write(CPUARMState *env, const ARMCPRegInfo *ri,
                            uint64_t value)
{
    vfp_set_fpcr(env, value);
}

static uint64_t aa64_fpsr_read(CPUARMState *env, const ARMCPRegInfo *ri)
{
    return vfp_get_fpsr(env);
}

static void aa64_fpsr_write(CPUARMState *env, const ARMCPRegInfo *ri,
                            uint64_t value)
{
    vfp_set_fpsr(env, value);
}

static CPAccessResult aa64_daif_access(CPUARMState *env, const ARMCPRegInfo *ri,
                                       bool isread)
{
    if (arm_current_el(env) == 0 && !(env->cp15.sctlr_el[1] & SCTLR_UMA)) {
        return CP_ACCESS_TRAP;
    }
    return CP_ACCESS_OK;
}

static void aa64_daif_write(CPUARMState *env, const ARMCPRegInfo *ri,
                            uint64_t value)
{
    env->daif = value & PSTATE_DAIF;
}

static CPAccessResult aa64_cacheop_access(CPUARMState *env,
                                          const ARMCPRegInfo *ri,
                                          bool isread)
{
    /* Cache invalidate/clean: NOP, but EL0 must UNDEF unless
     * SCTLR_EL1.UCI is set.
     */
    if (arm_current_el(env) == 0 && !(env->cp15.sctlr_el[1] & SCTLR_UCI)) {
        return CP_ACCESS_TRAP;
    }
    return CP_ACCESS_OK;
}

/* See: D4.7.2 TLB maintenance requirements and the TLB maintenance instructions
 * Page D4-1736 (DDI0487A.b)
 */

static void tlbi_aa64_vmalle1_write(CPUARMState *env, const ARMCPRegInfo *ri,
                                    uint64_t value)
{
    CPUState *cs = ENV_GET_CPU(env);

    if (arm_is_secure_below_el3(env)) {
        tlb_flush_by_mmuidx(cs,
                            ARMMMUIdxBit_S1SE1 |
                            ARMMMUIdxBit_S1SE0);
    } else {
        tlb_flush_by_mmuidx(cs,
                            ARMMMUIdxBit_S12NSE1 |
                            ARMMMUIdxBit_S12NSE0);
    }
}

static void tlbi_aa64_vmalle1is_write(CPUARMState *env, const ARMCPRegInfo *ri,
                                      uint64_t value)
{
    CPUState *cs = ENV_GET_CPU(env);
    bool sec = arm_is_secure_below_el3(env);

    if (sec) {
        tlb_flush_by_mmuidx_all_cpus_synced(cs,
                                            ARMMMUIdxBit_S1SE1 |
                                            ARMMMUIdxBit_S1SE0);
    } else {
        tlb_flush_by_mmuidx_all_cpus_synced(cs,
                                            ARMMMUIdxBit_S12NSE1 |
                                            ARMMMUIdxBit_S12NSE0);
    }
}

static void tlbi_aa64_alle1_write(CPUARMState *env, const ARMCPRegInfo *ri,
                                  uint64_t value)
{
    /* Note that the 'ALL' scope must invalidate both stage 1 and
     * stage 2 translations, whereas most other scopes only invalidate
     * stage 1 translations.
     */
    ARMCPU *cpu = arm_env_get_cpu(env);
    CPUState *cs = CPU(cpu);

    if (arm_is_secure_below_el3(env)) {
        tlb_flush_by_mmuidx(cs,
                            ARMMMUIdxBit_S1SE1 |
                            ARMMMUIdxBit_S1SE0);
    } else {
        if (arm_feature(env, ARM_FEATURE_EL2)) {
            tlb_flush_by_mmuidx(cs,
                                ARMMMUIdxBit_S12NSE1 |
                                ARMMMUIdxBit_S12NSE0 |
                                ARMMMUIdxBit_S2NS);
        } else {
            tlb_flush_by_mmuidx(cs,
                                ARMMMUIdxBit_S12NSE1 |
                                ARMMMUIdxBit_S12NSE0);
        }
    }
}

static void tlbi_aa64_alle2_write(CPUARMState *env, const ARMCPRegInfo *ri,
                                  uint64_t value)
{
    ARMCPU *cpu = arm_env_get_cpu(env);
    CPUState *cs = CPU(cpu);

    tlb_flush_by_mmuidx(cs, ARMMMUIdxBit_S1E2);
}

static void tlbi_aa64_alle3_write(CPUARMState *env, const ARMCPRegInfo *ri,
                                  uint64_t value)
{
    ARMCPU *cpu = arm_env_get_cpu(env);
    CPUState *cs = CPU(cpu);

    tlb_flush_by_mmuidx(cs, ARMMMUIdxBit_S1E3);
}

static void tlbi_aa64_alle1is_write(CPUARMState *env, const ARMCPRegInfo *ri,
                                    uint64_t value)
{
    /* Note that the 'ALL' scope must invalidate both stage 1 and
     * stage 2 translations, whereas most other scopes only invalidate
     * stage 1 translations.
     */
    CPUState *cs = ENV_GET_CPU(env);
    bool sec = arm_is_secure_below_el3(env);
    bool has_el2 = arm_feature(env, ARM_FEATURE_EL2);

    if (sec) {
        tlb_flush_by_mmuidx_all_cpus_synced(cs,
                                            ARMMMUIdxBit_S1SE1 |
                                            ARMMMUIdxBit_S1SE0);
    } else if (has_el2) {
        tlb_flush_by_mmuidx_all_cpus_synced(cs,
                                            ARMMMUIdxBit_S12NSE1 |
                                            ARMMMUIdxBit_S12NSE0 |
                                            ARMMMUIdxBit_S2NS);
    } else {
          tlb_flush_by_mmuidx_all_cpus_synced(cs,
                                              ARMMMUIdxBit_S12NSE1 |
                                              ARMMMUIdxBit_S12NSE0);
    }
}

static void tlbi_aa64_alle2is_write(CPUARMState *env, const ARMCPRegInfo *ri,
                                    uint64_t value)
{
    CPUState *cs = ENV_GET_CPU(env);

    tlb_flush_by_mmuidx_all_cpus_synced(cs, ARMMMUIdxBit_S1E2);
}

static void tlbi_aa64_alle3is_write(CPUARMState *env, const ARMCPRegInfo *ri,
                                    uint64_t value)
{
    CPUState *cs = ENV_GET_CPU(env);

    tlb_flush_by_mmuidx_all_cpus_synced(cs, ARMMMUIdxBit_S1E3);
}

static void tlbi_aa64_vae1_write(CPUARMState *env, const ARMCPRegInfo *ri,
                                 uint64_t value)
{
    /* Invalidate by VA, EL1&0 (AArch64 version).
     * Currently handles all of VAE1, VAAE1, VAALE1 and VALE1,
     * since we don't support flush-for-specific-ASID-only or
     * flush-last-level-only.
     */
    ARMCPU *cpu = arm_env_get_cpu(env);
    CPUState *cs = CPU(cpu);
    uint64_t pageaddr = sextract64(value << 12, 0, 56);

    if (arm_is_secure_below_el3(env)) {
        tlb_flush_page_by_mmuidx(cs, pageaddr,
                                 ARMMMUIdxBit_S1SE1 |
                                 ARMMMUIdxBit_S1SE0);
    } else {
        tlb_flush_page_by_mmuidx(cs, pageaddr,
                                 ARMMMUIdxBit_S12NSE1 |
                                 ARMMMUIdxBit_S12NSE0);
    }
}

static void tlbi_aa64_vae2_write(CPUARMState *env, const ARMCPRegInfo *ri,
                                 uint64_t value)
{
    /* Invalidate by VA, EL2
     * Currently handles both VAE2 and VALE2, since we don't support
     * flush-last-level-only.
     */
    ARMCPU *cpu = arm_env_get_cpu(env);
    CPUState *cs = CPU(cpu);
    uint64_t pageaddr = sextract64(value << 12, 0, 56);

    tlb_flush_page_by_mmuidx(cs, pageaddr, ARMMMUIdxBit_S1E2);
}

static void tlbi_aa64_vae3_write(CPUARMState *env, const ARMCPRegInfo *ri,
                                 uint64_t value)
{
    /* Invalidate by VA, EL3
     * Currently handles both VAE3 and VALE3, since we don't support
     * flush-last-level-only.
     */
    ARMCPU *cpu = arm_env_get_cpu(env);
    CPUState *cs = CPU(cpu);
    uint64_t pageaddr = sextract64(value << 12, 0, 56);

    tlb_flush_page_by_mmuidx(cs, pageaddr, ARMMMUIdxBit_S1E3);
}

static void tlbi_aa64_vae1is_write(CPUARMState *env, const ARMCPRegInfo *ri,
                                   uint64_t value)
{
    ARMCPU *cpu = arm_env_get_cpu(env);
    CPUState *cs = CPU(cpu);
    bool sec = arm_is_secure_below_el3(env);
    uint64_t pageaddr = sextract64(value << 12, 0, 56);

    if (sec) {
        tlb_flush_page_by_mmuidx_all_cpus_synced(cs, pageaddr,
                                                 ARMMMUIdxBit_S1SE1 |
                                                 ARMMMUIdxBit_S1SE0);
    } else {
        tlb_flush_page_by_mmuidx_all_cpus_synced(cs, pageaddr,
                                                 ARMMMUIdxBit_S12NSE1 |
                                                 ARMMMUIdxBit_S12NSE0);
    }
}

static void tlbi_aa64_vae2is_write(CPUARMState *env, const ARMCPRegInfo *ri,
                                   uint64_t value)
{
    CPUState *cs = ENV_GET_CPU(env);
    uint64_t pageaddr = sextract64(value << 12, 0, 56);

    tlb_flush_page_by_mmuidx_all_cpus_synced(cs, pageaddr,
                                             ARMMMUIdxBit_S1E2);
}

static void tlbi_aa64_vae3is_write(CPUARMState *env, const ARMCPRegInfo *ri,
                                   uint64_t value)
{
    CPUState *cs = ENV_GET_CPU(env);
    uint64_t pageaddr = sextract64(value << 12, 0, 56);

    tlb_flush_page_by_mmuidx_all_cpus_synced(cs, pageaddr,
                                             ARMMMUIdxBit_S1E3);
}

static void tlbi_aa64_ipas2e1_write(CPUARMState *env, const ARMCPRegInfo *ri,
                                    uint64_t value)
{
    /* Invalidate by IPA. This has to invalidate any structures that
     * contain only stage 2 translation information, but does not need
     * to apply to structures that contain combined stage 1 and stage 2
     * translation information.
     * This must NOP if EL2 isn't implemented or SCR_EL3.NS is zero.
     */
    ARMCPU *cpu = arm_env_get_cpu(env);
    CPUState *cs = CPU(cpu);
    uint64_t pageaddr;

    if (!arm_feature(env, ARM_FEATURE_EL2) || !(env->cp15.scr_el3 & SCR_NS)) {
        return;
    }

    pageaddr = sextract64(value << 12, 0, 48);

    tlb_flush_page_by_mmuidx(cs, pageaddr, ARMMMUIdxBit_S2NS);
}

static void tlbi_aa64_ipas2e1is_write(CPUARMState *env, const ARMCPRegInfo *ri,
                                      uint64_t value)
{
    CPUState *cs = ENV_GET_CPU(env);
    uint64_t pageaddr;

    if (!arm_feature(env, ARM_FEATURE_EL2) || !(env->cp15.scr_el3 & SCR_NS)) {
        return;
    }

    pageaddr = sextract64(value << 12, 0, 48);

    tlb_flush_page_by_mmuidx_all_cpus_synced(cs, pageaddr,
                                             ARMMMUIdxBit_S2NS);
}

static CPAccessResult aa64_zva_access(CPUARMState *env, const ARMCPRegInfo *ri,
                                      bool isread)
{
    /* We don't implement EL2, so the only control on DC ZVA is the
     * bit in the SCTLR which can prohibit access for EL0.
     */
    if (arm_current_el(env) == 0 && !(env->cp15.sctlr_el[1] & SCTLR_DZE)) {
        return CP_ACCESS_TRAP;
    }
    return CP_ACCESS_OK;
}

static uint64_t aa64_dczid_read(CPUARMState *env, const ARMCPRegInfo *ri)
{
    ARMCPU *cpu = arm_env_get_cpu(env);
    int dzp_bit = 1 << 4;

    /* DZP indicates whether DC ZVA access is allowed */
    if (aa64_zva_access(env, NULL, false) == CP_ACCESS_OK) {
        dzp_bit = 0;
    }
    return cpu->dcz_blocksize | dzp_bit;
}

static CPAccessResult sp_el0_access(CPUARMState *env, const ARMCPRegInfo *ri,
                                    bool isread)
{
    if (!(env->pstate & PSTATE_SP)) {
        /* Access to SP_EL0 is undefined if it's being used as
         * the stack pointer.
         */
        return CP_ACCESS_TRAP_UNCATEGORIZED;
    }
    return CP_ACCESS_OK;
}

static uint64_t spsel_read(CPUARMState *env, const ARMCPRegInfo *ri)
{
    return env->pstate & PSTATE_SP;
}

static void spsel_write(CPUARMState *env, const ARMCPRegInfo *ri, uint64_t val)
{
    update_spsel(env, val);
}

static void sctlr_write(CPUARMState *env, const ARMCPRegInfo *ri,
                        uint64_t value)
{
    ARMCPU *cpu = arm_env_get_cpu(env);

    if (raw_read(env, ri) == value) {
        /* Skip the TLB flush if nothing actually changed; Linux likes
         * to do a lot of pointless SCTLR writes.
         */
        return;
    }

    if (arm_feature(env, ARM_FEATURE_PMSA) && !cpu->has_mpu) {
        /* M bit is RAZ/WI for PMSA with no MPU implemented */
        value &= ~SCTLR_M;
    }

    raw_write(env, ri, value);
    /* ??? Lots of these bits are not implemented.  */
    /* This may enable/disable the MMU, so do a TLB flush.  */
    tlb_flush(CPU(cpu));
}

static CPAccessResult fpexc32_access(CPUARMState *env, const ARMCPRegInfo *ri,
                                     bool isread)
{
    if ((env->cp15.cptr_el[2] & CPTR_TFP) && arm_current_el(env) == 2) {
        return CP_ACCESS_TRAP_FP_EL2;
    }
    if (env->cp15.cptr_el[3] & CPTR_TFP) {
        return CP_ACCESS_TRAP_FP_EL3;
    }
    return CP_ACCESS_OK;
}

static void sdcr_write(CPUARMState *env, const ARMCPRegInfo *ri,
                       uint64_t value)
{
    env->cp15.mdcr_el3 = value & SDCR_VALID_MASK;
}

static const ARMCPRegInfo v8_cp_reginfo[] = {
    /* Minimal set of EL0-visible registers. This will need to be expanded
     * significantly for system emulation of AArch64 CPUs.
     */
    { .name = "NZCV", .state = ARM_CP_STATE_AA64,
      .opc0 = 3, .opc1 = 3, .opc2 = 0, .crn = 4, .crm = 2,
      .access = PL0_RW, .type = ARM_CP_NZCV },
    { .name = "DAIF", .state = ARM_CP_STATE_AA64,
      .opc0 = 3, .opc1 = 3, .opc2 = 1, .crn = 4, .crm = 2,
      .type = ARM_CP_NO_RAW,
      .access = PL0_RW, .accessfn = aa64_daif_access,
      .fieldoffset = offsetof(CPUARMState, daif),
      .writefn = aa64_daif_write, .resetfn = arm_cp_reset_ignore },
    { .name = "FPCR", .state = ARM_CP_STATE_AA64,
      .opc0 = 3, .opc1 = 3, .opc2 = 0, .crn = 4, .crm = 4,
      .access = PL0_RW, .readfn = aa64_fpcr_read, .writefn = aa64_fpcr_write },
    { .name = "FPSR", .state = ARM_CP_STATE_AA64,
      .opc0 = 3, .opc1 = 3, .opc2 = 1, .crn = 4, .crm = 4,
      .access = PL0_RW, .readfn = aa64_fpsr_read, .writefn = aa64_fpsr_write },
    { .name = "DCZID_EL0", .state = ARM_CP_STATE_AA64,
      .opc0 = 3, .opc1 = 3, .opc2 = 7, .crn = 0, .crm = 0,
      .access = PL0_R, .type = ARM_CP_NO_RAW,
      .readfn = aa64_dczid_read },
    { .name = "DC_ZVA", .state = ARM_CP_STATE_AA64,
      .opc0 = 1, .opc1 = 3, .crn = 7, .crm = 4, .opc2 = 1,
      .access = PL0_W, .type = ARM_CP_DC_ZVA,
#ifndef CONFIG_USER_ONLY
      /* Avoid overhead of an access check that always passes in user-mode */
      .accessfn = aa64_zva_access,
#endif
    },
    { .name = "CURRENTEL", .state = ARM_CP_STATE_AA64,
      .opc0 = 3, .opc1 = 0, .opc2 = 2, .crn = 4, .crm = 2,
      .access = PL1_R, .type = ARM_CP_CURRENTEL },
    /* Cache ops: all NOPs since we don't emulate caches */
    { .name = "IC_IALLUIS", .state = ARM_CP_STATE_AA64,
      .opc0 = 1, .opc1 = 0, .crn = 7, .crm = 1, .opc2 = 0,
      .access = PL1_W, .type = ARM_CP_NOP },
    { .name = "IC_IALLU", .state = ARM_CP_STATE_AA64,
      .opc0 = 1, .opc1 = 0, .crn = 7, .crm = 5, .opc2 = 0,
      .access = PL1_W, .type = ARM_CP_NOP },
    { .name = "IC_IVAU", .state = ARM_CP_STATE_AA64,
      .opc0 = 1, .opc1 = 3, .crn = 7, .crm = 5, .opc2 = 1,
      .access = PL0_W, .type = ARM_CP_NOP,
      .accessfn = aa64_cacheop_access },
    { .name = "DC_IVAC", .state = ARM_CP_STATE_AA64,
      .opc0 = 1, .opc1 = 0, .crn = 7, .crm = 6, .opc2 = 1,
      .access = PL1_W, .type = ARM_CP_NOP },
    { .name = "DC_ISW", .state = ARM_CP_STATE_AA64,
      .opc0 = 1, .opc1 = 0, .crn = 7, .crm = 6, .opc2 = 2,
      .access = PL1_W, .type = ARM_CP_NOP },
    { .name = "DC_CVAC", .state = ARM_CP_STATE_AA64,
      .opc0 = 1, .opc1 = 3, .crn = 7, .crm = 10, .opc2 = 1,
      .access = PL0_W, .type = ARM_CP_NOP,
      .accessfn = aa64_cacheop_access },
    { .name = "DC_CSW", .state = ARM_CP_STATE_AA64,
      .opc0 = 1, .opc1 = 0, .crn = 7, .crm = 10, .opc2 = 2,
      .access = PL1_W, .type = ARM_CP_NOP },
    { .name = "DC_CVAU", .state = ARM_CP_STATE_AA64,
      .opc0 = 1, .opc1 = 3, .crn = 7, .crm = 11, .opc2 = 1,
      .access = PL0_W, .type = ARM_CP_NOP,
      .accessfn = aa64_cacheop_access },
    { .name = "DC_CIVAC", .state = ARM_CP_STATE_AA64,
      .opc0 = 1, .opc1 = 3, .crn = 7, .crm = 14, .opc2 = 1,
      .access = PL0_W, .type = ARM_CP_NOP,
      .accessfn = aa64_cacheop_access },
    { .name = "DC_CISW", .state = ARM_CP_STATE_AA64,
      .opc0 = 1, .opc1 = 0, .crn = 7, .crm = 14, .opc2 = 2,
      .access = PL1_W, .type = ARM_CP_NOP },
    /* TLBI operations */
    { .name = "TLBI_VMALLE1IS", .state = ARM_CP_STATE_AA64,
      .opc0 = 1, .opc1 = 0, .crn = 8, .crm = 3, .opc2 = 0,
      .access = PL1_W, .type = ARM_CP_NO_RAW,
      .writefn = tlbi_aa64_vmalle1is_write },
    { .name = "TLBI_VAE1IS", .state = ARM_CP_STATE_AA64,
      .opc0 = 1, .opc1 = 0, .crn = 8, .crm = 3, .opc2 = 1,
      .access = PL1_W, .type = ARM_CP_NO_RAW,
      .writefn = tlbi_aa64_vae1is_write },
    { .name = "TLBI_ASIDE1IS", .state = ARM_CP_STATE_AA64,
      .opc0 = 1, .opc1 = 0, .crn = 8, .crm = 3, .opc2 = 2,
      .access = PL1_W, .type = ARM_CP_NO_RAW,
      .writefn = tlbi_aa64_vmalle1is_write },
    { .name = "TLBI_VAAE1IS", .state = ARM_CP_STATE_AA64,
      .opc0 = 1, .opc1 = 0, .crn = 8, .crm = 3, .opc2 = 3,
      .access = PL1_W, .type = ARM_CP_NO_RAW,
      .writefn = tlbi_aa64_vae1is_write },
    { .name = "TLBI_VALE1IS", .state = ARM_CP_STATE_AA64,
      .opc0 = 1, .opc1 = 0, .crn = 8, .crm = 3, .opc2 = 5,
      .access = PL1_W, .type = ARM_CP_NO_RAW,
      .writefn = tlbi_aa64_vae1is_write },
    { .name = "TLBI_VAALE1IS", .state = ARM_CP_STATE_AA64,
      .opc0 = 1, .opc1 = 0, .crn = 8, .crm = 3, .opc2 = 7,
      .access = PL1_W, .type = ARM_CP_NO_RAW,
      .writefn = tlbi_aa64_vae1is_write },
    { .name = "TLBI_VMALLE1", .state = ARM_CP_STATE_AA64,
      .opc0 = 1, .opc1 = 0, .crn = 8, .crm = 7, .opc2 = 0,
      .access = PL1_W, .type = ARM_CP_NO_RAW,
      .writefn = tlbi_aa64_vmalle1_write },
    { .name = "TLBI_VAE1", .state = ARM_CP_STATE_AA64,
      .opc0 = 1, .opc1 = 0, .crn = 8, .crm = 7, .opc2 = 1,
      .access = PL1_W, .type = ARM_CP_NO_RAW,
      .writefn = tlbi_aa64_vae1_write },
    { .name = "TLBI_ASIDE1", .state = ARM_CP_STATE_AA64,
      .opc0 = 1, .opc1 = 0, .crn = 8, .crm = 7, .opc2 = 2,
      .access = PL1_W, .type = ARM_CP_NO_RAW,
      .writefn = tlbi_aa64_vmalle1_write },
    { .name = "TLBI_VAAE1", .state = ARM_CP_STATE_AA64,
      .opc0 = 1, .opc1 = 0, .crn = 8, .crm = 7, .opc2 = 3,
      .access = PL1_W, .type = ARM_CP_NO_RAW,
      .writefn = tlbi_aa64_vae1_write },
    { .name = "TLBI_VALE1", .state = ARM_CP_STATE_AA64,
      .opc0 = 1, .opc1 = 0, .crn = 8, .crm = 7, .opc2 = 5,
      .access = PL1_W, .type = ARM_CP_NO_RAW,
      .writefn = tlbi_aa64_vae1_write },
    { .name = "TLBI_VAALE1", .state = ARM_CP_STATE_AA64,
      .opc0 = 1, .opc1 = 0, .crn = 8, .crm = 7, .opc2 = 7,
      .access = PL1_W, .type = ARM_CP_NO_RAW,
      .writefn = tlbi_aa64_vae1_write },
    { .name = "TLBI_IPAS2E1IS", .state = ARM_CP_STATE_AA64,
      .opc0 = 1, .opc1 = 4, .crn = 8, .crm = 0, .opc2 = 1,
      .access = PL2_W, .type = ARM_CP_NO_RAW,
      .writefn = tlbi_aa64_ipas2e1is_write },
    { .name = "TLBI_IPAS2LE1IS", .state = ARM_CP_STATE_AA64,
      .opc0 = 1, .opc1 = 4, .crn = 8, .crm = 0, .opc2 = 5,
      .access = PL2_W, .type = ARM_CP_NO_RAW,
      .writefn = tlbi_aa64_ipas2e1is_write },
    { .name = "TLBI_ALLE1IS", .state = ARM_CP_STATE_AA64,
      .opc0 = 1, .opc1 = 4, .crn = 8, .crm = 3, .opc2 = 4,
      .access = PL2_W, .type = ARM_CP_NO_RAW,
      .writefn = tlbi_aa64_alle1is_write },
    { .name = "TLBI_VMALLS12E1IS", .state = ARM_CP_STATE_AA64,
      .opc0 = 1, .opc1 = 4, .crn = 8, .crm = 3, .opc2 = 6,
      .access = PL2_W, .type = ARM_CP_NO_RAW,
      .writefn = tlbi_aa64_alle1is_write },
    { .name = "TLBI_IPAS2E1", .state = ARM_CP_STATE_AA64,
      .opc0 = 1, .opc1 = 4, .crn = 8, .crm = 4, .opc2 = 1,
      .access = PL2_W, .type = ARM_CP_NO_RAW,
      .writefn = tlbi_aa64_ipas2e1_write },
    { .name = "TLBI_IPAS2LE1", .state = ARM_CP_STATE_AA64,
      .opc0 = 1, .opc1 = 4, .crn = 8, .crm = 4, .opc2 = 5,
      .access = PL2_W, .type = ARM_CP_NO_RAW,
      .writefn = tlbi_aa64_ipas2e1_write },
    { .name = "TLBI_ALLE1", .state = ARM_CP_STATE_AA64,
      .opc0 = 1, .opc1 = 4, .crn = 8, .crm = 7, .opc2 = 4,
      .access = PL2_W, .type = ARM_CP_NO_RAW,
      .writefn = tlbi_aa64_alle1_write },
    { .name = "TLBI_VMALLS12E1", .state = ARM_CP_STATE_AA64,
      .opc0 = 1, .opc1 = 4, .crn = 8, .crm = 7, .opc2 = 6,
      .access = PL2_W, .type = ARM_CP_NO_RAW,
      .writefn = tlbi_aa64_alle1is_write },
#ifndef CONFIG_USER_ONLY
    /* 64 bit address translation operations */
    { .name = "AT_S1E1R", .state = ARM_CP_STATE_AA64,
      .opc0 = 1, .opc1 = 0, .crn = 7, .crm = 8, .opc2 = 0,
      .access = PL1_W, .type = ARM_CP_NO_RAW, .writefn = ats_write64 },
    { .name = "AT_S1E1W", .state = ARM_CP_STATE_AA64,
      .opc0 = 1, .opc1 = 0, .crn = 7, .crm = 8, .opc2 = 1,
      .access = PL1_W, .type = ARM_CP_NO_RAW, .writefn = ats_write64 },
    { .name = "AT_S1E0R", .state = ARM_CP_STATE_AA64,
      .opc0 = 1, .opc1 = 0, .crn = 7, .crm = 8, .opc2 = 2,
      .access = PL1_W, .type = ARM_CP_NO_RAW, .writefn = ats_write64 },
    { .name = "AT_S1E0W", .state = ARM_CP_STATE_AA64,
      .opc0 = 1, .opc1 = 0, .crn = 7, .crm = 8, .opc2 = 3,
      .access = PL1_W, .type = ARM_CP_NO_RAW, .writefn = ats_write64 },
    { .name = "AT_S12E1R", .state = ARM_CP_STATE_AA64,
      .opc0 = 1, .opc1 = 4, .crn = 7, .crm = 8, .opc2 = 4,
      .access = PL2_W, .type = ARM_CP_NO_RAW, .writefn = ats_write64 },
    { .name = "AT_S12E1W", .state = ARM_CP_STATE_AA64,
      .opc0 = 1, .opc1 = 4, .crn = 7, .crm = 8, .opc2 = 5,
      .access = PL2_W, .type = ARM_CP_NO_RAW, .writefn = ats_write64 },
    { .name = "AT_S12E0R", .state = ARM_CP_STATE_AA64,
      .opc0 = 1, .opc1 = 4, .crn = 7, .crm = 8, .opc2 = 6,
      .access = PL2_W, .type = ARM_CP_NO_RAW, .writefn = ats_write64 },
    { .name = "AT_S12E0W", .state = ARM_CP_STATE_AA64,
      .opc0 = 1, .opc1 = 4, .crn = 7, .crm = 8, .opc2 = 7,
      .access = PL2_W, .type = ARM_CP_NO_RAW, .writefn = ats_write64 },
    /* AT S1E2* are elsewhere as they UNDEF from EL3 if EL2 is not present */
    { .name = "AT_S1E3R", .state = ARM_CP_STATE_AA64,
      .opc0 = 1, .opc1 = 6, .crn = 7, .crm = 8, .opc2 = 0,
      .access = PL3_W, .type = ARM_CP_NO_RAW, .writefn = ats_write64 },
    { .name = "AT_S1E3W", .state = ARM_CP_STATE_AA64,
      .opc0 = 1, .opc1 = 6, .crn = 7, .crm = 8, .opc2 = 1,
      .access = PL3_W, .type = ARM_CP_NO_RAW, .writefn = ats_write64 },
    { .name = "PAR_EL1", .state = ARM_CP_STATE_AA64,
      .type = ARM_CP_ALIAS,
      .opc0 = 3, .opc1 = 0, .crn = 7, .crm = 4, .opc2 = 0,
      .access = PL1_RW, .resetvalue = 0,
      .fieldoffset = offsetof(CPUARMState, cp15.par_el[1]),
      .writefn = par_write },
#endif
    /* TLB invalidate last level of translation table walk */
    { .name = "TLBIMVALIS", .cp = 15, .opc1 = 0, .crn = 8, .crm = 3, .opc2 = 5,
      .type = ARM_CP_NO_RAW, .access = PL1_W, .writefn = tlbimva_is_write },
    { .name = "TLBIMVAALIS", .cp = 15, .opc1 = 0, .crn = 8, .crm = 3, .opc2 = 7,
      .type = ARM_CP_NO_RAW, .access = PL1_W,
      .writefn = tlbimvaa_is_write },
    { .name = "TLBIMVAL", .cp = 15, .opc1 = 0, .crn = 8, .crm = 7, .opc2 = 5,
      .type = ARM_CP_NO_RAW, .access = PL1_W, .writefn = tlbimva_write },
    { .name = "TLBIMVAAL", .cp = 15, .opc1 = 0, .crn = 8, .crm = 7, .opc2 = 7,
      .type = ARM_CP_NO_RAW, .access = PL1_W, .writefn = tlbimvaa_write },
    { .name = "TLBIMVALH", .cp = 15, .opc1 = 4, .crn = 8, .crm = 7, .opc2 = 5,
      .type = ARM_CP_NO_RAW, .access = PL2_W,
      .writefn = tlbimva_hyp_write },
    { .name = "TLBIMVALHIS",
      .cp = 15, .opc1 = 4, .crn = 8, .crm = 3, .opc2 = 5,
      .type = ARM_CP_NO_RAW, .access = PL2_W,
      .writefn = tlbimva_hyp_is_write },
    { .name = "TLBIIPAS2",
      .cp = 15, .opc1 = 4, .crn = 8, .crm = 4, .opc2 = 1,
      .type = ARM_CP_NO_RAW, .access = PL2_W,
      .writefn = tlbiipas2_write },
    { .name = "TLBIIPAS2IS",
      .cp = 15, .opc1 = 4, .crn = 8, .crm = 0, .opc2 = 1,
      .type = ARM_CP_NO_RAW, .access = PL2_W,
      .writefn = tlbiipas2_is_write },
    { .name = "TLBIIPAS2L",
      .cp = 15, .opc1 = 4, .crn = 8, .crm = 4, .opc2 = 5,
      .type = ARM_CP_NO_RAW, .access = PL2_W,
      .writefn = tlbiipas2_write },
    { .name = "TLBIIPAS2LIS",
      .cp = 15, .opc1 = 4, .crn = 8, .crm = 0, .opc2 = 5,
      .type = ARM_CP_NO_RAW, .access = PL2_W,
      .writefn = tlbiipas2_is_write },
    /* 32 bit cache operations */
    { .name = "ICIALLUIS", .cp = 15, .opc1 = 0, .crn = 7, .crm = 1, .opc2 = 0,
      .type = ARM_CP_NOP, .access = PL1_W },
    { .name = "BPIALLUIS", .cp = 15, .opc1 = 0, .crn = 7, .crm = 1, .opc2 = 6,
      .type = ARM_CP_NOP, .access = PL1_W },
    { .name = "ICIALLU", .cp = 15, .opc1 = 0, .crn = 7, .crm = 5, .opc2 = 0,
      .type = ARM_CP_NOP, .access = PL1_W },
    { .name = "ICIMVAU", .cp = 15, .opc1 = 0, .crn = 7, .crm = 5, .opc2 = 1,
      .type = ARM_CP_NOP, .access = PL1_W },
    { .name = "BPIALL", .cp = 15, .opc1 = 0, .crn = 7, .crm = 5, .opc2 = 6,
      .type = ARM_CP_NOP, .access = PL1_W },
    { .name = "BPIMVA", .cp = 15, .opc1 = 0, .crn = 7, .crm = 5, .opc2 = 7,
      .type = ARM_CP_NOP, .access = PL1_W },
    { .name = "DCIMVAC", .cp = 15, .opc1 = 0, .crn = 7, .crm = 6, .opc2 = 1,
      .type = ARM_CP_NOP, .access = PL1_W },
    { .name = "DCISW", .cp = 15, .opc1 = 0, .crn = 7, .crm = 6, .opc2 = 2,
      .type = ARM_CP_NOP, .access = PL1_W },
    { .name = "DCCMVAC", .cp = 15, .opc1 = 0, .crn = 7, .crm = 10, .opc2 = 1,
      .type = ARM_CP_NOP, .access = PL1_W },
    { .name = "DCCSW", .cp = 15, .opc1 = 0, .crn = 7, .crm = 10, .opc2 = 2,
      .type = ARM_CP_NOP, .access = PL1_W },
    { .name = "DCCMVAU", .cp = 15, .opc1 = 0, .crn = 7, .crm = 11, .opc2 = 1,
      .type = ARM_CP_NOP, .access = PL1_W },
    { .name = "DCCIMVAC", .cp = 15, .opc1 = 0, .crn = 7, .crm = 14, .opc2 = 1,
      .type = ARM_CP_NOP, .access = PL1_W },
    { .name = "DCCISW", .cp = 15, .opc1 = 0, .crn = 7, .crm = 14, .opc2 = 2,
      .type = ARM_CP_NOP, .access = PL1_W },
    /* MMU Domain access control / MPU write buffer control */
    { .name = "DACR", .cp = 15, .opc1 = 0, .crn = 3, .crm = 0, .opc2 = 0,
      .access = PL1_RW, .resetvalue = 0,
      .writefn = dacr_write, .raw_writefn = raw_write,
      .bank_fieldoffsets = { offsetoflow32(CPUARMState, cp15.dacr_s),
                             offsetoflow32(CPUARMState, cp15.dacr_ns) } },
    { .name = "ELR_EL1", .state = ARM_CP_STATE_AA64,
      .type = ARM_CP_ALIAS,
      .opc0 = 3, .opc1 = 0, .crn = 4, .crm = 0, .opc2 = 1,
      .access = PL1_RW,
      .fieldoffset = offsetof(CPUARMState, elr_el[1]) },
    { .name = "SPSR_EL1", .state = ARM_CP_STATE_AA64,
      .type = ARM_CP_ALIAS,
      .opc0 = 3, .opc1 = 0, .crn = 4, .crm = 0, .opc2 = 0,
      .access = PL1_RW,
      .fieldoffset = offsetof(CPUARMState, banked_spsr[BANK_SVC]) },
    /* We rely on the access checks not allowing the guest to write to the
     * state field when SPSel indicates that it's being used as the stack
     * pointer.
     */
    { .name = "SP_EL0", .state = ARM_CP_STATE_AA64,
      .opc0 = 3, .opc1 = 0, .crn = 4, .crm = 1, .opc2 = 0,
      .access = PL1_RW, .accessfn = sp_el0_access,
      .type = ARM_CP_ALIAS,
      .fieldoffset = offsetof(CPUARMState, sp_el[0]) },
    { .name = "SP_EL1", .state = ARM_CP_STATE_AA64,
      .opc0 = 3, .opc1 = 4, .crn = 4, .crm = 1, .opc2 = 0,
      .access = PL2_RW, .type = ARM_CP_ALIAS,
      .fieldoffset = offsetof(CPUARMState, sp_el[1]) },
    { .name = "SPSel", .state = ARM_CP_STATE_AA64,
      .opc0 = 3, .opc1 = 0, .crn = 4, .crm = 2, .opc2 = 0,
      .type = ARM_CP_NO_RAW,
      .access = PL1_RW, .readfn = spsel_read, .writefn = spsel_write },
    { .name = "FPEXC32_EL2", .state = ARM_CP_STATE_AA64,
      .opc0 = 3, .opc1 = 4, .crn = 5, .crm = 3, .opc2 = 0,
      .type = ARM_CP_ALIAS,
      .fieldoffset = offsetof(CPUARMState, vfp.xregs[ARM_VFP_FPEXC]),
      .access = PL2_RW, .accessfn = fpexc32_access },
    { .name = "DACR32_EL2", .state = ARM_CP_STATE_AA64,
      .opc0 = 3, .opc1 = 4, .crn = 3, .crm = 0, .opc2 = 0,
      .access = PL2_RW, .resetvalue = 0,
      .writefn = dacr_write, .raw_writefn = raw_write,
      .fieldoffset = offsetof(CPUARMState, cp15.dacr32_el2) },
    { .name = "IFSR32_EL2", .state = ARM_CP_STATE_AA64,
      .opc0 = 3, .opc1 = 4, .crn = 5, .crm = 0, .opc2 = 1,
      .access = PL2_RW, .resetvalue = 0,
      .fieldoffset = offsetof(CPUARMState, cp15.ifsr32_el2) },
    { .name = "SPSR_IRQ", .state = ARM_CP_STATE_AA64,
      .type = ARM_CP_ALIAS,
      .opc0 = 3, .opc1 = 4, .crn = 4, .crm = 3, .opc2 = 0,
      .access = PL2_RW,
      .fieldoffset = offsetof(CPUARMState, banked_spsr[BANK_IRQ]) },
    { .name = "SPSR_ABT", .state = ARM_CP_STATE_AA64,
      .type = ARM_CP_ALIAS,
      .opc0 = 3, .opc1 = 4, .crn = 4, .crm = 3, .opc2 = 1,
      .access = PL2_RW,
      .fieldoffset = offsetof(CPUARMState, banked_spsr[BANK_ABT]) },
    { .name = "SPSR_UND", .state = ARM_CP_STATE_AA64,
      .type = ARM_CP_ALIAS,
      .opc0 = 3, .opc1 = 4, .crn = 4, .crm = 3, .opc2 = 2,
      .access = PL2_RW,
      .fieldoffset = offsetof(CPUARMState, banked_spsr[BANK_UND]) },
    { .name = "SPSR_FIQ", .state = ARM_CP_STATE_AA64,
      .type = ARM_CP_ALIAS,
      .opc0 = 3, .opc1 = 4, .crn = 4, .crm = 3, .opc2 = 3,
      .access = PL2_RW,
      .fieldoffset = offsetof(CPUARMState, banked_spsr[BANK_FIQ]) },
    { .name = "MDCR_EL3", .state = ARM_CP_STATE_AA64,
      .opc0 = 3, .opc1 = 6, .crn = 1, .crm = 3, .opc2 = 1,
      .resetvalue = 0,
      .access = PL3_RW, .fieldoffset = offsetof(CPUARMState, cp15.mdcr_el3) },
    { .name = "SDCR", .type = ARM_CP_ALIAS,
      .cp = 15, .opc1 = 0, .crn = 1, .crm = 3, .opc2 = 1,
      .access = PL1_RW, .accessfn = access_trap_aa32s_el1,
      .writefn = sdcr_write,
      .fieldoffset = offsetoflow32(CPUARMState, cp15.mdcr_el3) },
    REGINFO_SENTINEL
};

/* Used to describe the behaviour of EL2 regs when EL2 does not exist.  */
static const ARMCPRegInfo el3_no_el2_cp_reginfo[] = {
    { .name = "VBAR_EL2", .state = ARM_CP_STATE_AA64,
      .opc0 = 3, .opc1 = 4, .crn = 12, .crm = 0, .opc2 = 0,
      .access = PL2_RW,
      .readfn = arm_cp_read_zero, .writefn = arm_cp_write_ignore },
    { .name = "HCR_EL2", .state = ARM_CP_STATE_AA64,
      .type = ARM_CP_NO_RAW,
      .opc0 = 3, .opc1 = 4, .crn = 1, .crm = 1, .opc2 = 0,
      .access = PL2_RW,
      .readfn = arm_cp_read_zero, .writefn = arm_cp_write_ignore },
    { .name = "CPTR_EL2", .state = ARM_CP_STATE_BOTH,
      .opc0 = 3, .opc1 = 4, .crn = 1, .crm = 1, .opc2 = 2,
      .access = PL2_RW, .type = ARM_CP_CONST, .resetvalue = 0 },
    { .name = "MAIR_EL2", .state = ARM_CP_STATE_BOTH,
      .opc0 = 3, .opc1 = 4, .crn = 10, .crm = 2, .opc2 = 0,
      .access = PL2_RW, .type = ARM_CP_CONST,
      .resetvalue = 0 },
    { .name = "HMAIR1", .state = ARM_CP_STATE_AA32,
      .opc1 = 4, .crn = 10, .crm = 2, .opc2 = 1,
      .access = PL2_RW, .type = ARM_CP_CONST, .resetvalue = 0 },
    { .name = "AMAIR_EL2", .state = ARM_CP_STATE_BOTH,
      .opc0 = 3, .opc1 = 4, .crn = 10, .crm = 3, .opc2 = 0,
      .access = PL2_RW, .type = ARM_CP_CONST,
      .resetvalue = 0 },
    { .name = "HMAIR1", .state = ARM_CP_STATE_AA32,
      .opc1 = 4, .crn = 10, .crm = 3, .opc2 = 1,
      .access = PL2_RW, .type = ARM_CP_CONST,
      .resetvalue = 0 },
    { .name = "AFSR0_EL2", .state = ARM_CP_STATE_BOTH,
      .opc0 = 3, .opc1 = 4, .crn = 5, .crm = 1, .opc2 = 0,
      .access = PL2_RW, .type = ARM_CP_CONST,
      .resetvalue = 0 },
    { .name = "AFSR1_EL2", .state = ARM_CP_STATE_BOTH,
      .opc0 = 3, .opc1 = 4, .crn = 5, .crm = 1, .opc2 = 1,
      .access = PL2_RW, .type = ARM_CP_CONST,
      .resetvalue = 0 },
    { .name = "TCR_EL2", .state = ARM_CP_STATE_BOTH,
      .opc0 = 3, .opc1 = 4, .crn = 2, .crm = 0, .opc2 = 2,
      .access = PL2_RW, .type = ARM_CP_CONST, .resetvalue = 0 },
    { .name = "VTCR_EL2", .state = ARM_CP_STATE_BOTH,
      .opc0 = 3, .opc1 = 4, .crn = 2, .crm = 1, .opc2 = 2,
      .access = PL2_RW, .accessfn = access_el3_aa32ns_aa64any,
      .type = ARM_CP_CONST, .resetvalue = 0 },
    { .name = "VTTBR", .state = ARM_CP_STATE_AA32,
      .cp = 15, .opc1 = 6, .crm = 2,
      .access = PL2_RW, .accessfn = access_el3_aa32ns,
      .type = ARM_CP_CONST | ARM_CP_64BIT, .resetvalue = 0 },
    { .name = "VTTBR_EL2", .state = ARM_CP_STATE_AA64,
      .opc0 = 3, .opc1 = 4, .crn = 2, .crm = 1, .opc2 = 0,
      .access = PL2_RW, .type = ARM_CP_CONST, .resetvalue = 0 },
    { .name = "SCTLR_EL2", .state = ARM_CP_STATE_BOTH,
      .opc0 = 3, .opc1 = 4, .crn = 1, .crm = 0, .opc2 = 0,
      .access = PL2_RW, .type = ARM_CP_CONST, .resetvalue = 0 },
    { .name = "TPIDR_EL2", .state = ARM_CP_STATE_BOTH,
      .opc0 = 3, .opc1 = 4, .crn = 13, .crm = 0, .opc2 = 2,
      .access = PL2_RW, .type = ARM_CP_CONST, .resetvalue = 0 },
    { .name = "TTBR0_EL2", .state = ARM_CP_STATE_AA64,
      .opc0 = 3, .opc1 = 4, .crn = 2, .crm = 0, .opc2 = 0,
      .access = PL2_RW, .type = ARM_CP_CONST, .resetvalue = 0 },
    { .name = "HTTBR", .cp = 15, .opc1 = 4, .crm = 2,
      .access = PL2_RW, .type = ARM_CP_64BIT | ARM_CP_CONST,
      .resetvalue = 0 },
    { .name = "CNTHCTL_EL2", .state = ARM_CP_STATE_BOTH,
      .opc0 = 3, .opc1 = 4, .crn = 14, .crm = 1, .opc2 = 0,
      .access = PL2_RW, .type = ARM_CP_CONST, .resetvalue = 0 },
    { .name = "CNTVOFF_EL2", .state = ARM_CP_STATE_AA64,
      .opc0 = 3, .opc1 = 4, .crn = 14, .crm = 0, .opc2 = 3,
      .access = PL2_RW, .type = ARM_CP_CONST, .resetvalue = 0 },
    { .name = "CNTVOFF", .cp = 15, .opc1 = 4, .crm = 14,
      .access = PL2_RW, .type = ARM_CP_64BIT | ARM_CP_CONST,
      .resetvalue = 0 },
    { .name = "CNTHP_CVAL_EL2", .state = ARM_CP_STATE_AA64,
      .opc0 = 3, .opc1 = 4, .crn = 14, .crm = 2, .opc2 = 2,
      .access = PL2_RW, .type = ARM_CP_CONST, .resetvalue = 0 },
    { .name = "CNTHP_CVAL", .cp = 15, .opc1 = 6, .crm = 14,
      .access = PL2_RW, .type = ARM_CP_64BIT | ARM_CP_CONST,
      .resetvalue = 0 },
    { .name = "CNTHP_TVAL_EL2", .state = ARM_CP_STATE_BOTH,
      .opc0 = 3, .opc1 = 4, .crn = 14, .crm = 2, .opc2 = 0,
      .access = PL2_RW, .type = ARM_CP_CONST, .resetvalue = 0 },
    { .name = "CNTHP_CTL_EL2", .state = ARM_CP_STATE_BOTH,
      .opc0 = 3, .opc1 = 4, .crn = 14, .crm = 2, .opc2 = 1,
      .access = PL2_RW, .type = ARM_CP_CONST, .resetvalue = 0 },
    { .name = "MDCR_EL2", .state = ARM_CP_STATE_BOTH,
      .opc0 = 3, .opc1 = 4, .crn = 1, .crm = 1, .opc2 = 1,
      .access = PL2_RW, .accessfn = access_tda,
      .type = ARM_CP_CONST, .resetvalue = 0 },
    { .name = "HPFAR_EL2", .state = ARM_CP_STATE_BOTH,
      .opc0 = 3, .opc1 = 4, .crn = 6, .crm = 0, .opc2 = 4,
      .access = PL2_RW, .accessfn = access_el3_aa32ns_aa64any,
      .type = ARM_CP_CONST, .resetvalue = 0 },
    { .name = "HSTR_EL2", .state = ARM_CP_STATE_BOTH,
      .opc0 = 3, .opc1 = 4, .crn = 1, .crm = 1, .opc2 = 3,
      .access = PL2_RW, .type = ARM_CP_CONST, .resetvalue = 0 },
    REGINFO_SENTINEL
};

static void hcr_write(CPUARMState *env, const ARMCPRegInfo *ri, uint64_t value)
{
    ARMCPU *cpu = arm_env_get_cpu(env);
    uint64_t valid_mask = HCR_MASK;

    if (arm_feature(env, ARM_FEATURE_EL3)) {
        valid_mask &= ~HCR_HCD;
    } else {
        valid_mask &= ~HCR_TSC;
    }

    /* Clear RES0 bits.  */
    value &= valid_mask;

    /* These bits change the MMU setup:
     * HCR_VM enables stage 2 translation
     * HCR_PTW forbids certain page-table setups
     * HCR_DC Disables stage1 and enables stage2 translation
     */
    if ((raw_read(env, ri) ^ value) & (HCR_VM | HCR_PTW | HCR_DC)) {
        tlb_flush(CPU(cpu));
    }
    raw_write(env, ri, value);
}

static const ARMCPRegInfo el2_cp_reginfo[] = {
    { .name = "HCR_EL2", .state = ARM_CP_STATE_AA64,
      .opc0 = 3, .opc1 = 4, .crn = 1, .crm = 1, .opc2 = 0,
      .access = PL2_RW, .fieldoffset = offsetof(CPUARMState, cp15.hcr_el2),
      .writefn = hcr_write },
    { .name = "ELR_EL2", .state = ARM_CP_STATE_AA64,
      .type = ARM_CP_ALIAS,
      .opc0 = 3, .opc1 = 4, .crn = 4, .crm = 0, .opc2 = 1,
      .access = PL2_RW,
      .fieldoffset = offsetof(CPUARMState, elr_el[2]) },
    { .name = "ESR_EL2", .state = ARM_CP_STATE_AA64,
      .opc0 = 3, .opc1 = 4, .crn = 5, .crm = 2, .opc2 = 0,
      .access = PL2_RW, .fieldoffset = offsetof(CPUARMState, cp15.esr_el[2]) },
    { .name = "FAR_EL2", .state = ARM_CP_STATE_AA64,
      .opc0 = 3, .opc1 = 4, .crn = 6, .crm = 0, .opc2 = 0,
      .access = PL2_RW, .fieldoffset = offsetof(CPUARMState, cp15.far_el[2]) },
    { .name = "SPSR_EL2", .state = ARM_CP_STATE_AA64,
      .type = ARM_CP_ALIAS,
      .opc0 = 3, .opc1 = 4, .crn = 4, .crm = 0, .opc2 = 0,
      .access = PL2_RW,
      .fieldoffset = offsetof(CPUARMState, banked_spsr[BANK_HYP]) },
    { .name = "VBAR_EL2", .state = ARM_CP_STATE_AA64,
      .opc0 = 3, .opc1 = 4, .crn = 12, .crm = 0, .opc2 = 0,
      .access = PL2_RW, .writefn = vbar_write,
      .fieldoffset = offsetof(CPUARMState, cp15.vbar_el[2]),
      .resetvalue = 0 },
    { .name = "SP_EL2", .state = ARM_CP_STATE_AA64,
      .opc0 = 3, .opc1 = 6, .crn = 4, .crm = 1, .opc2 = 0,
      .access = PL3_RW, .type = ARM_CP_ALIAS,
      .fieldoffset = offsetof(CPUARMState, sp_el[2]) },
    { .name = "CPTR_EL2", .state = ARM_CP_STATE_BOTH,
      .opc0 = 3, .opc1 = 4, .crn = 1, .crm = 1, .opc2 = 2,
      .access = PL2_RW, .accessfn = cptr_access, .resetvalue = 0,
      .fieldoffset = offsetof(CPUARMState, cp15.cptr_el[2]) },
    { .name = "MAIR_EL2", .state = ARM_CP_STATE_BOTH,
      .opc0 = 3, .opc1 = 4, .crn = 10, .crm = 2, .opc2 = 0,
      .access = PL2_RW, .fieldoffset = offsetof(CPUARMState, cp15.mair_el[2]),
      .resetvalue = 0 },
    { .name = "HMAIR1", .state = ARM_CP_STATE_AA32,
      .opc1 = 4, .crn = 10, .crm = 2, .opc2 = 1,
      .access = PL2_RW, .type = ARM_CP_ALIAS,
      .fieldoffset = offsetofhigh32(CPUARMState, cp15.mair_el[2]) },
    { .name = "AMAIR_EL2", .state = ARM_CP_STATE_BOTH,
      .opc0 = 3, .opc1 = 4, .crn = 10, .crm = 3, .opc2 = 0,
      .access = PL2_RW, .type = ARM_CP_CONST,
      .resetvalue = 0 },
    /* HAMAIR1 is mapped to AMAIR_EL2[63:32] */
    { .name = "HMAIR1", .state = ARM_CP_STATE_AA32,
      .opc1 = 4, .crn = 10, .crm = 3, .opc2 = 1,
      .access = PL2_RW, .type = ARM_CP_CONST,
      .resetvalue = 0 },
    { .name = "AFSR0_EL2", .state = ARM_CP_STATE_BOTH,
      .opc0 = 3, .opc1 = 4, .crn = 5, .crm = 1, .opc2 = 0,
      .access = PL2_RW, .type = ARM_CP_CONST,
      .resetvalue = 0 },
    { .name = "AFSR1_EL2", .state = ARM_CP_STATE_BOTH,
      .opc0 = 3, .opc1 = 4, .crn = 5, .crm = 1, .opc2 = 1,
      .access = PL2_RW, .type = ARM_CP_CONST,
      .resetvalue = 0 },
    { .name = "TCR_EL2", .state = ARM_CP_STATE_BOTH,
      .opc0 = 3, .opc1 = 4, .crn = 2, .crm = 0, .opc2 = 2,
      .access = PL2_RW,
      /* no .writefn needed as this can't cause an ASID change;
       * no .raw_writefn or .resetfn needed as we never use mask/base_mask
       */
      .fieldoffset = offsetof(CPUARMState, cp15.tcr_el[2]) },
    { .name = "VTCR", .state = ARM_CP_STATE_AA32,
      .cp = 15, .opc1 = 4, .crn = 2, .crm = 1, .opc2 = 2,
      .type = ARM_CP_ALIAS,
      .access = PL2_RW, .accessfn = access_el3_aa32ns,
      .fieldoffset = offsetof(CPUARMState, cp15.vtcr_el2) },
    { .name = "VTCR_EL2", .state = ARM_CP_STATE_AA64,
      .opc0 = 3, .opc1 = 4, .crn = 2, .crm = 1, .opc2 = 2,
      .access = PL2_RW,
      /* no .writefn needed as this can't cause an ASID change;
       * no .raw_writefn or .resetfn needed as we never use mask/base_mask
       */
      .fieldoffset = offsetof(CPUARMState, cp15.vtcr_el2) },
    { .name = "VTTBR", .state = ARM_CP_STATE_AA32,
      .cp = 15, .opc1 = 6, .crm = 2,
      .type = ARM_CP_64BIT | ARM_CP_ALIAS,
      .access = PL2_RW, .accessfn = access_el3_aa32ns,
      .fieldoffset = offsetof(CPUARMState, cp15.vttbr_el2),
      .writefn = vttbr_write },
    { .name = "VTTBR_EL2", .state = ARM_CP_STATE_AA64,
      .opc0 = 3, .opc1 = 4, .crn = 2, .crm = 1, .opc2 = 0,
      .access = PL2_RW, .writefn = vttbr_write,
      .fieldoffset = offsetof(CPUARMState, cp15.vttbr_el2) },
    { .name = "SCTLR_EL2", .state = ARM_CP_STATE_BOTH,
      .opc0 = 3, .opc1 = 4, .crn = 1, .crm = 0, .opc2 = 0,
      .access = PL2_RW, .raw_writefn = raw_write, .writefn = sctlr_write,
      .fieldoffset = offsetof(CPUARMState, cp15.sctlr_el[2]) },
    { .name = "TPIDR_EL2", .state = ARM_CP_STATE_BOTH,
      .opc0 = 3, .opc1 = 4, .crn = 13, .crm = 0, .opc2 = 2,
      .access = PL2_RW, .resetvalue = 0,
      .fieldoffset = offsetof(CPUARMState, cp15.tpidr_el[2]) },
    { .name = "TTBR0_EL2", .state = ARM_CP_STATE_AA64,
      .opc0 = 3, .opc1 = 4, .crn = 2, .crm = 0, .opc2 = 0,
      .access = PL2_RW, .resetvalue = 0,
      .fieldoffset = offsetof(CPUARMState, cp15.ttbr0_el[2]) },
    { .name = "HTTBR", .cp = 15, .opc1 = 4, .crm = 2,
      .access = PL2_RW, .type = ARM_CP_64BIT | ARM_CP_ALIAS,
      .fieldoffset = offsetof(CPUARMState, cp15.ttbr0_el[2]) },
    { .name = "TLBIALLNSNH",
      .cp = 15, .opc1 = 4, .crn = 8, .crm = 7, .opc2 = 4,
      .type = ARM_CP_NO_RAW, .access = PL2_W,
      .writefn = tlbiall_nsnh_write },
    { .name = "TLBIALLNSNHIS",
      .cp = 15, .opc1 = 4, .crn = 8, .crm = 3, .opc2 = 4,
      .type = ARM_CP_NO_RAW, .access = PL2_W,
      .writefn = tlbiall_nsnh_is_write },
    { .name = "TLBIALLH", .cp = 15, .opc1 = 4, .crn = 8, .crm = 7, .opc2 = 0,
      .type = ARM_CP_NO_RAW, .access = PL2_W,
      .writefn = tlbiall_hyp_write },
    { .name = "TLBIALLHIS", .cp = 15, .opc1 = 4, .crn = 8, .crm = 3, .opc2 = 0,
      .type = ARM_CP_NO_RAW, .access = PL2_W,
      .writefn = tlbiall_hyp_is_write },
    { .name = "TLBIMVAH", .cp = 15, .opc1 = 4, .crn = 8, .crm = 7, .opc2 = 1,
      .type = ARM_CP_NO_RAW, .access = PL2_W,
      .writefn = tlbimva_hyp_write },
    { .name = "TLBIMVAHIS", .cp = 15, .opc1 = 4, .crn = 8, .crm = 3, .opc2 = 1,
      .type = ARM_CP_NO_RAW, .access = PL2_W,
      .writefn = tlbimva_hyp_is_write },
    { .name = "TLBI_ALLE2", .state = ARM_CP_STATE_AA64,
      .opc0 = 1, .opc1 = 4, .crn = 8, .crm = 7, .opc2 = 0,
      .type = ARM_CP_NO_RAW, .access = PL2_W,
      .writefn = tlbi_aa64_alle2_write },
    { .name = "TLBI_VAE2", .state = ARM_CP_STATE_AA64,
      .opc0 = 1, .opc1 = 4, .crn = 8, .crm = 7, .opc2 = 1,
      .type = ARM_CP_NO_RAW, .access = PL2_W,
      .writefn = tlbi_aa64_vae2_write },
    { .name = "TLBI_VALE2", .state = ARM_CP_STATE_AA64,
      .opc0 = 1, .opc1 = 4, .crn = 8, .crm = 7, .opc2 = 5,
      .access = PL2_W, .type = ARM_CP_NO_RAW,
      .writefn = tlbi_aa64_vae2_write },
    { .name = "TLBI_ALLE2IS", .state = ARM_CP_STATE_AA64,
      .opc0 = 1, .opc1 = 4, .crn = 8, .crm = 3, .opc2 = 0,
      .access = PL2_W, .type = ARM_CP_NO_RAW,
      .writefn = tlbi_aa64_alle2is_write },
    { .name = "TLBI_VAE2IS", .state = ARM_CP_STATE_AA64,
      .opc0 = 1, .opc1 = 4, .crn = 8, .crm = 3, .opc2 = 1,
      .type = ARM_CP_NO_RAW, .access = PL2_W,
      .writefn = tlbi_aa64_vae2is_write },
    { .name = "TLBI_VALE2IS", .state = ARM_CP_STATE_AA64,
      .opc0 = 1, .opc1 = 4, .crn = 8, .crm = 3, .opc2 = 5,
      .access = PL2_W, .type = ARM_CP_NO_RAW,
      .writefn = tlbi_aa64_vae2is_write },
#ifndef CONFIG_USER_ONLY
    /* Unlike the other EL2-related AT operations, these must
     * UNDEF from EL3 if EL2 is not implemented, which is why we
     * define them here rather than with the rest of the AT ops.
     */
    { .name = "AT_S1E2R", .state = ARM_CP_STATE_AA64,
      .opc0 = 1, .opc1 = 4, .crn = 7, .crm = 8, .opc2 = 0,
      .access = PL2_W, .accessfn = at_s1e2_access,
      .type = ARM_CP_NO_RAW, .writefn = ats_write64 },
    { .name = "AT_S1E2W", .state = ARM_CP_STATE_AA64,
      .opc0 = 1, .opc1 = 4, .crn = 7, .crm = 8, .opc2 = 1,
      .access = PL2_W, .accessfn = at_s1e2_access,
      .type = ARM_CP_NO_RAW, .writefn = ats_write64 },
    /* The AArch32 ATS1H* operations are CONSTRAINED UNPREDICTABLE
     * if EL2 is not implemented; we choose to UNDEF. Behaviour at EL3
     * with SCR.NS == 0 outside Monitor mode is UNPREDICTABLE; we choose
     * to behave as if SCR.NS was 1.
     */
    { .name = "ATS1HR", .cp = 15, .opc1 = 4, .crn = 7, .crm = 8, .opc2 = 0,
      .access = PL2_W,
      .writefn = ats1h_write, .type = ARM_CP_NO_RAW },
    { .name = "ATS1HW", .cp = 15, .opc1 = 4, .crn = 7, .crm = 8, .opc2 = 1,
      .access = PL2_W,
      .writefn = ats1h_write, .type = ARM_CP_NO_RAW },
    { .name = "CNTHCTL_EL2", .state = ARM_CP_STATE_BOTH,
      .opc0 = 3, .opc1 = 4, .crn = 14, .crm = 1, .opc2 = 0,
      /* ARMv7 requires bit 0 and 1 to reset to 1. ARMv8 defines the
       * reset values as IMPDEF. We choose to reset to 3 to comply with
       * both ARMv7 and ARMv8.
       */
      .access = PL2_RW, .resetvalue = 3,
      .fieldoffset = offsetof(CPUARMState, cp15.cnthctl_el2) },
    { .name = "CNTVOFF_EL2", .state = ARM_CP_STATE_AA64,
      .opc0 = 3, .opc1 = 4, .crn = 14, .crm = 0, .opc2 = 3,
      .access = PL2_RW, .type = ARM_CP_IO, .resetvalue = 0,
      .writefn = gt_cntvoff_write,
      .fieldoffset = offsetof(CPUARMState, cp15.cntvoff_el2) },
    { .name = "CNTVOFF", .cp = 15, .opc1 = 4, .crm = 14,
      .access = PL2_RW, .type = ARM_CP_64BIT | ARM_CP_ALIAS | ARM_CP_IO,
      .writefn = gt_cntvoff_write,
      .fieldoffset = offsetof(CPUARMState, cp15.cntvoff_el2) },
    { .name = "CNTHP_CVAL_EL2", .state = ARM_CP_STATE_AA64,
      .opc0 = 3, .opc1 = 4, .crn = 14, .crm = 2, .opc2 = 2,
      .fieldoffset = offsetof(CPUARMState, cp15.c14_timer[GTIMER_HYP].cval),
      .type = ARM_CP_IO, .access = PL2_RW,
      .writefn = gt_hyp_cval_write, .raw_writefn = raw_write },
    { .name = "CNTHP_CVAL", .cp = 15, .opc1 = 6, .crm = 14,
      .fieldoffset = offsetof(CPUARMState, cp15.c14_timer[GTIMER_HYP].cval),
      .access = PL2_RW, .type = ARM_CP_64BIT | ARM_CP_IO,
      .writefn = gt_hyp_cval_write, .raw_writefn = raw_write },
    { .name = "CNTHP_TVAL_EL2", .state = ARM_CP_STATE_BOTH,
      .opc0 = 3, .opc1 = 4, .crn = 14, .crm = 2, .opc2 = 0,
      .type = ARM_CP_NO_RAW | ARM_CP_IO, .access = PL2_RW,
      .resetfn = gt_hyp_timer_reset,
      .readfn = gt_hyp_tval_read, .writefn = gt_hyp_tval_write },
    { .name = "CNTHP_CTL_EL2", .state = ARM_CP_STATE_BOTH,
      .type = ARM_CP_IO,
      .opc0 = 3, .opc1 = 4, .crn = 14, .crm = 2, .opc2 = 1,
      .access = PL2_RW,
      .fieldoffset = offsetof(CPUARMState, cp15.c14_timer[GTIMER_HYP].ctl),
      .resetvalue = 0,
      .writefn = gt_hyp_ctl_write, .raw_writefn = raw_write },
#endif
    /* The only field of MDCR_EL2 that has a defined architectural reset value
     * is MDCR_EL2.HPMN which should reset to the value of PMCR_EL0.N; but we
     * don't impelment any PMU event counters, so using zero as a reset
     * value for MDCR_EL2 is okay
     */
    { .name = "MDCR_EL2", .state = ARM_CP_STATE_BOTH,
      .opc0 = 3, .opc1 = 4, .crn = 1, .crm = 1, .opc2 = 1,
      .access = PL2_RW, .resetvalue = 0,
      .fieldoffset = offsetof(CPUARMState, cp15.mdcr_el2), },
    { .name = "HPFAR", .state = ARM_CP_STATE_AA32,
      .cp = 15, .opc1 = 4, .crn = 6, .crm = 0, .opc2 = 4,
      .access = PL2_RW, .accessfn = access_el3_aa32ns,
      .fieldoffset = offsetof(CPUARMState, cp15.hpfar_el2) },
    { .name = "HPFAR_EL2", .state = ARM_CP_STATE_AA64,
      .opc0 = 3, .opc1 = 4, .crn = 6, .crm = 0, .opc2 = 4,
      .access = PL2_RW,
      .fieldoffset = offsetof(CPUARMState, cp15.hpfar_el2) },
    { .name = "HSTR_EL2", .state = ARM_CP_STATE_BOTH,
      .cp = 15, .opc0 = 3, .opc1 = 4, .crn = 1, .crm = 1, .opc2 = 3,
      .access = PL2_RW,
      .fieldoffset = offsetof(CPUARMState, cp15.hstr_el2) },
    REGINFO_SENTINEL
};

static CPAccessResult nsacr_access(CPUARMState *env, const ARMCPRegInfo *ri,
                                   bool isread)
{
    /* The NSACR is RW at EL3, and RO for NS EL1 and NS EL2.
     * At Secure EL1 it traps to EL3.
     */
    if (arm_current_el(env) == 3) {
        return CP_ACCESS_OK;
    }
    if (arm_is_secure_below_el3(env)) {
        return CP_ACCESS_TRAP_EL3;
    }
    /* Accesses from EL1 NS and EL2 NS are UNDEF for write but allow reads. */
    if (isread) {
        return CP_ACCESS_OK;
    }
    return CP_ACCESS_TRAP_UNCATEGORIZED;
}

static const ARMCPRegInfo el3_cp_reginfo[] = {
    { .name = "SCR_EL3", .state = ARM_CP_STATE_AA64,
      .opc0 = 3, .opc1 = 6, .crn = 1, .crm = 1, .opc2 = 0,
      .access = PL3_RW, .fieldoffset = offsetof(CPUARMState, cp15.scr_el3),
      .resetvalue = 0, .writefn = scr_write },
    { .name = "SCR",  .type = ARM_CP_ALIAS,
      .cp = 15, .opc1 = 0, .crn = 1, .crm = 1, .opc2 = 0,
      .access = PL1_RW, .accessfn = access_trap_aa32s_el1,
      .fieldoffset = offsetoflow32(CPUARMState, cp15.scr_el3),
      .writefn = scr_write },
    { .name = "SDER32_EL3", .state = ARM_CP_STATE_AA64,
      .opc0 = 3, .opc1 = 6, .crn = 1, .crm = 1, .opc2 = 1,
      .access = PL3_RW, .resetvalue = 0,
      .fieldoffset = offsetof(CPUARMState, cp15.sder) },
    { .name = "SDER",
      .cp = 15, .opc1 = 0, .crn = 1, .crm = 1, .opc2 = 1,
      .access = PL3_RW, .resetvalue = 0,
      .fieldoffset = offsetoflow32(CPUARMState, cp15.sder) },
    { .name = "MVBAR", .cp = 15, .opc1 = 0, .crn = 12, .crm = 0, .opc2 = 1,
      .access = PL1_RW, .accessfn = access_trap_aa32s_el1,
      .writefn = vbar_write, .resetvalue = 0,
      .fieldoffset = offsetof(CPUARMState, cp15.mvbar) },
    { .name = "TTBR0_EL3", .state = ARM_CP_STATE_AA64,
      .opc0 = 3, .opc1 = 6, .crn = 2, .crm = 0, .opc2 = 0,
      .access = PL3_RW, .writefn = vmsa_ttbr_write, .resetvalue = 0,
      .fieldoffset = offsetof(CPUARMState, cp15.ttbr0_el[3]) },
    { .name = "TCR_EL3", .state = ARM_CP_STATE_AA64,
      .opc0 = 3, .opc1 = 6, .crn = 2, .crm = 0, .opc2 = 2,
      .access = PL3_RW,
      /* no .writefn needed as this can't cause an ASID change;
       * we must provide a .raw_writefn and .resetfn because we handle
       * reset and migration for the AArch32 TTBCR(S), which might be
       * using mask and base_mask.
       */
      .resetfn = vmsa_ttbcr_reset, .raw_writefn = vmsa_ttbcr_raw_write,
      .fieldoffset = offsetof(CPUARMState, cp15.tcr_el[3]) },
    { .name = "ELR_EL3", .state = ARM_CP_STATE_AA64,
      .type = ARM_CP_ALIAS,
      .opc0 = 3, .opc1 = 6, .crn = 4, .crm = 0, .opc2 = 1,
      .access = PL3_RW,
      .fieldoffset = offsetof(CPUARMState, elr_el[3]) },
    { .name = "ESR_EL3", .state = ARM_CP_STATE_AA64,
      .opc0 = 3, .opc1 = 6, .crn = 5, .crm = 2, .opc2 = 0,
      .access = PL3_RW, .fieldoffset = offsetof(CPUARMState, cp15.esr_el[3]) },
    { .name = "FAR_EL3", .state = ARM_CP_STATE_AA64,
      .opc0 = 3, .opc1 = 6, .crn = 6, .crm = 0, .opc2 = 0,
      .access = PL3_RW, .fieldoffset = offsetof(CPUARMState, cp15.far_el[3]) },
    { .name = "SPSR_EL3", .state = ARM_CP_STATE_AA64,
      .type = ARM_CP_ALIAS,
      .opc0 = 3, .opc1 = 6, .crn = 4, .crm = 0, .opc2 = 0,
      .access = PL3_RW,
      .fieldoffset = offsetof(CPUARMState, banked_spsr[BANK_MON]) },
    { .name = "VBAR_EL3", .state = ARM_CP_STATE_AA64,
      .opc0 = 3, .opc1 = 6, .crn = 12, .crm = 0, .opc2 = 0,
      .access = PL3_RW, .writefn = vbar_write,
      .fieldoffset = offsetof(CPUARMState, cp15.vbar_el[3]),
      .resetvalue = 0 },
    { .name = "CPTR_EL3", .state = ARM_CP_STATE_AA64,
      .opc0 = 3, .opc1 = 6, .crn = 1, .crm = 1, .opc2 = 2,
      .access = PL3_RW, .accessfn = cptr_access, .resetvalue = 0,
      .fieldoffset = offsetof(CPUARMState, cp15.cptr_el[3]) },
    { .name = "TPIDR_EL3", .state = ARM_CP_STATE_AA64,
      .opc0 = 3, .opc1 = 6, .crn = 13, .crm = 0, .opc2 = 2,
      .access = PL3_RW, .resetvalue = 0,
      .fieldoffset = offsetof(CPUARMState, cp15.tpidr_el[3]) },
    { .name = "AMAIR_EL3", .state = ARM_CP_STATE_AA64,
      .opc0 = 3, .opc1 = 6, .crn = 10, .crm = 3, .opc2 = 0,
      .access = PL3_RW, .type = ARM_CP_CONST,
      .resetvalue = 0 },
    { .name = "AFSR0_EL3", .state = ARM_CP_STATE_BOTH,
      .opc0 = 3, .opc1 = 6, .crn = 5, .crm = 1, .opc2 = 0,
      .access = PL3_RW, .type = ARM_CP_CONST,
      .resetvalue = 0 },
    { .name = "AFSR1_EL3", .state = ARM_CP_STATE_BOTH,
      .opc0 = 3, .opc1 = 6, .crn = 5, .crm = 1, .opc2 = 1,
      .access = PL3_RW, .type = ARM_CP_CONST,
      .resetvalue = 0 },
    { .name = "TLBI_ALLE3IS", .state = ARM_CP_STATE_AA64,
      .opc0 = 1, .opc1 = 6, .crn = 8, .crm = 3, .opc2 = 0,
      .access = PL3_W, .type = ARM_CP_NO_RAW,
      .writefn = tlbi_aa64_alle3is_write },
    { .name = "TLBI_VAE3IS", .state = ARM_CP_STATE_AA64,
      .opc0 = 1, .opc1 = 6, .crn = 8, .crm = 3, .opc2 = 1,
      .access = PL3_W, .type = ARM_CP_NO_RAW,
      .writefn = tlbi_aa64_vae3is_write },
    { .name = "TLBI_VALE3IS", .state = ARM_CP_STATE_AA64,
      .opc0 = 1, .opc1 = 6, .crn = 8, .crm = 3, .opc2 = 5,
      .access = PL3_W, .type = ARM_CP_NO_RAW,
      .writefn = tlbi_aa64_vae3is_write },
    { .name = "TLBI_ALLE3", .state = ARM_CP_STATE_AA64,
      .opc0 = 1, .opc1 = 6, .crn = 8, .crm = 7, .opc2 = 0,
      .access = PL3_W, .type = ARM_CP_NO_RAW,
      .writefn = tlbi_aa64_alle3_write },
    { .name = "TLBI_VAE3", .state = ARM_CP_STATE_AA64,
      .opc0 = 1, .opc1 = 6, .crn = 8, .crm = 7, .opc2 = 1,
      .access = PL3_W, .type = ARM_CP_NO_RAW,
      .writefn = tlbi_aa64_vae3_write },
    { .name = "TLBI_VALE3", .state = ARM_CP_STATE_AA64,
      .opc0 = 1, .opc1 = 6, .crn = 8, .crm = 7, .opc2 = 5,
      .access = PL3_W, .type = ARM_CP_NO_RAW,
      .writefn = tlbi_aa64_vae3_write },
    REGINFO_SENTINEL
};

static CPAccessResult ctr_el0_access(CPUARMState *env, const ARMCPRegInfo *ri,
                                     bool isread)
{
    /* Only accessible in EL0 if SCTLR.UCT is set (and only in AArch64,
     * but the AArch32 CTR has its own reginfo struct)
     */
    if (arm_current_el(env) == 0 && !(env->cp15.sctlr_el[1] & SCTLR_UCT)) {
        return CP_ACCESS_TRAP;
    }
    return CP_ACCESS_OK;
}

static void oslar_write(CPUARMState *env, const ARMCPRegInfo *ri,
                        uint64_t value)
{
    /* Writes to OSLAR_EL1 may update the OS lock status, which can be
     * read via a bit in OSLSR_EL1.
     */
    int oslock;

    if (ri->state == ARM_CP_STATE_AA32) {
        oslock = (value == 0xC5ACCE55);
    } else {
        oslock = value & 1;
    }

    env->cp15.oslsr_el1 = deposit32(env->cp15.oslsr_el1, 1, 1, oslock);
}

static const ARMCPRegInfo debug_cp_reginfo[] = {
    /* DBGDRAR, DBGDSAR: always RAZ since we don't implement memory mapped
     * debug components. The AArch64 version of DBGDRAR is named MDRAR_EL1;
     * unlike DBGDRAR it is never accessible from EL0.
     * DBGDSAR is deprecated and must RAZ from v8 anyway, so it has no AArch64
     * accessor.
     */
    { .name = "DBGDRAR", .cp = 14, .crn = 1, .crm = 0, .opc1 = 0, .opc2 = 0,
      .access = PL0_R, .accessfn = access_tdra,
      .type = ARM_CP_CONST, .resetvalue = 0 },
    { .name = "MDRAR_EL1", .state = ARM_CP_STATE_AA64,
      .opc0 = 2, .opc1 = 0, .crn = 1, .crm = 0, .opc2 = 0,
      .access = PL1_R, .accessfn = access_tdra,
      .type = ARM_CP_CONST, .resetvalue = 0 },
    { .name = "DBGDSAR", .cp = 14, .crn = 2, .crm = 0, .opc1 = 0, .opc2 = 0,
      .access = PL0_R, .accessfn = access_tdra,
      .type = ARM_CP_CONST, .resetvalue = 0 },
    /* Monitor debug system control register; the 32-bit alias is DBGDSCRext. */
    { .name = "MDSCR_EL1", .state = ARM_CP_STATE_BOTH,
      .cp = 14, .opc0 = 2, .opc1 = 0, .crn = 0, .crm = 2, .opc2 = 2,
      .access = PL1_RW, .accessfn = access_tda,
      .fieldoffset = offsetof(CPUARMState, cp15.mdscr_el1),
      .resetvalue = 0 },
    /* MDCCSR_EL0, aka DBGDSCRint. This is a read-only mirror of MDSCR_EL1.
     * We don't implement the configurable EL0 access.
     */
    { .name = "MDCCSR_EL0", .state = ARM_CP_STATE_BOTH,
      .cp = 14, .opc0 = 2, .opc1 = 0, .crn = 0, .crm = 1, .opc2 = 0,
      .type = ARM_CP_ALIAS,
      .access = PL1_R, .accessfn = access_tda,
      .fieldoffset = offsetof(CPUARMState, cp15.mdscr_el1), },
    { .name = "OSLAR_EL1", .state = ARM_CP_STATE_BOTH,
      .cp = 14, .opc0 = 2, .opc1 = 0, .crn = 1, .crm = 0, .opc2 = 4,
      .access = PL1_W, .type = ARM_CP_NO_RAW,
      .accessfn = access_tdosa,
      .writefn = oslar_write },
    { .name = "OSLSR_EL1", .state = ARM_CP_STATE_BOTH,
      .cp = 14, .opc0 = 2, .opc1 = 0, .crn = 1, .crm = 1, .opc2 = 4,
      .access = PL1_R, .resetvalue = 10,
      .accessfn = access_tdosa,
      .fieldoffset = offsetof(CPUARMState, cp15.oslsr_el1) },
    /* Dummy OSDLR_EL1: 32-bit Linux will read this */
    { .name = "OSDLR_EL1", .state = ARM_CP_STATE_BOTH,
      .cp = 14, .opc0 = 2, .opc1 = 0, .crn = 1, .crm = 3, .opc2 = 4,
      .access = PL1_RW, .accessfn = access_tdosa,
      .type = ARM_CP_NOP },
    /* Dummy DBGVCR: Linux wants to clear this on startup, but we don't
     * implement vector catch debug events yet.
     */
    { .name = "DBGVCR",
      .cp = 14, .opc1 = 0, .crn = 0, .crm = 7, .opc2 = 0,
      .access = PL1_RW, .accessfn = access_tda,
      .type = ARM_CP_NOP },
    /* Dummy DBGVCR32_EL2 (which is only for a 64-bit hypervisor
     * to save and restore a 32-bit guest's DBGVCR)
     */
    { .name = "DBGVCR32_EL2", .state = ARM_CP_STATE_AA64,
      .opc0 = 2, .opc1 = 4, .crn = 0, .crm = 7, .opc2 = 0,
      .access = PL2_RW, .accessfn = access_tda,
      .type = ARM_CP_NOP },
    /* Dummy MDCCINT_EL1, since we don't implement the Debug Communications
     * Channel but Linux may try to access this register. The 32-bit
     * alias is DBGDCCINT.
     */
    { .name = "MDCCINT_EL1", .state = ARM_CP_STATE_BOTH,
      .cp = 14, .opc0 = 2, .opc1 = 0, .crn = 0, .crm = 2, .opc2 = 0,
      .access = PL1_RW, .accessfn = access_tda,
      .type = ARM_CP_NOP },
    REGINFO_SENTINEL
};

static const ARMCPRegInfo debug_lpae_cp_reginfo[] = {
    /* 64 bit access versions of the (dummy) debug registers */
    { .name = "DBGDRAR", .cp = 14, .crm = 1, .opc1 = 0,
      .access = PL0_R, .type = ARM_CP_CONST|ARM_CP_64BIT, .resetvalue = 0 },
    { .name = "DBGDSAR", .cp = 14, .crm = 2, .opc1 = 0,
      .access = PL0_R, .type = ARM_CP_CONST|ARM_CP_64BIT, .resetvalue = 0 },
    REGINFO_SENTINEL
};

void hw_watchpoint_update(ARMCPU *cpu, int n)
{
    CPUARMState *env = &cpu->env;
    vaddr len = 0;
    vaddr wvr = env->cp15.dbgwvr[n];
    uint64_t wcr = env->cp15.dbgwcr[n];
    int mask;
    int flags = BP_CPU | BP_STOP_BEFORE_ACCESS;

    if (env->cpu_watchpoint[n]) {
        cpu_watchpoint_remove_by_ref(CPU(cpu), env->cpu_watchpoint[n]);
        env->cpu_watchpoint[n] = NULL;
    }

    if (!extract64(wcr, 0, 1)) {
        /* E bit clear : watchpoint disabled */
        return;
    }

    switch (extract64(wcr, 3, 2)) {
    case 0:
        /* LSC 00 is reserved and must behave as if the wp is disabled */
        return;
    case 1:
        flags |= BP_MEM_READ;
        break;
    case 2:
        flags |= BP_MEM_WRITE;
        break;
    case 3:
        flags |= BP_MEM_ACCESS;
        break;
    }

    /* Attempts to use both MASK and BAS fields simultaneously are
     * CONSTRAINED UNPREDICTABLE; we opt to ignore BAS in this case,
     * thus generating a watchpoint for every byte in the masked region.
     */
    mask = extract64(wcr, 24, 4);
    if (mask == 1 || mask == 2) {
        /* Reserved values of MASK; we must act as if the mask value was
         * some non-reserved value, or as if the watchpoint were disabled.
         * We choose the latter.
         */
        return;
    } else if (mask) {
        /* Watchpoint covers an aligned area up to 2GB in size */
        len = 1ULL << mask;
        /* If masked bits in WVR are not zero it's CONSTRAINED UNPREDICTABLE
         * whether the watchpoint fires when the unmasked bits match; we opt
         * to generate the exceptions.
         */
        wvr &= ~(len - 1);
    } else {
        /* Watchpoint covers bytes defined by the byte address select bits */
        int bas = extract64(wcr, 5, 8);
        int basstart;

        if (bas == 0) {
            /* This must act as if the watchpoint is disabled */
            return;
        }

        if (extract64(wvr, 2, 1)) {
            /* Deprecated case of an only 4-aligned address. BAS[7:4] are
             * ignored, and BAS[3:0] define which bytes to watch.
             */
            bas &= 0xf;
        }
        /* The BAS bits are supposed to be programmed to indicate a contiguous
         * range of bytes. Otherwise it is CONSTRAINED UNPREDICTABLE whether
         * we fire for each byte in the word/doubleword addressed by the WVR.
         * We choose to ignore any non-zero bits after the first range of 1s.
         */
        basstart = ctz32(bas);
        len = cto32(bas >> basstart);
        wvr += basstart;
    }

    cpu_watchpoint_insert(CPU(cpu), wvr, len, flags,
                          &env->cpu_watchpoint[n]);
}

void hw_watchpoint_update_all(ARMCPU *cpu)
{
    int i;
    CPUARMState *env = &cpu->env;

    /* Completely clear out existing QEMU watchpoints and our array, to
     * avoid possible stale entries following migration load.
     */
    cpu_watchpoint_remove_all(CPU(cpu), BP_CPU);
    memset(env->cpu_watchpoint, 0, sizeof(env->cpu_watchpoint));

    for (i = 0; i < ARRAY_SIZE(cpu->env.cpu_watchpoint); i++) {
        hw_watchpoint_update(cpu, i);
    }
}

static void dbgwvr_write(CPUARMState *env, const ARMCPRegInfo *ri,
                         uint64_t value)
{
    ARMCPU *cpu = arm_env_get_cpu(env);
    int i = ri->crm;

    /* Bits [63:49] are hardwired to the value of bit [48]; that is, the
     * register reads and behaves as if values written are sign extended.
     * Bits [1:0] are RES0.
     */
    value = sextract64(value, 0, 49) & ~3ULL;

    raw_write(env, ri, value);
    hw_watchpoint_update(cpu, i);
}

static void dbgwcr_write(CPUARMState *env, const ARMCPRegInfo *ri,
                         uint64_t value)
{
    ARMCPU *cpu = arm_env_get_cpu(env);
    int i = ri->crm;

    raw_write(env, ri, value);
    hw_watchpoint_update(cpu, i);
}

void hw_breakpoint_update(ARMCPU *cpu, int n)
{
    CPUARMState *env = &cpu->env;
    uint64_t bvr = env->cp15.dbgbvr[n];
    uint64_t bcr = env->cp15.dbgbcr[n];
    vaddr addr;
    int bt;
    int flags = BP_CPU;

    if (env->cpu_breakpoint[n]) {
        cpu_breakpoint_remove_by_ref(CPU(cpu), env->cpu_breakpoint[n]);
        env->cpu_breakpoint[n] = NULL;
    }

    if (!extract64(bcr, 0, 1)) {
        /* E bit clear : watchpoint disabled */
        return;
    }

    bt = extract64(bcr, 20, 4);

    switch (bt) {
    case 4: /* unlinked address mismatch (reserved if AArch64) */
    case 5: /* linked address mismatch (reserved if AArch64) */
        qemu_log_mask(LOG_UNIMP,
                      "arm: address mismatch breakpoint types not implemented");
        return;
    case 0: /* unlinked address match */
    case 1: /* linked address match */
    {
        /* Bits [63:49] are hardwired to the value of bit [48]; that is,
         * we behave as if the register was sign extended. Bits [1:0] are
         * RES0. The BAS field is used to allow setting breakpoints on 16
         * bit wide instructions; it is CONSTRAINED UNPREDICTABLE whether
         * a bp will fire if the addresses covered by the bp and the addresses
         * covered by the insn overlap but the insn doesn't start at the
         * start of the bp address range. We choose to require the insn and
         * the bp to have the same address. The constraints on writing to
         * BAS enforced in dbgbcr_write mean we have only four cases:
         *  0b0000  => no breakpoint
         *  0b0011  => breakpoint on addr
         *  0b1100  => breakpoint on addr + 2
         *  0b1111  => breakpoint on addr
         * See also figure D2-3 in the v8 ARM ARM (DDI0487A.c).
         */
        int bas = extract64(bcr, 5, 4);
        addr = sextract64(bvr, 0, 49) & ~3ULL;
        if (bas == 0) {
            return;
        }
        if (bas == 0xc) {
            addr += 2;
        }
        break;
    }
    case 2: /* unlinked context ID match */
    case 8: /* unlinked VMID match (reserved if no EL2) */
    case 10: /* unlinked context ID and VMID match (reserved if no EL2) */
        qemu_log_mask(LOG_UNIMP,
                      "arm: unlinked context breakpoint types not implemented");
        return;
    case 9: /* linked VMID match (reserved if no EL2) */
    case 11: /* linked context ID and VMID match (reserved if no EL2) */
    case 3: /* linked context ID match */
    default:
        /* We must generate no events for Linked context matches (unless
         * they are linked to by some other bp/wp, which is handled in
         * updates for the linking bp/wp). We choose to also generate no events
         * for reserved values.
         */
        return;
    }

    cpu_breakpoint_insert(CPU(cpu), addr, flags, &env->cpu_breakpoint[n]);
}

void hw_breakpoint_update_all(ARMCPU *cpu)
{
    int i;
    CPUARMState *env = &cpu->env;

    /* Completely clear out existing QEMU breakpoints and our array, to
     * avoid possible stale entries following migration load.
     */
    cpu_breakpoint_remove_all(CPU(cpu), BP_CPU);
    memset(env->cpu_breakpoint, 0, sizeof(env->cpu_breakpoint));

    for (i = 0; i < ARRAY_SIZE(cpu->env.cpu_breakpoint); i++) {
        hw_breakpoint_update(cpu, i);
    }
}

static void dbgbvr_write(CPUARMState *env, const ARMCPRegInfo *ri,
                         uint64_t value)
{
    ARMCPU *cpu = arm_env_get_cpu(env);
    int i = ri->crm;

    raw_write(env, ri, value);
    hw_breakpoint_update(cpu, i);
}

static void dbgbcr_write(CPUARMState *env, const ARMCPRegInfo *ri,
                         uint64_t value)
{
    ARMCPU *cpu = arm_env_get_cpu(env);
    int i = ri->crm;

    /* BAS[3] is a read-only copy of BAS[2], and BAS[1] a read-only
     * copy of BAS[0].
     */
    value = deposit64(value, 6, 1, extract64(value, 5, 1));
    value = deposit64(value, 8, 1, extract64(value, 7, 1));

    raw_write(env, ri, value);
    hw_breakpoint_update(cpu, i);
}

static void define_debug_regs(ARMCPU *cpu)
{
    /* Define v7 and v8 architectural debug registers.
     * These are just dummy implementations for now.
     */
    int i;
    int wrps, brps, ctx_cmps;
    ARMCPRegInfo dbgdidr = {
        .name = "DBGDIDR", .cp = 14, .crn = 0, .crm = 0, .opc1 = 0, .opc2 = 0,
        .access = PL0_R, .accessfn = access_tda,
        .type = ARM_CP_CONST, .resetvalue = cpu->dbgdidr,
    };

    /* Note that all these register fields hold "number of Xs minus 1". */
    brps = extract32(cpu->dbgdidr, 24, 4);
    wrps = extract32(cpu->dbgdidr, 28, 4);
    ctx_cmps = extract32(cpu->dbgdidr, 20, 4);

    assert(ctx_cmps <= brps);

    /* The DBGDIDR and ID_AA64DFR0_EL1 define various properties
     * of the debug registers such as number of breakpoints;
     * check that if they both exist then they agree.
     */
    if (arm_feature(&cpu->env, ARM_FEATURE_AARCH64)) {
        assert(extract32(cpu->id_aa64dfr0, 12, 4) == brps);
        assert(extract32(cpu->id_aa64dfr0, 20, 4) == wrps);
        assert(extract32(cpu->id_aa64dfr0, 28, 4) == ctx_cmps);
    }

    define_one_arm_cp_reg(cpu, &dbgdidr);
    define_arm_cp_regs(cpu, debug_cp_reginfo);

    if (arm_feature(&cpu->env, ARM_FEATURE_LPAE)) {
        define_arm_cp_regs(cpu, debug_lpae_cp_reginfo);
    }

    for (i = 0; i < brps + 1; i++) {
        ARMCPRegInfo dbgregs[] = {
            { .name = "DBGBVR", .state = ARM_CP_STATE_BOTH,
              .cp = 14, .opc0 = 2, .opc1 = 0, .crn = 0, .crm = i, .opc2 = 4,
              .access = PL1_RW, .accessfn = access_tda,
              .fieldoffset = offsetof(CPUARMState, cp15.dbgbvr[i]),
              .writefn = dbgbvr_write, .raw_writefn = raw_write
            },
            { .name = "DBGBCR", .state = ARM_CP_STATE_BOTH,
              .cp = 14, .opc0 = 2, .opc1 = 0, .crn = 0, .crm = i, .opc2 = 5,
              .access = PL1_RW, .accessfn = access_tda,
              .fieldoffset = offsetof(CPUARMState, cp15.dbgbcr[i]),
              .writefn = dbgbcr_write, .raw_writefn = raw_write
            },
            REGINFO_SENTINEL
        };
        define_arm_cp_regs(cpu, dbgregs);
    }

    for (i = 0; i < wrps + 1; i++) {
        ARMCPRegInfo dbgregs[] = {
            { .name = "DBGWVR", .state = ARM_CP_STATE_BOTH,
              .cp = 14, .opc0 = 2, .opc1 = 0, .crn = 0, .crm = i, .opc2 = 6,
              .access = PL1_RW, .accessfn = access_tda,
              .fieldoffset = offsetof(CPUARMState, cp15.dbgwvr[i]),
              .writefn = dbgwvr_write, .raw_writefn = raw_write
            },
            { .name = "DBGWCR", .state = ARM_CP_STATE_BOTH,
              .cp = 14, .opc0 = 2, .opc1 = 0, .crn = 0, .crm = i, .opc2 = 7,
              .access = PL1_RW, .accessfn = access_tda,
              .fieldoffset = offsetof(CPUARMState, cp15.dbgwcr[i]),
              .writefn = dbgwcr_write, .raw_writefn = raw_write
            },
            REGINFO_SENTINEL
        };
        define_arm_cp_regs(cpu, dbgregs);
    }
}

void register_cp_regs_for_features(ARMCPU *cpu)
{
    /* Register all the coprocessor registers based on feature bits */
    CPUARMState *env = &cpu->env;
    if (arm_feature(env, ARM_FEATURE_M)) {
        /* M profile has no coprocessor registers */
        return;
    }

    define_arm_cp_regs(cpu, cp_reginfo);
    if (!arm_feature(env, ARM_FEATURE_V8)) {
        /* Must go early as it is full of wildcards that may be
         * overridden by later definitions.
         */
        define_arm_cp_regs(cpu, not_v8_cp_reginfo);
    }

    if (arm_feature(env, ARM_FEATURE_V6)) {
        /* The ID registers all have impdef reset values */
        ARMCPRegInfo v6_idregs[] = {
            { .name = "ID_PFR0", .state = ARM_CP_STATE_BOTH,
              .opc0 = 3, .opc1 = 0, .crn = 0, .crm = 1, .opc2 = 0,
              .access = PL1_R, .type = ARM_CP_CONST,
              .resetvalue = cpu->id_pfr0 },
            { .name = "ID_PFR1", .state = ARM_CP_STATE_BOTH,
              .opc0 = 3, .opc1 = 0, .crn = 0, .crm = 1, .opc2 = 1,
              .access = PL1_R, .type = ARM_CP_CONST,
              .resetvalue = cpu->id_pfr1 },
            { .name = "ID_DFR0", .state = ARM_CP_STATE_BOTH,
              .opc0 = 3, .opc1 = 0, .crn = 0, .crm = 1, .opc2 = 2,
              .access = PL1_R, .type = ARM_CP_CONST,
              .resetvalue = cpu->id_dfr0 },
            { .name = "ID_AFR0", .state = ARM_CP_STATE_BOTH,
              .opc0 = 3, .opc1 = 0, .crn = 0, .crm = 1, .opc2 = 3,
              .access = PL1_R, .type = ARM_CP_CONST,
              .resetvalue = cpu->id_afr0 },
            { .name = "ID_MMFR0", .state = ARM_CP_STATE_BOTH,
              .opc0 = 3, .opc1 = 0, .crn = 0, .crm = 1, .opc2 = 4,
              .access = PL1_R, .type = ARM_CP_CONST,
              .resetvalue = cpu->id_mmfr0 },
            { .name = "ID_MMFR1", .state = ARM_CP_STATE_BOTH,
              .opc0 = 3, .opc1 = 0, .crn = 0, .crm = 1, .opc2 = 5,
              .access = PL1_R, .type = ARM_CP_CONST,
              .resetvalue = cpu->id_mmfr1 },
            { .name = "ID_MMFR2", .state = ARM_CP_STATE_BOTH,
              .opc0 = 3, .opc1 = 0, .crn = 0, .crm = 1, .opc2 = 6,
              .access = PL1_R, .type = ARM_CP_CONST,
              .resetvalue = cpu->id_mmfr2 },
            { .name = "ID_MMFR3", .state = ARM_CP_STATE_BOTH,
              .opc0 = 3, .opc1 = 0, .crn = 0, .crm = 1, .opc2 = 7,
              .access = PL1_R, .type = ARM_CP_CONST,
              .resetvalue = cpu->id_mmfr3 },
            { .name = "ID_ISAR0", .state = ARM_CP_STATE_BOTH,
              .opc0 = 3, .opc1 = 0, .crn = 0, .crm = 2, .opc2 = 0,
              .access = PL1_R, .type = ARM_CP_CONST,
              .resetvalue = cpu->id_isar0 },
            { .name = "ID_ISAR1", .state = ARM_CP_STATE_BOTH,
              .opc0 = 3, .opc1 = 0, .crn = 0, .crm = 2, .opc2 = 1,
              .access = PL1_R, .type = ARM_CP_CONST,
              .resetvalue = cpu->id_isar1 },
            { .name = "ID_ISAR2", .state = ARM_CP_STATE_BOTH,
              .opc0 = 3, .opc1 = 0, .crn = 0, .crm = 2, .opc2 = 2,
              .access = PL1_R, .type = ARM_CP_CONST,
              .resetvalue = cpu->id_isar2 },
            { .name = "ID_ISAR3", .state = ARM_CP_STATE_BOTH,
              .opc0 = 3, .opc1 = 0, .crn = 0, .crm = 2, .opc2 = 3,
              .access = PL1_R, .type = ARM_CP_CONST,
              .resetvalue = cpu->id_isar3 },
            { .name = "ID_ISAR4", .state = ARM_CP_STATE_BOTH,
              .opc0 = 3, .opc1 = 0, .crn = 0, .crm = 2, .opc2 = 4,
              .access = PL1_R, .type = ARM_CP_CONST,
              .resetvalue = cpu->id_isar4 },
            { .name = "ID_ISAR5", .state = ARM_CP_STATE_BOTH,
              .opc0 = 3, .opc1 = 0, .crn = 0, .crm = 2, .opc2 = 5,
              .access = PL1_R, .type = ARM_CP_CONST,
              .resetvalue = cpu->id_isar5 },
            { .name = "ID_MMFR4", .state = ARM_CP_STATE_BOTH,
              .opc0 = 3, .opc1 = 0, .crn = 0, .crm = 2, .opc2 = 6,
              .access = PL1_R, .type = ARM_CP_CONST,
              .resetvalue = cpu->id_mmfr4 },
            /* 7 is as yet unallocated and must RAZ */
            { .name = "ID_ISAR7_RESERVED", .state = ARM_CP_STATE_BOTH,
              .opc0 = 3, .opc1 = 0, .crn = 0, .crm = 2, .opc2 = 7,
              .access = PL1_R, .type = ARM_CP_CONST,
              .resetvalue = 0 },
            REGINFO_SENTINEL
        };
        define_arm_cp_regs(cpu, v6_idregs);
        define_arm_cp_regs(cpu, v6_cp_reginfo);
    } else {
        define_arm_cp_regs(cpu, not_v6_cp_reginfo);
    }
    if (arm_feature(env, ARM_FEATURE_V6K)) {
        define_arm_cp_regs(cpu, v6k_cp_reginfo);
    }
    if (arm_feature(env, ARM_FEATURE_V7MP) &&
        !arm_feature(env, ARM_FEATURE_PMSA)) {
        define_arm_cp_regs(cpu, v7mp_cp_reginfo);
    }
    if (arm_feature(env, ARM_FEATURE_V7)) {
        /* v7 performance monitor control register: same implementor
         * field as main ID register, and we implement only the cycle
         * count register.
         */
#ifndef CONFIG_USER_ONLY
        ARMCPRegInfo pmcr = {
            .name = "PMCR", .cp = 15, .crn = 9, .crm = 12, .opc1 = 0, .opc2 = 0,
            .access = PL0_RW,
            .type = ARM_CP_IO | ARM_CP_ALIAS,
            .fieldoffset = offsetoflow32(CPUARMState, cp15.c9_pmcr),
            .accessfn = pmreg_access, .writefn = pmcr_write,
            .raw_writefn = raw_write,
        };
        ARMCPRegInfo pmcr64 = {
            .name = "PMCR_EL0", .state = ARM_CP_STATE_AA64,
            .opc0 = 3, .opc1 = 3, .crn = 9, .crm = 12, .opc2 = 0,
            .access = PL0_RW, .accessfn = pmreg_access,
            .type = ARM_CP_IO,
            .fieldoffset = offsetof(CPUARMState, cp15.c9_pmcr),
            .resetvalue = cpu->midr & 0xff000000,
            .writefn = pmcr_write, .raw_writefn = raw_write,
        };
        define_one_arm_cp_reg(cpu, &pmcr);
        define_one_arm_cp_reg(cpu, &pmcr64);
#endif
        ARMCPRegInfo clidr = {
            .name = "CLIDR", .state = ARM_CP_STATE_BOTH,
            .opc0 = 3, .crn = 0, .crm = 0, .opc1 = 1, .opc2 = 1,
            .access = PL1_R, .type = ARM_CP_CONST, .resetvalue = cpu->clidr
        };
        define_one_arm_cp_reg(cpu, &clidr);
        define_arm_cp_regs(cpu, v7_cp_reginfo);
        define_debug_regs(cpu);
    } else {
        define_arm_cp_regs(cpu, not_v7_cp_reginfo);
    }
    if (arm_feature(env, ARM_FEATURE_V8)) {
        /* AArch64 ID registers, which all have impdef reset values.
         * Note that within the ID register ranges the unused slots
         * must all RAZ, not UNDEF; future architecture versions may
         * define new registers here.
         */
        ARMCPRegInfo v8_idregs[] = {
            { .name = "ID_AA64PFR0_EL1", .state = ARM_CP_STATE_AA64,
              .opc0 = 3, .opc1 = 0, .crn = 0, .crm = 4, .opc2 = 0,
              .access = PL1_R, .type = ARM_CP_CONST,
              .resetvalue = cpu->id_aa64pfr0 },
            { .name = "ID_AA64PFR1_EL1", .state = ARM_CP_STATE_AA64,
              .opc0 = 3, .opc1 = 0, .crn = 0, .crm = 4, .opc2 = 1,
              .access = PL1_R, .type = ARM_CP_CONST,
              .resetvalue = cpu->id_aa64pfr1},
            { .name = "ID_AA64PFR2_EL1_RESERVED", .state = ARM_CP_STATE_AA64,
              .opc0 = 3, .opc1 = 0, .crn = 0, .crm = 4, .opc2 = 2,
              .access = PL1_R, .type = ARM_CP_CONST,
              .resetvalue = 0 },
            { .name = "ID_AA64PFR3_EL1_RESERVED", .state = ARM_CP_STATE_AA64,
              .opc0 = 3, .opc1 = 0, .crn = 0, .crm = 4, .opc2 = 3,
              .access = PL1_R, .type = ARM_CP_CONST,
              .resetvalue = 0 },
            { .name = "ID_AA64PFR4_EL1_RESERVED", .state = ARM_CP_STATE_AA64,
              .opc0 = 3, .opc1 = 0, .crn = 0, .crm = 4, .opc2 = 4,
              .access = PL1_R, .type = ARM_CP_CONST,
              .resetvalue = 0 },
            { .name = "ID_AA64PFR5_EL1_RESERVED", .state = ARM_CP_STATE_AA64,
              .opc0 = 3, .opc1 = 0, .crn = 0, .crm = 4, .opc2 = 5,
              .access = PL1_R, .type = ARM_CP_CONST,
              .resetvalue = 0 },
            { .name = "ID_AA64PFR6_EL1_RESERVED", .state = ARM_CP_STATE_AA64,
              .opc0 = 3, .opc1 = 0, .crn = 0, .crm = 4, .opc2 = 6,
              .access = PL1_R, .type = ARM_CP_CONST,
              .resetvalue = 0 },
            { .name = "ID_AA64PFR7_EL1_RESERVED", .state = ARM_CP_STATE_AA64,
              .opc0 = 3, .opc1 = 0, .crn = 0, .crm = 4, .opc2 = 7,
              .access = PL1_R, .type = ARM_CP_CONST,
              .resetvalue = 0 },
            { .name = "ID_AA64DFR0_EL1", .state = ARM_CP_STATE_AA64,
              .opc0 = 3, .opc1 = 0, .crn = 0, .crm = 5, .opc2 = 0,
              .access = PL1_R, .type = ARM_CP_CONST,
              .resetvalue = cpu->id_aa64dfr0 },
            { .name = "ID_AA64DFR1_EL1", .state = ARM_CP_STATE_AA64,
              .opc0 = 3, .opc1 = 0, .crn = 0, .crm = 5, .opc2 = 1,
              .access = PL1_R, .type = ARM_CP_CONST,
              .resetvalue = cpu->id_aa64dfr1 },
            { .name = "ID_AA64DFR2_EL1_RESERVED", .state = ARM_CP_STATE_AA64,
              .opc0 = 3, .opc1 = 0, .crn = 0, .crm = 5, .opc2 = 2,
              .access = PL1_R, .type = ARM_CP_CONST,
              .resetvalue = 0 },
            { .name = "ID_AA64DFR3_EL1_RESERVED", .state = ARM_CP_STATE_AA64,
              .opc0 = 3, .opc1 = 0, .crn = 0, .crm = 5, .opc2 = 3,
              .access = PL1_R, .type = ARM_CP_CONST,
              .resetvalue = 0 },
            { .name = "ID_AA64AFR0_EL1", .state = ARM_CP_STATE_AA64,
              .opc0 = 3, .opc1 = 0, .crn = 0, .crm = 5, .opc2 = 4,
              .access = PL1_R, .type = ARM_CP_CONST,
              .resetvalue = cpu->id_aa64afr0 },
            { .name = "ID_AA64AFR1_EL1", .state = ARM_CP_STATE_AA64,
              .opc0 = 3, .opc1 = 0, .crn = 0, .crm = 5, .opc2 = 5,
              .access = PL1_R, .type = ARM_CP_CONST,
              .resetvalue = cpu->id_aa64afr1 },
            { .name = "ID_AA64AFR2_EL1_RESERVED", .state = ARM_CP_STATE_AA64,
              .opc0 = 3, .opc1 = 0, .crn = 0, .crm = 5, .opc2 = 6,
              .access = PL1_R, .type = ARM_CP_CONST,
              .resetvalue = 0 },
            { .name = "ID_AA64AFR3_EL1_RESERVED", .state = ARM_CP_STATE_AA64,
              .opc0 = 3, .opc1 = 0, .crn = 0, .crm = 5, .opc2 = 7,
              .access = PL1_R, .type = ARM_CP_CONST,
              .resetvalue = 0 },
            { .name = "ID_AA64ISAR0_EL1", .state = ARM_CP_STATE_AA64,
              .opc0 = 3, .opc1 = 0, .crn = 0, .crm = 6, .opc2 = 0,
              .access = PL1_R, .type = ARM_CP_CONST,
              .resetvalue = cpu->id_aa64isar0 },
            { .name = "ID_AA64ISAR1_EL1", .state = ARM_CP_STATE_AA64,
              .opc0 = 3, .opc1 = 0, .crn = 0, .crm = 6, .opc2 = 1,
              .access = PL1_R, .type = ARM_CP_CONST,
              .resetvalue = cpu->id_aa64isar1 },
            { .name = "ID_AA64ISAR2_EL1_RESERVED", .state = ARM_CP_STATE_AA64,
              .opc0 = 3, .opc1 = 0, .crn = 0, .crm = 6, .opc2 = 2,
              .access = PL1_R, .type = ARM_CP_CONST,
              .resetvalue = 0 },
            { .name = "ID_AA64ISAR3_EL1_RESERVED", .state = ARM_CP_STATE_AA64,
              .opc0 = 3, .opc1 = 0, .crn = 0, .crm = 6, .opc2 = 3,
              .access = PL1_R, .type = ARM_CP_CONST,
              .resetvalue = 0 },
            { .name = "ID_AA64ISAR4_EL1_RESERVED", .state = ARM_CP_STATE_AA64,
              .opc0 = 3, .opc1 = 0, .crn = 0, .crm = 6, .opc2 = 4,
              .access = PL1_R, .type = ARM_CP_CONST,
              .resetvalue = 0 },
            { .name = "ID_AA64ISAR5_EL1_RESERVED", .state = ARM_CP_STATE_AA64,
              .opc0 = 3, .opc1 = 0, .crn = 0, .crm = 6, .opc2 = 5,
              .access = PL1_R, .type = ARM_CP_CONST,
              .resetvalue = 0 },
            { .name = "ID_AA64ISAR6_EL1_RESERVED", .state = ARM_CP_STATE_AA64,
              .opc0 = 3, .opc1 = 0, .crn = 0, .crm = 6, .opc2 = 6,
              .access = PL1_R, .type = ARM_CP_CONST,
              .resetvalue = 0 },
            { .name = "ID_AA64ISAR7_EL1_RESERVED", .state = ARM_CP_STATE_AA64,
              .opc0 = 3, .opc1 = 0, .crn = 0, .crm = 6, .opc2 = 7,
              .access = PL1_R, .type = ARM_CP_CONST,
              .resetvalue = 0 },
            { .name = "ID_AA64MMFR0_EL1", .state = ARM_CP_STATE_AA64,
              .opc0 = 3, .opc1 = 0, .crn = 0, .crm = 7, .opc2 = 0,
              .access = PL1_R, .type = ARM_CP_CONST,
              .resetvalue = cpu->id_aa64mmfr0 },
            { .name = "ID_AA64MMFR1_EL1", .state = ARM_CP_STATE_AA64,
              .opc0 = 3, .opc1 = 0, .crn = 0, .crm = 7, .opc2 = 1,
              .access = PL1_R, .type = ARM_CP_CONST,
              .resetvalue = cpu->id_aa64mmfr1 },
            { .name = "ID_AA64MMFR2_EL1_RESERVED", .state = ARM_CP_STATE_AA64,
              .opc0 = 3, .opc1 = 0, .crn = 0, .crm = 7, .opc2 = 2,
              .access = PL1_R, .type = ARM_CP_CONST,
              .resetvalue = 0 },
            { .name = "ID_AA64MMFR3_EL1_RESERVED", .state = ARM_CP_STATE_AA64,
              .opc0 = 3, .opc1 = 0, .crn = 0, .crm = 7, .opc2 = 3,
              .access = PL1_R, .type = ARM_CP_CONST,
              .resetvalue = 0 },
            { .name = "ID_AA64MMFR4_EL1_RESERVED", .state = ARM_CP_STATE_AA64,
              .opc0 = 3, .opc1 = 0, .crn = 0, .crm = 7, .opc2 = 4,
              .access = PL1_R, .type = ARM_CP_CONST,
              .resetvalue = 0 },
            { .name = "ID_AA64MMFR5_EL1_RESERVED", .state = ARM_CP_STATE_AA64,
              .opc0 = 3, .opc1 = 0, .crn = 0, .crm = 7, .opc2 = 5,
              .access = PL1_R, .type = ARM_CP_CONST,
              .resetvalue = 0 },
            { .name = "ID_AA64MMFR6_EL1_RESERVED", .state = ARM_CP_STATE_AA64,
              .opc0 = 3, .opc1 = 0, .crn = 0, .crm = 7, .opc2 = 6,
              .access = PL1_R, .type = ARM_CP_CONST,
              .resetvalue = 0 },
            { .name = "ID_AA64MMFR7_EL1_RESERVED", .state = ARM_CP_STATE_AA64,
              .opc0 = 3, .opc1 = 0, .crn = 0, .crm = 7, .opc2 = 7,
              .access = PL1_R, .type = ARM_CP_CONST,
              .resetvalue = 0 },
            { .name = "MVFR0_EL1", .state = ARM_CP_STATE_AA64,
              .opc0 = 3, .opc1 = 0, .crn = 0, .crm = 3, .opc2 = 0,
              .access = PL1_R, .type = ARM_CP_CONST,
              .resetvalue = cpu->mvfr0 },
            { .name = "MVFR1_EL1", .state = ARM_CP_STATE_AA64,
              .opc0 = 3, .opc1 = 0, .crn = 0, .crm = 3, .opc2 = 1,
              .access = PL1_R, .type = ARM_CP_CONST,
              .resetvalue = cpu->mvfr1 },
            { .name = "MVFR2_EL1", .state = ARM_CP_STATE_AA64,
              .opc0 = 3, .opc1 = 0, .crn = 0, .crm = 3, .opc2 = 2,
              .access = PL1_R, .type = ARM_CP_CONST,
              .resetvalue = cpu->mvfr2 },
            { .name = "MVFR3_EL1_RESERVED", .state = ARM_CP_STATE_AA64,
              .opc0 = 3, .opc1 = 0, .crn = 0, .crm = 3, .opc2 = 3,
              .access = PL1_R, .type = ARM_CP_CONST,
              .resetvalue = 0 },
            { .name = "MVFR4_EL1_RESERVED", .state = ARM_CP_STATE_AA64,
              .opc0 = 3, .opc1 = 0, .crn = 0, .crm = 3, .opc2 = 4,
              .access = PL1_R, .type = ARM_CP_CONST,
              .resetvalue = 0 },
            { .name = "MVFR5_EL1_RESERVED", .state = ARM_CP_STATE_AA64,
              .opc0 = 3, .opc1 = 0, .crn = 0, .crm = 3, .opc2 = 5,
              .access = PL1_R, .type = ARM_CP_CONST,
              .resetvalue = 0 },
            { .name = "MVFR6_EL1_RESERVED", .state = ARM_CP_STATE_AA64,
              .opc0 = 3, .opc1 = 0, .crn = 0, .crm = 3, .opc2 = 6,
              .access = PL1_R, .type = ARM_CP_CONST,
              .resetvalue = 0 },
            { .name = "MVFR7_EL1_RESERVED", .state = ARM_CP_STATE_AA64,
              .opc0 = 3, .opc1 = 0, .crn = 0, .crm = 3, .opc2 = 7,
              .access = PL1_R, .type = ARM_CP_CONST,
              .resetvalue = 0 },
            { .name = "PMCEID0", .state = ARM_CP_STATE_AA32,
              .cp = 15, .opc1 = 0, .crn = 9, .crm = 12, .opc2 = 6,
              .access = PL0_R, .accessfn = pmreg_access, .type = ARM_CP_CONST,
              .resetvalue = cpu->pmceid0 },
            { .name = "PMCEID0_EL0", .state = ARM_CP_STATE_AA64,
              .opc0 = 3, .opc1 = 3, .crn = 9, .crm = 12, .opc2 = 6,
              .access = PL0_R, .accessfn = pmreg_access, .type = ARM_CP_CONST,
              .resetvalue = cpu->pmceid0 },
            { .name = "PMCEID1", .state = ARM_CP_STATE_AA32,
              .cp = 15, .opc1 = 0, .crn = 9, .crm = 12, .opc2 = 7,
              .access = PL0_R, .accessfn = pmreg_access, .type = ARM_CP_CONST,
              .resetvalue = cpu->pmceid1 },
            { .name = "PMCEID1_EL0", .state = ARM_CP_STATE_AA64,
              .opc0 = 3, .opc1 = 3, .crn = 9, .crm = 12, .opc2 = 7,
              .access = PL0_R, .accessfn = pmreg_access, .type = ARM_CP_CONST,
              .resetvalue = cpu->pmceid1 },
            REGINFO_SENTINEL
        };
        /* RVBAR_EL1 is only implemented if EL1 is the highest EL */
        if (!arm_feature(env, ARM_FEATURE_EL3) &&
            !arm_feature(env, ARM_FEATURE_EL2)) {
            ARMCPRegInfo rvbar = {
                .name = "RVBAR_EL1", .state = ARM_CP_STATE_AA64,
                .opc0 = 3, .opc1 = 0, .crn = 12, .crm = 0, .opc2 = 1,
                .type = ARM_CP_CONST, .access = PL1_R, .resetvalue = cpu->rvbar
            };
            define_one_arm_cp_reg(cpu, &rvbar);
        }
        define_arm_cp_regs(cpu, v8_idregs);
        define_arm_cp_regs(cpu, v8_cp_reginfo);
    }
    if (arm_feature(env, ARM_FEATURE_EL2)) {
        uint64_t vmpidr_def = mpidr_read_val(env);
        ARMCPRegInfo vpidr_regs[] = {
            { .name = "VPIDR", .state = ARM_CP_STATE_AA32,
              .cp = 15, .opc1 = 4, .crn = 0, .crm = 0, .opc2 = 0,
              .access = PL2_RW, .accessfn = access_el3_aa32ns,
              .resetvalue = cpu->midr,
              .fieldoffset = offsetof(CPUARMState, cp15.vpidr_el2) },
            { .name = "VPIDR_EL2", .state = ARM_CP_STATE_AA64,
              .opc0 = 3, .opc1 = 4, .crn = 0, .crm = 0, .opc2 = 0,
              .access = PL2_RW, .resetvalue = cpu->midr,
              .fieldoffset = offsetof(CPUARMState, cp15.vpidr_el2) },
            { .name = "VMPIDR", .state = ARM_CP_STATE_AA32,
              .cp = 15, .opc1 = 4, .crn = 0, .crm = 0, .opc2 = 5,
              .access = PL2_RW, .accessfn = access_el3_aa32ns,
              .resetvalue = vmpidr_def,
              .fieldoffset = offsetof(CPUARMState, cp15.vmpidr_el2) },
            { .name = "VMPIDR_EL2", .state = ARM_CP_STATE_AA64,
              .opc0 = 3, .opc1 = 4, .crn = 0, .crm = 0, .opc2 = 5,
              .access = PL2_RW,
              .resetvalue = vmpidr_def,
              .fieldoffset = offsetof(CPUARMState, cp15.vmpidr_el2) },
            REGINFO_SENTINEL
        };
        define_arm_cp_regs(cpu, vpidr_regs);
        define_arm_cp_regs(cpu, el2_cp_reginfo);
        /* RVBAR_EL2 is only implemented if EL2 is the highest EL */
        if (!arm_feature(env, ARM_FEATURE_EL3)) {
            ARMCPRegInfo rvbar = {
                .name = "RVBAR_EL2", .state = ARM_CP_STATE_AA64,
                .opc0 = 3, .opc1 = 4, .crn = 12, .crm = 0, .opc2 = 1,
                .type = ARM_CP_CONST, .access = PL2_R, .resetvalue = cpu->rvbar
            };
            define_one_arm_cp_reg(cpu, &rvbar);
        }
    } else {
        /* If EL2 is missing but higher ELs are enabled, we need to
         * register the no_el2 reginfos.
         */
        if (arm_feature(env, ARM_FEATURE_EL3)) {
            /* When EL3 exists but not EL2, VPIDR and VMPIDR take the value
             * of MIDR_EL1 and MPIDR_EL1.
             */
            ARMCPRegInfo vpidr_regs[] = {
                { .name = "VPIDR_EL2", .state = ARM_CP_STATE_BOTH,
                  .opc0 = 3, .opc1 = 4, .crn = 0, .crm = 0, .opc2 = 0,
                  .access = PL2_RW, .accessfn = access_el3_aa32ns_aa64any,
                  .type = ARM_CP_CONST, .resetvalue = cpu->midr,
                  .fieldoffset = offsetof(CPUARMState, cp15.vpidr_el2) },
                { .name = "VMPIDR_EL2", .state = ARM_CP_STATE_BOTH,
                  .opc0 = 3, .opc1 = 4, .crn = 0, .crm = 0, .opc2 = 5,
                  .access = PL2_RW, .accessfn = access_el3_aa32ns_aa64any,
                  .type = ARM_CP_NO_RAW,
                  .writefn = arm_cp_write_ignore, .readfn = mpidr_read },
                REGINFO_SENTINEL
            };
            define_arm_cp_regs(cpu, vpidr_regs);
            define_arm_cp_regs(cpu, el3_no_el2_cp_reginfo);
        }
    }
    if (arm_feature(env, ARM_FEATURE_EL3)) {
        define_arm_cp_regs(cpu, el3_cp_reginfo);
        ARMCPRegInfo el3_regs[] = {
            { .name = "RVBAR_EL3", .state = ARM_CP_STATE_AA64,
              .opc0 = 3, .opc1 = 6, .crn = 12, .crm = 0, .opc2 = 1,
              .type = ARM_CP_CONST, .access = PL3_R, .resetvalue = cpu->rvbar },
            { .name = "SCTLR_EL3", .state = ARM_CP_STATE_AA64,
              .opc0 = 3, .opc1 = 6, .crn = 1, .crm = 0, .opc2 = 0,
              .access = PL3_RW,
              .raw_writefn = raw_write, .writefn = sctlr_write,
              .fieldoffset = offsetof(CPUARMState, cp15.sctlr_el[3]),
              .resetvalue = cpu->reset_sctlr },
            REGINFO_SENTINEL
        };

        define_arm_cp_regs(cpu, el3_regs);
    }
    /* The behaviour of NSACR is sufficiently various that we don't
     * try to describe it in a single reginfo:
     *  if EL3 is 64 bit, then trap to EL3 from S EL1,
     *     reads as constant 0xc00 from NS EL1 and NS EL2
     *  if EL3 is 32 bit, then RW at EL3, RO at NS EL1 and NS EL2
     *  if v7 without EL3, register doesn't exist
     *  if v8 without EL3, reads as constant 0xc00 from NS EL1 and NS EL2
     */
    if (arm_feature(env, ARM_FEATURE_EL3)) {
        if (arm_feature(env, ARM_FEATURE_AARCH64)) {
            ARMCPRegInfo nsacr = {
                .name = "NSACR", .type = ARM_CP_CONST,
                .cp = 15, .opc1 = 0, .crn = 1, .crm = 1, .opc2 = 2,
                .access = PL1_RW, .accessfn = nsacr_access,
                .resetvalue = 0xc00
            };
            define_one_arm_cp_reg(cpu, &nsacr);
        } else {
            ARMCPRegInfo nsacr = {
                .name = "NSACR",
                .cp = 15, .opc1 = 0, .crn = 1, .crm = 1, .opc2 = 2,
                .access = PL3_RW | PL1_R,
                .resetvalue = 0,
                .fieldoffset = offsetof(CPUARMState, cp15.nsacr)
            };
            define_one_arm_cp_reg(cpu, &nsacr);
        }
    } else {
        if (arm_feature(env, ARM_FEATURE_V8)) {
            ARMCPRegInfo nsacr = {
                .name = "NSACR", .type = ARM_CP_CONST,
                .cp = 15, .opc1 = 0, .crn = 1, .crm = 1, .opc2 = 2,
                .access = PL1_R,
                .resetvalue = 0xc00
            };
            define_one_arm_cp_reg(cpu, &nsacr);
        }
    }

    if (arm_feature(env, ARM_FEATURE_PMSA)) {
        if (arm_feature(env, ARM_FEATURE_V6)) {
            /* PMSAv6 not implemented */
            assert(arm_feature(env, ARM_FEATURE_V7));
            define_arm_cp_regs(cpu, vmsa_pmsa_cp_reginfo);
            define_arm_cp_regs(cpu, pmsav7_cp_reginfo);
        } else {
            define_arm_cp_regs(cpu, pmsav5_cp_reginfo);
        }
    } else {
        define_arm_cp_regs(cpu, vmsa_pmsa_cp_reginfo);
        define_arm_cp_regs(cpu, vmsa_cp_reginfo);
    }
    if (arm_feature(env, ARM_FEATURE_THUMB2EE)) {
        define_arm_cp_regs(cpu, t2ee_cp_reginfo);
    }
    if (arm_feature(env, ARM_FEATURE_GENERIC_TIMER)) {
        define_arm_cp_regs(cpu, generic_timer_cp_reginfo);
    }
    if (arm_feature(env, ARM_FEATURE_VAPA)) {
        define_arm_cp_regs(cpu, vapa_cp_reginfo);
    }
    if (arm_feature(env, ARM_FEATURE_CACHE_TEST_CLEAN)) {
        define_arm_cp_regs(cpu, cache_test_clean_cp_reginfo);
    }
    if (arm_feature(env, ARM_FEATURE_CACHE_DIRTY_REG)) {
        define_arm_cp_regs(cpu, cache_dirty_status_cp_reginfo);
    }
    if (arm_feature(env, ARM_FEATURE_CACHE_BLOCK_OPS)) {
        define_arm_cp_regs(cpu, cache_block_ops_cp_reginfo);
    }
    if (arm_feature(env, ARM_FEATURE_OMAPCP)) {
        define_arm_cp_regs(cpu, omap_cp_reginfo);
    }
    if (arm_feature(env, ARM_FEATURE_STRONGARM)) {
        define_arm_cp_regs(cpu, strongarm_cp_reginfo);
    }
    if (arm_feature(env, ARM_FEATURE_XSCALE)) {
        define_arm_cp_regs(cpu, xscale_cp_reginfo);
    }
    if (arm_feature(env, ARM_FEATURE_DUMMY_C15_REGS)) {
        define_arm_cp_regs(cpu, dummy_c15_cp_reginfo);
    }
    if (arm_feature(env, ARM_FEATURE_LPAE)) {
        define_arm_cp_regs(cpu, lpae_cp_reginfo);
    }
    /* Slightly awkwardly, the OMAP and StrongARM cores need all of
     * cp15 crn=0 to be writes-ignored, whereas for other cores they should
     * be read-only (ie write causes UNDEF exception).
     */
    {
        ARMCPRegInfo id_pre_v8_midr_cp_reginfo[] = {
            /* Pre-v8 MIDR space.
             * Note that the MIDR isn't a simple constant register because
             * of the TI925 behaviour where writes to another register can
             * cause the MIDR value to change.
             *
             * Unimplemented registers in the c15 0 0 0 space default to
             * MIDR. Define MIDR first as this entire space, then CTR, TCMTR
             * and friends override accordingly.
             */
            { .name = "MIDR",
              .cp = 15, .crn = 0, .crm = 0, .opc1 = 0, .opc2 = CP_ANY,
              .access = PL1_R, .resetvalue = cpu->midr,
              .writefn = arm_cp_write_ignore, .raw_writefn = raw_write,
              .readfn = midr_read,
              .fieldoffset = offsetof(CPUARMState, cp15.c0_cpuid),
              .type = ARM_CP_OVERRIDE },
            /* crn = 0 op1 = 0 crm = 3..7 : currently unassigned; we RAZ. */
            { .name = "DUMMY",
              .cp = 15, .crn = 0, .crm = 3, .opc1 = 0, .opc2 = CP_ANY,
              .access = PL1_R, .type = ARM_CP_CONST, .resetvalue = 0 },
            { .name = "DUMMY",
              .cp = 15, .crn = 0, .crm = 4, .opc1 = 0, .opc2 = CP_ANY,
              .access = PL1_R, .type = ARM_CP_CONST, .resetvalue = 0 },
            { .name = "DUMMY",
              .cp = 15, .crn = 0, .crm = 5, .opc1 = 0, .opc2 = CP_ANY,
              .access = PL1_R, .type = ARM_CP_CONST, .resetvalue = 0 },
            { .name = "DUMMY",
              .cp = 15, .crn = 0, .crm = 6, .opc1 = 0, .opc2 = CP_ANY,
              .access = PL1_R, .type = ARM_CP_CONST, .resetvalue = 0 },
            { .name = "DUMMY",
              .cp = 15, .crn = 0, .crm = 7, .opc1 = 0, .opc2 = CP_ANY,
              .access = PL1_R, .type = ARM_CP_CONST, .resetvalue = 0 },
            REGINFO_SENTINEL
        };
        ARMCPRegInfo id_v8_midr_cp_reginfo[] = {
            { .name = "MIDR_EL1", .state = ARM_CP_STATE_BOTH,
              .opc0 = 3, .opc1 = 0, .crn = 0, .crm = 0, .opc2 = 0,
              .access = PL1_R, .type = ARM_CP_NO_RAW, .resetvalue = cpu->midr,
              .fieldoffset = offsetof(CPUARMState, cp15.c0_cpuid),
              .readfn = midr_read },
            /* crn = 0 op1 = 0 crm = 0 op2 = 4,7 : AArch32 aliases of MIDR */
            { .name = "MIDR", .type = ARM_CP_ALIAS | ARM_CP_CONST,
              .cp = 15, .crn = 0, .crm = 0, .opc1 = 0, .opc2 = 4,
              .access = PL1_R, .resetvalue = cpu->midr },
            { .name = "MIDR", .type = ARM_CP_ALIAS | ARM_CP_CONST,
              .cp = 15, .crn = 0, .crm = 0, .opc1 = 0, .opc2 = 7,
              .access = PL1_R, .resetvalue = cpu->midr },
            { .name = "REVIDR_EL1", .state = ARM_CP_STATE_BOTH,
              .opc0 = 3, .opc1 = 0, .crn = 0, .crm = 0, .opc2 = 6,
              .access = PL1_R, .type = ARM_CP_CONST, .resetvalue = cpu->revidr },
            REGINFO_SENTINEL
        };
        ARMCPRegInfo id_cp_reginfo[] = {
            /* These are common to v8 and pre-v8 */
            { .name = "CTR",
              .cp = 15, .crn = 0, .crm = 0, .opc1 = 0, .opc2 = 1,
              .access = PL1_R, .type = ARM_CP_CONST, .resetvalue = cpu->ctr },
            { .name = "CTR_EL0", .state = ARM_CP_STATE_AA64,
              .opc0 = 3, .opc1 = 3, .opc2 = 1, .crn = 0, .crm = 0,
              .access = PL0_R, .accessfn = ctr_el0_access,
              .type = ARM_CP_CONST, .resetvalue = cpu->ctr },
            /* TCMTR and TLBTR exist in v8 but have no 64-bit versions */
            { .name = "TCMTR",
              .cp = 15, .crn = 0, .crm = 0, .opc1 = 0, .opc2 = 2,
              .access = PL1_R, .type = ARM_CP_CONST, .resetvalue = 0 },
            REGINFO_SENTINEL
        };
        /* TLBTR is specific to VMSA */
        ARMCPRegInfo id_tlbtr_reginfo = {
              .name = "TLBTR",
              .cp = 15, .crn = 0, .crm = 0, .opc1 = 0, .opc2 = 3,
              .access = PL1_R, .type = ARM_CP_CONST, .resetvalue = 0,
        };
        /* MPUIR is specific to PMSA V6+ */
        ARMCPRegInfo id_mpuir_reginfo = {
              .name = "MPUIR",
              .cp = 15, .crn = 0, .crm = 0, .opc1 = 0, .opc2 = 4,
              .access = PL1_R, .type = ARM_CP_CONST,
              .resetvalue = cpu->pmsav7_dregion << 8
        };
        ARMCPRegInfo crn0_wi_reginfo = {
            .name = "CRN0_WI", .cp = 15, .crn = 0, .crm = CP_ANY,
            .opc1 = CP_ANY, .opc2 = CP_ANY, .access = PL1_W,
            .type = ARM_CP_NOP | ARM_CP_OVERRIDE
        };
        if (arm_feature(env, ARM_FEATURE_OMAPCP) ||
            arm_feature(env, ARM_FEATURE_STRONGARM)) {
            ARMCPRegInfo *r;
            /* Register the blanket "writes ignored" value first to cover the
             * whole space. Then update the specific ID registers to allow write
             * access, so that they ignore writes rather than causing them to
             * UNDEF.
             */
            define_one_arm_cp_reg(cpu, &crn0_wi_reginfo);
            for (r = id_pre_v8_midr_cp_reginfo;
                 r->type != ARM_CP_SENTINEL; r++) {
                r->access = PL1_RW;
            }
            for (r = id_cp_reginfo; r->type != ARM_CP_SENTINEL; r++) {
                r->access = PL1_RW;
            }
            id_tlbtr_reginfo.access = PL1_RW;
            id_tlbtr_reginfo.access = PL1_RW;
        }
        if (arm_feature(env, ARM_FEATURE_V8)) {
            define_arm_cp_regs(cpu, id_v8_midr_cp_reginfo);
        } else {
            define_arm_cp_regs(cpu, id_pre_v8_midr_cp_reginfo);
        }
        define_arm_cp_regs(cpu, id_cp_reginfo);
        if (!arm_feature(env, ARM_FEATURE_PMSA)) {
            define_one_arm_cp_reg(cpu, &id_tlbtr_reginfo);
        } else if (arm_feature(env, ARM_FEATURE_V7)) {
            define_one_arm_cp_reg(cpu, &id_mpuir_reginfo);
        }
    }

    if (arm_feature(env, ARM_FEATURE_MPIDR)) {
        define_arm_cp_regs(cpu, mpidr_cp_reginfo);
    }

    if (arm_feature(env, ARM_FEATURE_AUXCR)) {
        ARMCPRegInfo auxcr_reginfo[] = {
            { .name = "ACTLR_EL1", .state = ARM_CP_STATE_BOTH,
              .opc0 = 3, .opc1 = 0, .crn = 1, .crm = 0, .opc2 = 1,
              .access = PL1_RW, .type = ARM_CP_CONST,
              .resetvalue = cpu->reset_auxcr },
            { .name = "ACTLR_EL2", .state = ARM_CP_STATE_BOTH,
              .opc0 = 3, .opc1 = 4, .crn = 1, .crm = 0, .opc2 = 1,
              .access = PL2_RW, .type = ARM_CP_CONST,
              .resetvalue = 0 },
            { .name = "ACTLR_EL3", .state = ARM_CP_STATE_AA64,
              .opc0 = 3, .opc1 = 6, .crn = 1, .crm = 0, .opc2 = 1,
              .access = PL3_RW, .type = ARM_CP_CONST,
              .resetvalue = 0 },
            REGINFO_SENTINEL
        };
        define_arm_cp_regs(cpu, auxcr_reginfo);
    }

    if (arm_feature(env, ARM_FEATURE_CBAR)) {
        if (arm_feature(env, ARM_FEATURE_AARCH64)) {
            /* 32 bit view is [31:18] 0...0 [43:32]. */
            uint32_t cbar32 = (extract64(cpu->reset_cbar, 18, 14) << 18)
                | extract64(cpu->reset_cbar, 32, 12);
            ARMCPRegInfo cbar_reginfo[] = {
                { .name = "CBAR",
                  .type = ARM_CP_CONST,
                  .cp = 15, .crn = 15, .crm = 0, .opc1 = 4, .opc2 = 0,
                  .access = PL1_R, .resetvalue = cpu->reset_cbar },
                { .name = "CBAR_EL1", .state = ARM_CP_STATE_AA64,
                  .type = ARM_CP_CONST,
                  .opc0 = 3, .opc1 = 1, .crn = 15, .crm = 3, .opc2 = 0,
                  .access = PL1_R, .resetvalue = cbar32 },
                REGINFO_SENTINEL
            };
            /* We don't implement a r/w 64 bit CBAR currently */
            assert(arm_feature(env, ARM_FEATURE_CBAR_RO));
            define_arm_cp_regs(cpu, cbar_reginfo);
        } else {
            ARMCPRegInfo cbar = {
                .name = "CBAR",
                .cp = 15, .crn = 15, .crm = 0, .opc1 = 4, .opc2 = 0,
                .access = PL1_R|PL3_W, .resetvalue = cpu->reset_cbar,
                .fieldoffset = offsetof(CPUARMState,
                                        cp15.c15_config_base_address)
            };
            if (arm_feature(env, ARM_FEATURE_CBAR_RO)) {
                cbar.access = PL1_R;
                cbar.fieldoffset = 0;
                cbar.type = ARM_CP_CONST;
            }
            define_one_arm_cp_reg(cpu, &cbar);
        }
    }

    if (arm_feature(env, ARM_FEATURE_VBAR)) {
        ARMCPRegInfo vbar_cp_reginfo[] = {
            { .name = "VBAR", .state = ARM_CP_STATE_BOTH,
              .opc0 = 3, .crn = 12, .crm = 0, .opc1 = 0, .opc2 = 0,
              .access = PL1_RW, .writefn = vbar_write,
              .bank_fieldoffsets = { offsetof(CPUARMState, cp15.vbar_s),
                                     offsetof(CPUARMState, cp15.vbar_ns) },
              .resetvalue = 0 },
            REGINFO_SENTINEL
        };
        define_arm_cp_regs(cpu, vbar_cp_reginfo);
    }

    /* Generic registers whose values depend on the implementation */
    {
        ARMCPRegInfo sctlr = {
            .name = "SCTLR", .state = ARM_CP_STATE_BOTH,
            .opc0 = 3, .opc1 = 0, .crn = 1, .crm = 0, .opc2 = 0,
            .access = PL1_RW,
            .bank_fieldoffsets = { offsetof(CPUARMState, cp15.sctlr_s),
                                   offsetof(CPUARMState, cp15.sctlr_ns) },
            .writefn = sctlr_write, .resetvalue = cpu->reset_sctlr,
            .raw_writefn = raw_write,
        };
        if (arm_feature(env, ARM_FEATURE_XSCALE)) {
            /* Normally we would always end the TB on an SCTLR write, but Linux
             * arch/arm/mach-pxa/sleep.S expects two instructions following
             * an MMU enable to execute from cache.  Imitate this behaviour.
             */
            sctlr.type |= ARM_CP_SUPPRESS_TB_END;
        }
        define_one_arm_cp_reg(cpu, &sctlr);
    }
}

ARMCPU *cpu_arm_init(const char *cpu_model)
{
    return ARM_CPU(cpu_generic_init(TYPE_ARM_CPU, cpu_model));
}

void arm_cpu_register_gdb_regs_for_features(ARMCPU *cpu)
{
    CPUState *cs = CPU(cpu);
    CPUARMState *env = &cpu->env;

    if (arm_feature(env, ARM_FEATURE_AARCH64)) {
        gdb_register_coprocessor(cs, aarch64_fpu_gdb_get_reg,
                                 aarch64_fpu_gdb_set_reg,
                                 34, "aarch64-fpu.xml", 0);
    } else if (arm_feature(env, ARM_FEATURE_NEON)) {
        gdb_register_coprocessor(cs, vfp_gdb_get_reg, vfp_gdb_set_reg,
                                 51, "arm-neon.xml", 0);
    } else if (arm_feature(env, ARM_FEATURE_VFP3)) {
        gdb_register_coprocessor(cs, vfp_gdb_get_reg, vfp_gdb_set_reg,
                                 35, "arm-vfp3.xml", 0);
    } else if (arm_feature(env, ARM_FEATURE_VFP)) {
        gdb_register_coprocessor(cs, vfp_gdb_get_reg, vfp_gdb_set_reg,
                                 19, "arm-vfp.xml", 0);
    }
}

/* Sort alphabetically by type name, except for "any". */
static gint arm_cpu_list_compare(gconstpointer a, gconstpointer b)
{
    ObjectClass *class_a = (ObjectClass *)a;
    ObjectClass *class_b = (ObjectClass *)b;
    const char *name_a, *name_b;

    name_a = object_class_get_name(class_a);
    name_b = object_class_get_name(class_b);
    if (strcmp(name_a, "any-" TYPE_ARM_CPU) == 0) {
        return 1;
    } else if (strcmp(name_b, "any-" TYPE_ARM_CPU) == 0) {
        return -1;
    } else {
        return strcmp(name_a, name_b);
    }
}

static void arm_cpu_list_entry(gpointer data, gpointer user_data)
{
    ObjectClass *oc = data;
    CPUListState *s = user_data;
    const char *typename;
    char *name;

    typename = object_class_get_name(oc);
    name = g_strndup(typename, strlen(typename) - strlen("-" TYPE_ARM_CPU));
    (*s->cpu_fprintf)(s->file, "  %s\n",
                      name);
    g_free(name);
}

void arm_cpu_list(FILE *f, fprintf_function cpu_fprintf)
{
    CPUListState s = {
        .file = f,
        .cpu_fprintf = cpu_fprintf,
    };
    GSList *list;

    list = object_class_get_list(TYPE_ARM_CPU, false);
    list = g_slist_sort(list, arm_cpu_list_compare);
    (*cpu_fprintf)(f, "Available CPUs:\n");
    g_slist_foreach(list, arm_cpu_list_entry, &s);
    g_slist_free(list);
#ifdef CONFIG_KVM
    /* The 'host' CPU type is dynamically registered only if KVM is
     * enabled, so we have to special-case it here:
     */
    (*cpu_fprintf)(f, "  host (only available in KVM mode)\n");
#endif
}

static void arm_cpu_add_definition(gpointer data, gpointer user_data)
{
    ObjectClass *oc = data;
    CpuDefinitionInfoList **cpu_list = user_data;
    CpuDefinitionInfoList *entry;
    CpuDefinitionInfo *info;
    const char *typename;

    typename = object_class_get_name(oc);
    info = g_malloc0(sizeof(*info));
    info->name = g_strndup(typename,
                           strlen(typename) - strlen("-" TYPE_ARM_CPU));
    info->q_typename = g_strdup(typename);

    entry = g_malloc0(sizeof(*entry));
    entry->value = info;
    entry->next = *cpu_list;
    *cpu_list = entry;
}

CpuDefinitionInfoList *arch_query_cpu_definitions(Error **errp)
{
    CpuDefinitionInfoList *cpu_list = NULL;
    GSList *list;

    list = object_class_get_list(TYPE_ARM_CPU, false);
    g_slist_foreach(list, arm_cpu_add_definition, &cpu_list);
    g_slist_free(list);

    return cpu_list;
}

static void add_cpreg_to_hashtable(ARMCPU *cpu, const ARMCPRegInfo *r,
                                   void *opaque, int state, int secstate,
                                   int crm, int opc1, int opc2)
{
    /* Private utility function for define_one_arm_cp_reg_with_opaque():
     * add a single reginfo struct to the hash table.
     */
    uint32_t *key = g_new(uint32_t, 1);
    ARMCPRegInfo *r2 = g_memdup(r, sizeof(ARMCPRegInfo));
    int is64 = (r->type & ARM_CP_64BIT) ? 1 : 0;
    int ns = (secstate & ARM_CP_SECSTATE_NS) ? 1 : 0;

    /* Reset the secure state to the specific incoming state.  This is
     * necessary as the register may have been defined with both states.
     */
    r2->secure = secstate;

    if (r->bank_fieldoffsets[0] && r->bank_fieldoffsets[1]) {
        /* Register is banked (using both entries in array).
         * Overwriting fieldoffset as the array is only used to define
         * banked registers but later only fieldoffset is used.
         */
        r2->fieldoffset = r->bank_fieldoffsets[ns];
    }

    if (state == ARM_CP_STATE_AA32) {
        if (r->bank_fieldoffsets[0] && r->bank_fieldoffsets[1]) {
            /* If the register is banked then we don't need to migrate or
             * reset the 32-bit instance in certain cases:
             *
             * 1) If the register has both 32-bit and 64-bit instances then we
             *    can count on the 64-bit instance taking care of the
             *    non-secure bank.
             * 2) If ARMv8 is enabled then we can count on a 64-bit version
             *    taking care of the secure bank.  This requires that separate
             *    32 and 64-bit definitions are provided.
             */
            if ((r->state == ARM_CP_STATE_BOTH && ns) ||
                (arm_feature(&cpu->env, ARM_FEATURE_V8) && !ns)) {
                r2->type |= ARM_CP_ALIAS;
            }
        } else if ((secstate != r->secure) && !ns) {
            /* The register is not banked so we only want to allow migration of
             * the non-secure instance.
             */
            r2->type |= ARM_CP_ALIAS;
        }

        if (r->state == ARM_CP_STATE_BOTH) {
            /* We assume it is a cp15 register if the .cp field is left unset.
             */
            if (r2->cp == 0) {
                r2->cp = 15;
            }

#ifdef HOST_WORDS_BIGENDIAN
            if (r2->fieldoffset) {
                r2->fieldoffset += sizeof(uint32_t);
            }
#endif
        }
    }
    if (state == ARM_CP_STATE_AA64) {
        /* To allow abbreviation of ARMCPRegInfo
         * definitions, we treat cp == 0 as equivalent to
         * the value for "standard guest-visible sysreg".
         * STATE_BOTH definitions are also always "standard
         * sysreg" in their AArch64 view (the .cp value may
         * be non-zero for the benefit of the AArch32 view).
         */
        if (r->cp == 0 || r->state == ARM_CP_STATE_BOTH) {
            r2->cp = CP_REG_ARM64_SYSREG_CP;
        }
        *key = ENCODE_AA64_CP_REG(r2->cp, r2->crn, crm,
                                  r2->opc0, opc1, opc2);
    } else {
        *key = ENCODE_CP_REG(r2->cp, is64, ns, r2->crn, crm, opc1, opc2);
    }
    if (opaque) {
        r2->opaque = opaque;
    }
    /* reginfo passed to helpers is correct for the actual access,
     * and is never ARM_CP_STATE_BOTH:
     */
    r2->state = state;
    /* Make sure reginfo passed to helpers for wildcarded regs
     * has the correct crm/opc1/opc2 for this reg, not CP_ANY:
     */
    r2->crm = crm;
    r2->opc1 = opc1;
    r2->opc2 = opc2;
    /* By convention, for wildcarded registers only the first
     * entry is used for migration; the others are marked as
     * ALIAS so we don't try to transfer the register
     * multiple times. Special registers (ie NOP/WFI) are
     * never migratable and not even raw-accessible.
     */
    if ((r->type & ARM_CP_SPECIAL)) {
        r2->type |= ARM_CP_NO_RAW;
    }
    if (((r->crm == CP_ANY) && crm != 0) ||
        ((r->opc1 == CP_ANY) && opc1 != 0) ||
        ((r->opc2 == CP_ANY) && opc2 != 0)) {
        r2->type |= ARM_CP_ALIAS;
    }

    /* Check that raw accesses are either forbidden or handled. Note that
     * we can't assert this earlier because the setup of fieldoffset for
     * banked registers has to be done first.
     */
    if (!(r2->type & ARM_CP_NO_RAW)) {
        assert(!raw_accessors_invalid(r2));
    }

    /* Overriding of an existing definition must be explicitly
     * requested.
     */
    if (!(r->type & ARM_CP_OVERRIDE)) {
        ARMCPRegInfo *oldreg;
        oldreg = g_hash_table_lookup(cpu->cp_regs, key);
        if (oldreg && !(oldreg->type & ARM_CP_OVERRIDE)) {
            fprintf(stderr, "Register redefined: cp=%d %d bit "
                    "crn=%d crm=%d opc1=%d opc2=%d, "
                    "was %s, now %s\n", r2->cp, 32 + 32 * is64,
                    r2->crn, r2->crm, r2->opc1, r2->opc2,
                    oldreg->name, r2->name);
            g_assert_not_reached();
        }
    }
    g_hash_table_insert(cpu->cp_regs, key, r2);
}


void define_one_arm_cp_reg_with_opaque(ARMCPU *cpu,
                                       const ARMCPRegInfo *r, void *opaque)
{
    /* Define implementations of coprocessor registers.
     * We store these in a hashtable because typically
     * there are less than 150 registers in a space which
     * is 16*16*16*8*8 = 262144 in size.
     * Wildcarding is supported for the crm, opc1 and opc2 fields.
     * If a register is defined twice then the second definition is
     * used, so this can be used to define some generic registers and
     * then override them with implementation specific variations.
     * At least one of the original and the second definition should
     * include ARM_CP_OVERRIDE in its type bits -- this is just a guard
     * against accidental use.
     *
     * The state field defines whether the register is to be
     * visible in the AArch32 or AArch64 execution state. If the
     * state is set to ARM_CP_STATE_BOTH then we synthesise a
     * reginfo structure for the AArch32 view, which sees the lower
     * 32 bits of the 64 bit register.
     *
     * Only registers visible in AArch64 may set r->opc0; opc0 cannot
     * be wildcarded. AArch64 registers are always considered to be 64
     * bits; the ARM_CP_64BIT* flag applies only to the AArch32 view of
     * the register, if any.
     */
    int crm, opc1, opc2, state;
    int crmmin = (r->crm == CP_ANY) ? 0 : r->crm;
    int crmmax = (r->crm == CP_ANY) ? 15 : r->crm;
    int opc1min = (r->opc1 == CP_ANY) ? 0 : r->opc1;
    int opc1max = (r->opc1 == CP_ANY) ? 7 : r->opc1;
    int opc2min = (r->opc2 == CP_ANY) ? 0 : r->opc2;
    int opc2max = (r->opc2 == CP_ANY) ? 7 : r->opc2;
    /* 64 bit registers have only CRm and Opc1 fields */
    assert(!((r->type & ARM_CP_64BIT) && (r->opc2 || r->crn)));
    /* op0 only exists in the AArch64 encodings */
    assert((r->state != ARM_CP_STATE_AA32) || (r->opc0 == 0));
    /* AArch64 regs are all 64 bit so ARM_CP_64BIT is meaningless */
    assert((r->state != ARM_CP_STATE_AA64) || !(r->type & ARM_CP_64BIT));
    /* The AArch64 pseudocode CheckSystemAccess() specifies that op1
     * encodes a minimum access level for the register. We roll this
     * runtime check into our general permission check code, so check
     * here that the reginfo's specified permissions are strict enough
     * to encompass the generic architectural permission check.
     */
    if (r->state != ARM_CP_STATE_AA32) {
        int mask = 0;
        switch (r->opc1) {
        case 0: case 1: case 2:
            /* min_EL EL1 */
            mask = PL1_RW;
            break;
        case 3:
            /* min_EL EL0 */
            mask = PL0_RW;
            break;
        case 4:
            /* min_EL EL2 */
            mask = PL2_RW;
            break;
        case 5:
            /* unallocated encoding, so not possible */
            assert(false);
            break;
        case 6:
            /* min_EL EL3 */
            mask = PL3_RW;
            break;
        case 7:
            /* min_EL EL1, secure mode only (we don't check the latter) */
            mask = PL1_RW;
            break;
        default:
            /* broken reginfo with out-of-range opc1 */
            assert(false);
            break;
        }
        /* assert our permissions are not too lax (stricter is fine) */
        assert((r->access & ~mask) == 0);
    }

    /* Check that the register definition has enough info to handle
     * reads and writes if they are permitted.
     */
    if (!(r->type & (ARM_CP_SPECIAL|ARM_CP_CONST))) {
        if (r->access & PL3_R) {
            assert((r->fieldoffset ||
                   (r->bank_fieldoffsets[0] && r->bank_fieldoffsets[1])) ||
                   r->readfn);
        }
        if (r->access & PL3_W) {
            assert((r->fieldoffset ||
                   (r->bank_fieldoffsets[0] && r->bank_fieldoffsets[1])) ||
                   r->writefn);
        }
    }
    /* Bad type field probably means missing sentinel at end of reg list */
    assert(cptype_valid(r->type));
    for (crm = crmmin; crm <= crmmax; crm++) {
        for (opc1 = opc1min; opc1 <= opc1max; opc1++) {
            for (opc2 = opc2min; opc2 <= opc2max; opc2++) {
                for (state = ARM_CP_STATE_AA32;
                     state <= ARM_CP_STATE_AA64; state++) {
                    if (r->state != state && r->state != ARM_CP_STATE_BOTH) {
                        continue;
                    }
                    if (state == ARM_CP_STATE_AA32) {
                        /* Under AArch32 CP registers can be common
                         * (same for secure and non-secure world) or banked.
                         */
                        switch (r->secure) {
                        case ARM_CP_SECSTATE_S:
                        case ARM_CP_SECSTATE_NS:
                            add_cpreg_to_hashtable(cpu, r, opaque, state,
                                                   r->secure, crm, opc1, opc2);
                            break;
                        default:
                            add_cpreg_to_hashtable(cpu, r, opaque, state,
                                                   ARM_CP_SECSTATE_S,
                                                   crm, opc1, opc2);
                            add_cpreg_to_hashtable(cpu, r, opaque, state,
                                                   ARM_CP_SECSTATE_NS,
                                                   crm, opc1, opc2);
                            break;
                        }
                    } else {
                        /* AArch64 registers get mapped to non-secure instance
                         * of AArch32 */
                        add_cpreg_to_hashtable(cpu, r, opaque, state,
                                               ARM_CP_SECSTATE_NS,
                                               crm, opc1, opc2);
                    }
                }
            }
        }
    }
}

void define_arm_cp_regs_with_opaque(ARMCPU *cpu,
                                    const ARMCPRegInfo *regs, void *opaque)
{
    /* Define a whole list of registers */
    const ARMCPRegInfo *r;
    for (r = regs; r->type != ARM_CP_SENTINEL; r++) {
        define_one_arm_cp_reg_with_opaque(cpu, r, opaque);
    }
}

const ARMCPRegInfo *get_arm_cp_reginfo(GHashTable *cpregs, uint32_t encoded_cp)
{
    return g_hash_table_lookup(cpregs, &encoded_cp);
}

void arm_cp_write_ignore(CPUARMState *env, const ARMCPRegInfo *ri,
                         uint64_t value)
{
    /* Helper coprocessor write function for write-ignore registers */
}

uint64_t arm_cp_read_zero(CPUARMState *env, const ARMCPRegInfo *ri)
{
    /* Helper coprocessor write function for read-as-zero registers */
    return 0;
}

void arm_cp_reset_ignore(CPUARMState *env, const ARMCPRegInfo *opaque)
{
    /* Helper coprocessor reset function for do-nothing-on-reset registers */
}

static int bad_mode_switch(CPUARMState *env, int mode, CPSRWriteType write_type)
{
    /* Return true if it is not valid for us to switch to
     * this CPU mode (ie all the UNPREDICTABLE cases in
     * the ARM ARM CPSRWriteByInstr pseudocode).
     */

    /* Changes to or from Hyp via MSR and CPS are illegal. */
    if (write_type == CPSRWriteByInstr &&
        ((env->uncached_cpsr & CPSR_M) == ARM_CPU_MODE_HYP ||
         mode == ARM_CPU_MODE_HYP)) {
        return 1;
    }

    switch (mode) {
    case ARM_CPU_MODE_USR:
        return 0;
    case ARM_CPU_MODE_SYS:
    case ARM_CPU_MODE_SVC:
    case ARM_CPU_MODE_ABT:
    case ARM_CPU_MODE_UND:
    case ARM_CPU_MODE_IRQ:
    case ARM_CPU_MODE_FIQ:
        /* Note that we don't implement the IMPDEF NSACR.RFR which in v7
         * allows FIQ mode to be Secure-only. (In v8 this doesn't exist.)
         */
        /* If HCR.TGE is set then changes from Monitor to NS PL1 via MSR
         * and CPS are treated as illegal mode changes.
         */
        if (write_type == CPSRWriteByInstr &&
            (env->cp15.hcr_el2 & HCR_TGE) &&
            (env->uncached_cpsr & CPSR_M) == ARM_CPU_MODE_MON &&
            !arm_is_secure_below_el3(env)) {
            return 1;
        }
        return 0;
    case ARM_CPU_MODE_HYP:
        return !arm_feature(env, ARM_FEATURE_EL2)
            || arm_current_el(env) < 2 || arm_is_secure(env);
    case ARM_CPU_MODE_MON:
        return arm_current_el(env) < 3;
    default:
        return 1;
    }
}

uint32_t cpsr_read(CPUARMState *env)
{
    int ZF;
    ZF = (env->ZF == 0);
    return env->uncached_cpsr | (env->NF & 0x80000000) | (ZF << 30) |
        (env->CF << 29) | ((env->VF & 0x80000000) >> 3) | (env->QF << 27)
        | (env->thumb << 5) | ((env->condexec_bits & 3) << 25)
        | ((env->condexec_bits & 0xfc) << 8)
        | (env->GE << 16) | (env->daif & CPSR_AIF);
}

void cpsr_write(CPUARMState *env, uint32_t val, uint32_t mask,
                CPSRWriteType write_type)
{
    uint32_t changed_daif;

    if (mask & CPSR_NZCV) {
        env->ZF = (~val) & CPSR_Z;
        env->NF = val;
        env->CF = (val >> 29) & 1;
        env->VF = (val << 3) & 0x80000000;
    }
    if (mask & CPSR_Q)
        env->QF = ((val & CPSR_Q) != 0);
    if (mask & CPSR_T)
        env->thumb = ((val & CPSR_T) != 0);
    if (mask & CPSR_IT_0_1) {
        env->condexec_bits &= ~3;
        env->condexec_bits |= (val >> 25) & 3;
    }
    if (mask & CPSR_IT_2_7) {
        env->condexec_bits &= 3;
        env->condexec_bits |= (val >> 8) & 0xfc;
    }
    if (mask & CPSR_GE) {
        env->GE = (val >> 16) & 0xf;
    }

    /* In a V7 implementation that includes the security extensions but does
     * not include Virtualization Extensions the SCR.FW and SCR.AW bits control
     * whether non-secure software is allowed to change the CPSR_F and CPSR_A
     * bits respectively.
     *
     * In a V8 implementation, it is permitted for privileged software to
     * change the CPSR A/F bits regardless of the SCR.AW/FW bits.
     */
    if (write_type != CPSRWriteRaw && !arm_feature(env, ARM_FEATURE_V8) &&
        arm_feature(env, ARM_FEATURE_EL3) &&
        !arm_feature(env, ARM_FEATURE_EL2) &&
        !arm_is_secure(env)) {

        changed_daif = (env->daif ^ val) & mask;

        if (changed_daif & CPSR_A) {
            /* Check to see if we are allowed to change the masking of async
             * abort exceptions from a non-secure state.
             */
            if (!(env->cp15.scr_el3 & SCR_AW)) {
                qemu_log_mask(LOG_GUEST_ERROR,
                              "Ignoring attempt to switch CPSR_A flag from "
                              "non-secure world with SCR.AW bit clear\n");
                mask &= ~CPSR_A;
            }
        }

        if (changed_daif & CPSR_F) {
            /* Check to see if we are allowed to change the masking of FIQ
             * exceptions from a non-secure state.
             */
            if (!(env->cp15.scr_el3 & SCR_FW)) {
                qemu_log_mask(LOG_GUEST_ERROR,
                              "Ignoring attempt to switch CPSR_F flag from "
                              "non-secure world with SCR.FW bit clear\n");
                mask &= ~CPSR_F;
            }

            /* Check whether non-maskable FIQ (NMFI) support is enabled.
             * If this bit is set software is not allowed to mask
             * FIQs, but is allowed to set CPSR_F to 0.
             */
            if ((A32_BANKED_CURRENT_REG_GET(env, sctlr) & SCTLR_NMFI) &&
                (val & CPSR_F)) {
                qemu_log_mask(LOG_GUEST_ERROR,
                              "Ignoring attempt to enable CPSR_F flag "
                              "(non-maskable FIQ [NMFI] support enabled)\n");
                mask &= ~CPSR_F;
            }
        }
    }

    env->daif &= ~(CPSR_AIF & mask);
    env->daif |= val & CPSR_AIF & mask;

    if (write_type != CPSRWriteRaw &&
        ((env->uncached_cpsr ^ val) & mask & CPSR_M)) {
        if ((env->uncached_cpsr & CPSR_M) == ARM_CPU_MODE_USR) {
            /* Note that we can only get here in USR mode if this is a
             * gdb stub write; for this case we follow the architectural
             * behaviour for guest writes in USR mode of ignoring an attempt
             * to switch mode. (Those are caught by translate.c for writes
             * triggered by guest instructions.)
             */

            /* avatar-modification:
             * while above holds true, we want explicitly be able to switch
             * mode from CPU_MODE_USR via GDB
             */
            if(!arm_feature(env, ARM_FEATURE_CONFIGURABLE)) mask &= ~CPSR_M;
        } else if (bad_mode_switch(env, val & CPSR_M, write_type)) {
            /* Attempt to switch to an invalid mode: this is UNPREDICTABLE in
             * v7, and has defined behaviour in v8:
             *  + leave CPSR.M untouched
             *  + allow changes to the other CPSR fields
             *  + set PSTATE.IL
             * For user changes via the GDB stub, we don't set PSTATE.IL,
             * as this would be unnecessarily harsh for a user error.
             */
            mask &= ~CPSR_M;
            if (write_type != CPSRWriteByGDBStub &&
                arm_feature(env, ARM_FEATURE_V8)) {
                mask |= CPSR_IL;
                val |= CPSR_IL;
            }
        } else {
            switch_mode(env, val & CPSR_M);
        }
    }
    mask &= ~CACHED_CPSR_BITS;
    env->uncached_cpsr = (env->uncached_cpsr & ~mask) | (val & mask);
}

/* Sign/zero extend */
uint32_t HELPER(sxtb16)(uint32_t x)
{
    uint32_t res;
    res = (uint16_t)(int8_t)x;
    res |= (uint32_t)(int8_t)(x >> 16) << 16;
    return res;
}

uint32_t HELPER(uxtb16)(uint32_t x)
{
    uint32_t res;
    res = (uint16_t)(uint8_t)x;
    res |= (uint32_t)(uint8_t)(x >> 16) << 16;
    return res;
}

int32_t HELPER(sdiv)(int32_t num, int32_t den)
{
    if (den == 0)
      return 0;
    if (num == INT_MIN && den == -1)
      return INT_MIN;
    return num / den;
}

uint32_t HELPER(udiv)(uint32_t num, uint32_t den)
{
    if (den == 0)
      return 0;
    return num / den;
}

uint32_t HELPER(rbit)(uint32_t x)
{
    return revbit32(x);
}

#if defined(CONFIG_USER_ONLY)

/* These should probably raise undefined insn exceptions.  */
void HELPER(v7m_msr)(CPUARMState *env, uint32_t reg, uint32_t val)
{
    ARMCPU *cpu = arm_env_get_cpu(env);

    cpu_abort(CPU(cpu), "v7m_msr %d\n", reg);
}

uint32_t HELPER(v7m_mrs)(CPUARMState *env, uint32_t reg)
{
    ARMCPU *cpu = arm_env_get_cpu(env);

    cpu_abort(CPU(cpu), "v7m_mrs %d\n", reg);
    return 0;
}

void switch_mode(CPUARMState *env, int mode)
{
    ARMCPU *cpu = arm_env_get_cpu(env);

    if (mode != ARM_CPU_MODE_USR) {
        cpu_abort(CPU(cpu), "Tried to switch out of user mode\n");
    }
}

uint32_t arm_phys_excp_target_el(CPUState *cs, uint32_t excp_idx,
                                 uint32_t cur_el, bool secure)
{
    return 1;
}

void aarch64_sync_64_to_32(CPUARMState *env)
{
    g_assert_not_reached();
}

#else

void switch_mode(CPUARMState *env, int mode)
{
    int old_mode;
    int i;

    old_mode = env->uncached_cpsr & CPSR_M;
    if (mode == old_mode)
        return;

    if (old_mode == ARM_CPU_MODE_FIQ) {
        memcpy (env->fiq_regs, env->regs + 8, 5 * sizeof(uint32_t));
        memcpy (env->regs + 8, env->usr_regs, 5 * sizeof(uint32_t));
    } else if (mode == ARM_CPU_MODE_FIQ) {
        memcpy (env->usr_regs, env->regs + 8, 5 * sizeof(uint32_t));
        memcpy (env->regs + 8, env->fiq_regs, 5 * sizeof(uint32_t));
    }

    i = bank_number(old_mode);
    env->banked_r13[i] = env->regs[13];
    env->banked_r14[i] = env->regs[14];
    env->banked_spsr[i] = env->spsr;

    i = bank_number(mode);
    env->regs[13] = env->banked_r13[i];
    env->regs[14] = env->banked_r14[i];
    env->spsr = env->banked_spsr[i];
}

/* Physical Interrupt Target EL Lookup Table
 *
 * [ From ARM ARM section G1.13.4 (Table G1-15) ]
 *
 * The below multi-dimensional table is used for looking up the target
 * exception level given numerous condition criteria.  Specifically, the
 * target EL is based on SCR and HCR routing controls as well as the
 * currently executing EL and secure state.
 *
 *    Dimensions:
 *    target_el_table[2][2][2][2][2][4]
 *                    |  |  |  |  |  +--- Current EL
 *                    |  |  |  |  +------ Non-secure(0)/Secure(1)
 *                    |  |  |  +--------- HCR mask override
 *                    |  |  +------------ SCR exec state control
 *                    |  +--------------- SCR mask override
 *                    +------------------ 32-bit(0)/64-bit(1) EL3
 *
 *    The table values are as such:
 *    0-3 = EL0-EL3
 *     -1 = Cannot occur
 *
 * The ARM ARM target EL table includes entries indicating that an "exception
 * is not taken".  The two cases where this is applicable are:
 *    1) An exception is taken from EL3 but the SCR does not have the exception
 *    routed to EL3.
 *    2) An exception is taken from EL2 but the HCR does not have the exception
 *    routed to EL2.
 * In these two cases, the below table contain a target of EL1.  This value is
 * returned as it is expected that the consumer of the table data will check
 * for "target EL >= current EL" to ensure the exception is not taken.
 *
 *            SCR     HCR
 *         64  EA     AMO                 From
 *        BIT IRQ     IMO      Non-secure         Secure
 *        EL3 FIQ  RW FMO   EL0 EL1 EL2 EL3   EL0 EL1 EL2 EL3
 */
static const int8_t target_el_table[2][2][2][2][2][4] = {
    {{{{/* 0   0   0   0 */{ 1,  1,  2, -1 },{ 3, -1, -1,  3 },},
       {/* 0   0   0   1 */{ 2,  2,  2, -1 },{ 3, -1, -1,  3 },},},
      {{/* 0   0   1   0 */{ 1,  1,  2, -1 },{ 3, -1, -1,  3 },},
       {/* 0   0   1   1 */{ 2,  2,  2, -1 },{ 3, -1, -1,  3 },},},},
     {{{/* 0   1   0   0 */{ 3,  3,  3, -1 },{ 3, -1, -1,  3 },},
       {/* 0   1   0   1 */{ 3,  3,  3, -1 },{ 3, -1, -1,  3 },},},
      {{/* 0   1   1   0 */{ 3,  3,  3, -1 },{ 3, -1, -1,  3 },},
       {/* 0   1   1   1 */{ 3,  3,  3, -1 },{ 3, -1, -1,  3 },},},},},
    {{{{/* 1   0   0   0 */{ 1,  1,  2, -1 },{ 1,  1, -1,  1 },},
       {/* 1   0   0   1 */{ 2,  2,  2, -1 },{ 1,  1, -1,  1 },},},
      {{/* 1   0   1   0 */{ 1,  1,  1, -1 },{ 1,  1, -1,  1 },},
       {/* 1   0   1   1 */{ 2,  2,  2, -1 },{ 1,  1, -1,  1 },},},},
     {{{/* 1   1   0   0 */{ 3,  3,  3, -1 },{ 3,  3, -1,  3 },},
       {/* 1   1   0   1 */{ 3,  3,  3, -1 },{ 3,  3, -1,  3 },},},
      {{/* 1   1   1   0 */{ 3,  3,  3, -1 },{ 3,  3, -1,  3 },},
       {/* 1   1   1   1 */{ 3,  3,  3, -1 },{ 3,  3, -1,  3 },},},},},
};

/*
 * Determine the target EL for physical exceptions
 */
uint32_t arm_phys_excp_target_el(CPUState *cs, uint32_t excp_idx,
                                 uint32_t cur_el, bool secure)
{
    CPUARMState *env = cs->env_ptr;
    int rw;
    int scr;
    int hcr;
    int target_el;
    /* Is the highest EL AArch64? */
    int is64 = arm_feature(env, ARM_FEATURE_AARCH64);

    if (arm_feature(env, ARM_FEATURE_EL3)) {
        rw = ((env->cp15.scr_el3 & SCR_RW) == SCR_RW);
    } else {
        /* Either EL2 is the highest EL (and so the EL2 register width
         * is given by is64); or there is no EL2 or EL3, in which case
         * the value of 'rw' does not affect the table lookup anyway.
         */
        rw = is64;
    }

    switch (excp_idx) {
    case EXCP_IRQ:
        scr = ((env->cp15.scr_el3 & SCR_IRQ) == SCR_IRQ);
        hcr = ((env->cp15.hcr_el2 & HCR_IMO) == HCR_IMO);
        break;
    case EXCP_FIQ:
        scr = ((env->cp15.scr_el3 & SCR_FIQ) == SCR_FIQ);
        hcr = ((env->cp15.hcr_el2 & HCR_FMO) == HCR_FMO);
        break;
    default:
        scr = ((env->cp15.scr_el3 & SCR_EA) == SCR_EA);
        hcr = ((env->cp15.hcr_el2 & HCR_AMO) == HCR_AMO);
        break;
    };

    /* If HCR.TGE is set then HCR is treated as being 1 */
    hcr |= ((env->cp15.hcr_el2 & HCR_TGE) == HCR_TGE);

    /* Perform a table-lookup for the target EL given the current state */
    target_el = target_el_table[is64][scr][rw][hcr][secure][cur_el];

    assert(target_el > 0);

    return target_el;
}

static void v7m_push(CPUARMState *env, uint32_t val)
{
    CPUState *cs = CPU(arm_env_get_cpu(env));

    env->regs[13] -= 4;
    stl_phys(cs->as, env->regs[13], val);
}

static uint32_t v7m_pop(CPUARMState *env)
{
    CPUState *cs = CPU(arm_env_get_cpu(env));
    uint32_t val;

    val = ldl_phys(cs->as, env->regs[13]);
    env->regs[13] += 4;
    return val;
}

/* Switch to V7M main or process stack pointer.  */
static void switch_v7m_sp(CPUARMState *env, bool new_spsel)
{
    uint32_t tmp;
    bool old_spsel = env->v7m.control & R_V7M_CONTROL_SPSEL_MASK;

    if (old_spsel != new_spsel) {
        tmp = env->v7m.other_sp;
        env->v7m.other_sp = env->regs[13];
        env->regs[13] = tmp;

        env->v7m.control = deposit32(env->v7m.control,
                                     R_V7M_CONTROL_SPSEL_SHIFT,
                                     R_V7M_CONTROL_SPSEL_LENGTH, new_spsel);
    }
}

static uint32_t arm_v7m_load_vector(ARMCPU *cpu)
{
    CPUState *cs = CPU(cpu);
    CPUARMState *env = &cpu->env;
    MemTxResult result;
    hwaddr vec = env->v7m.vecbase + env->v7m.exception * 4;
    uint32_t addr;

    addr = address_space_ldl(cs->as, vec,
                             MEMTXATTRS_UNSPECIFIED, &result);
    if (result != MEMTX_OK) {
        /* Architecturally this should cause a HardFault setting HSFR.VECTTBL,
         * which would then be immediately followed by our failing to load
         * the entry vector for that HardFault, which is a Lockup case.
         * Since we don't model Lockup, we just report this guest error
         * via cpu_abort().
         */
        cpu_abort(cs, "Failed to read from exception vector table "
                  "entry %08x\n", (unsigned)vec);
    }
    return addr;
}

static void v7m_exception_taken(ARMCPU *cpu, uint32_t lr)
{
    /* Do the "take the exception" parts of exception entry,
     * but not the pushing of state to the stack. This is
     * similar to the pseudocode ExceptionTaken() function.
     */
    CPUARMState *env = &cpu->env;
    uint32_t addr;

    armv7m_nvic_acknowledge_irq(env->nvic);
    switch_v7m_sp(env, 0);
    /* Clear IT bits */
    env->condexec_bits = 0;
    env->regs[14] = lr;
    addr = arm_v7m_load_vector(cpu);
    env->regs[15] = addr & 0xfffffffe;
    env->thumb = addr & 1;
}

static void v7m_push_stack(ARMCPU *cpu)
{
    /* Do the "set up stack frame" part of exception entry,
     * similar to pseudocode PushStack().
     */
    CPUARMState *env = &cpu->env;
    uint32_t xpsr = xpsr_read(env);

    /* Align stack pointer if the guest wants that */
    if ((env->regs[13] & 4) && (env->v7m.ccr & R_V7M_CCR_STKALIGN_MASK)) {
        env->regs[13] -= 4;
        xpsr |= 0x200;
    }
    /* Switch to the handler mode.  */
    v7m_push(env, xpsr);
    v7m_push(env, env->regs[15]);
    v7m_push(env, env->regs[14]);
    v7m_push(env, env->regs[12]);
    v7m_push(env, env->regs[3]);
    v7m_push(env, env->regs[2]);
    v7m_push(env, env->regs[1]);
    v7m_push(env, env->regs[0]);
}

static void do_v7m_exception_exit(ARMCPU *cpu)
{
    CPUARMState *env = &cpu->env;
    uint32_t type;
    uint32_t xpsr;
    bool ufault = false;
    bool return_to_sp_process = false;
    bool return_to_handler = false;
    bool rettobase = false;

    /* We can only get here from an EXCP_EXCEPTION_EXIT, and
     * arm_v7m_do_unassigned_access() enforces the architectural rule
     * that jumps to magic addresses don't have magic behaviour unless
     * we're in Handler mode (compare pseudocode BXWritePC()).
     */
    assert(env->v7m.exception != 0);

    /* In the spec pseudocode ExceptionReturn() is called directly
     * from BXWritePC() and gets the full target PC value including
     * bit zero. In QEMU's implementation we treat it as a normal
     * jump-to-register (which is then caught later on), and so split
     * the target value up between env->regs[15] and env->thumb in
     * gen_bx(). Reconstitute it.
     */
    type = env->regs[15];
    if (env->thumb) {
        type |= 1;
    }

    qemu_log_mask(CPU_LOG_INT, "Exception return: magic PC %" PRIx32
                  " previous exception %d\n",
                  type, env->v7m.exception);

    if (extract32(type, 5, 23) != extract32(-1, 5, 23)) {
        qemu_log_mask(LOG_GUEST_ERROR, "M profile: zero high bits in exception "
                      "exit PC value 0x%" PRIx32 " are UNPREDICTABLE\n", type);
    }

    if (env->v7m.exception != ARMV7M_EXCP_NMI) {
        /* Auto-clear FAULTMASK on return from other than NMI */
        env->daif &= ~PSTATE_F;
    }

    switch (armv7m_nvic_complete_irq(env->nvic, env->v7m.exception)) {
    case -1:
        /* attempt to exit an exception that isn't active */
        ufault = true;
        break;
    case 0:
        /* still an irq active now */
        break;
    case 1:
        /* we returned to base exception level, no nesting.
         * (In the pseudocode this is written using "NestedActivation != 1"
         * where we have 'rettobase == false'.)
         */
        rettobase = true;
        break;
    default:
        g_assert_not_reached();
    }

    switch (type & 0xf) {
    case 1: /* Return to Handler */
        return_to_handler = true;
        break;
    case 13: /* Return to Thread using Process stack */
        return_to_sp_process = true;
        /* fall through */
    case 9: /* Return to Thread using Main stack */
        if (!rettobase &&
            !(env->v7m.ccr & R_V7M_CCR_NONBASETHRDENA_MASK)) {
            ufault = true;
        }
        break;
    default:
        ufault = true;
    }

    if (ufault) {
        /* Bad exception return: instead of popping the exception
         * stack, directly take a usage fault on the current stack.
         */
        env->v7m.cfsr |= R_V7M_CFSR_INVPC_MASK;
        armv7m_nvic_set_pending(env->nvic, ARMV7M_EXCP_USAGE);
        v7m_exception_taken(cpu, type | 0xf0000000);
        qemu_log_mask(CPU_LOG_INT, "...taking UsageFault on existing "
                      "stackframe: failed exception return integrity check\n");
        return;
    }

    /* Switch to the target stack.  */
    switch_v7m_sp(env, return_to_sp_process);
    /* Pop registers.  */
    env->regs[0] = v7m_pop(env);
    env->regs[1] = v7m_pop(env);
    env->regs[2] = v7m_pop(env);
    env->regs[3] = v7m_pop(env);
    env->regs[12] = v7m_pop(env);
    env->regs[14] = v7m_pop(env);
    env->regs[15] = v7m_pop(env);
    if (env->regs[15] & 1) {
        qemu_log_mask(LOG_GUEST_ERROR,
                      "M profile return from interrupt with misaligned "
                      "PC is UNPREDICTABLE\n");
        /* Actual hardware seems to ignore the lsbit, and there are several
         * RTOSes out there which incorrectly assume the r15 in the stack
         * frame should be a Thumb-style "lsbit indicates ARM/Thumb" value.
         */
        env->regs[15] &= ~1U;
    }
    xpsr = v7m_pop(env);
    xpsr_write(env, xpsr, 0xfffffdff);
    /* Undo stack alignment.  */
    if (xpsr & 0x200)
        env->regs[13] |= 4;

    /* The restored xPSR exception field will be zero if we're
     * resuming in Thread mode. If that doesn't match what the
     * exception return type specified then this is a UsageFault.
     */
    if (return_to_handler == (env->v7m.exception == 0)) {
        /* Take an INVPC UsageFault by pushing the stack again. */
        armv7m_nvic_set_pending(env->nvic, ARMV7M_EXCP_USAGE);
        env->v7m.cfsr |= R_V7M_CFSR_INVPC_MASK;
        v7m_push_stack(cpu);
        v7m_exception_taken(cpu, type | 0xf0000000);
        qemu_log_mask(CPU_LOG_INT, "...taking UsageFault on new stackframe: "
                      "failed exception return integrity check\n");
        return;
    }

    /* Otherwise, we have a successful exception exit. */
    qemu_log_mask(CPU_LOG_INT, "...successful exception return\n");
}

static void arm_log_exception(int idx)
{
    if (qemu_loglevel_mask(CPU_LOG_INT)) {
        const char *exc = NULL;
        static const char * const excnames[] = {
            [EXCP_UDEF] = "Undefined Instruction",
            [EXCP_SWI] = "SVC",
            [EXCP_PREFETCH_ABORT] = "Prefetch Abort",
            [EXCP_DATA_ABORT] = "Data Abort",
            [EXCP_IRQ] = "IRQ",
            [EXCP_FIQ] = "FIQ",
            [EXCP_BKPT] = "Breakpoint",
            [EXCP_EXCEPTION_EXIT] = "QEMU v7M exception exit",
            [EXCP_KERNEL_TRAP] = "QEMU intercept of kernel commpage",
            [EXCP_HVC] = "Hypervisor Call",
            [EXCP_HYP_TRAP] = "Hypervisor Trap",
            [EXCP_SMC] = "Secure Monitor Call",
            [EXCP_VIRQ] = "Virtual IRQ",
            [EXCP_VFIQ] = "Virtual FIQ",
            [EXCP_SEMIHOST] = "Semihosting call",
            [EXCP_NOCP] = "v7M NOCP UsageFault",
            [EXCP_INVSTATE] = "v7M INVSTATE UsageFault",
        };

        if (idx >= 0 && idx < ARRAY_SIZE(excnames)) {
            exc = excnames[idx];
        }
        if (!exc) {
            exc = "unknown";
        }
        qemu_log_mask(CPU_LOG_INT, "Taking exception %d [%s]\n", idx, exc);
    }
}

void arm_v7m_cpu_do_interrupt(CPUState *cs)
{
    ARMCPU *cpu = ARM_CPU(cs);
    CPUARMState *env = &cpu->env;
    uint32_t lr;

    arm_log_exception(cs->exception_index);

    lr = 0xfffffff1;
    if (env->v7m.control & R_V7M_CONTROL_SPSEL_MASK) {
        lr |= 4;
    }
    if (env->v7m.exception == 0)
        lr |= 8;

    /* For exceptions we just mark as pending on the NVIC, and let that
       handle it.  */
    switch (cs->exception_index) {
    case EXCP_UDEF:
        armv7m_nvic_set_pending(env->nvic, ARMV7M_EXCP_USAGE);
        env->v7m.cfsr |= R_V7M_CFSR_UNDEFINSTR_MASK;
        break;
    case EXCP_NOCP:
        armv7m_nvic_set_pending(env->nvic, ARMV7M_EXCP_USAGE);
        env->v7m.cfsr |= R_V7M_CFSR_NOCP_MASK;
        break;
    case EXCP_INVSTATE:
        armv7m_nvic_set_pending(env->nvic, ARMV7M_EXCP_USAGE);
        env->v7m.cfsr |= R_V7M_CFSR_INVSTATE_MASK;
        break;
    case EXCP_SWI:
        /* The PC already points to the next instruction.  */
        armv7m_nvic_set_pending(env->nvic, ARMV7M_EXCP_SVC);
        break;
    case EXCP_PREFETCH_ABORT:
    case EXCP_DATA_ABORT:
        /* Note that for M profile we don't have a guest facing FSR, but
         * the env->exception.fsr will be populated by the code that
         * raises the fault, in the A profile short-descriptor format.
         */
        switch (env->exception.fsr & 0xf) {
        case 0x8: /* External Abort */
            switch (cs->exception_index) {
            case EXCP_PREFETCH_ABORT:
                env->v7m.cfsr |= R_V7M_CFSR_PRECISERR_MASK;
                qemu_log_mask(CPU_LOG_INT, "...with CFSR.PRECISERR\n");
                break;
            case EXCP_DATA_ABORT:
                env->v7m.cfsr |=
                    (R_V7M_CFSR_IBUSERR_MASK | R_V7M_CFSR_BFARVALID_MASK);
                env->v7m.bfar = env->exception.vaddress;
                qemu_log_mask(CPU_LOG_INT,
                              "...with CFSR.IBUSERR and BFAR 0x%x\n",
                              env->v7m.bfar);
                break;
            }
            armv7m_nvic_set_pending(env->nvic, ARMV7M_EXCP_BUS);
            break;
        default:
            /* All other FSR values are either MPU faults or "can't happen
             * for M profile" cases.
             */
            switch (cs->exception_index) {
            case EXCP_PREFETCH_ABORT:
                env->v7m.cfsr |= R_V7M_CFSR_IACCVIOL_MASK;
                qemu_log_mask(CPU_LOG_INT, "...with CFSR.IACCVIOL\n");
                break;
            case EXCP_DATA_ABORT:
                env->v7m.cfsr |=
                    (R_V7M_CFSR_DACCVIOL_MASK | R_V7M_CFSR_MMARVALID_MASK);
                env->v7m.mmfar = env->exception.vaddress;
                qemu_log_mask(CPU_LOG_INT,
                              "...with CFSR.DACCVIOL and MMFAR 0x%x\n",
                              env->v7m.mmfar);
                break;
            }
            armv7m_nvic_set_pending(env->nvic, ARMV7M_EXCP_MEM);
            break;
        }
        break;
    case EXCP_BKPT:
        if (semihosting_enabled()) {
            int nr;
            nr = arm_lduw_code(env, env->regs[15], arm_sctlr_b(env)) & 0xff;
            if (nr == 0xab) {
                env->regs[15] += 2;
                qemu_log_mask(CPU_LOG_INT,
                              "...handling as semihosting call 0x%x\n",
                              env->regs[0]);
                env->regs[0] = do_arm_semihosting(env);
                return;
            }
        }
        armv7m_nvic_set_pending(env->nvic, ARMV7M_EXCP_DEBUG);
        break;
    case EXCP_IRQ:
        break;
    case EXCP_EXCEPTION_EXIT:
        do_v7m_exception_exit(cpu);
        return;
    default:
        cpu_abort(cs, "Unhandled exception 0x%x\n", cs->exception_index);
        return; /* Never happens.  Keep compiler happy.  */
    }

    v7m_push_stack(cpu);
    v7m_exception_taken(cpu, lr);
    qemu_log_mask(CPU_LOG_INT, "... as %d\n", env->v7m.exception);
}

/* Function used to synchronize QEMU's AArch64 register set with AArch32
 * register set.  This is necessary when switching between AArch32 and AArch64
 * execution state.
 */
void aarch64_sync_32_to_64(CPUARMState *env)
{
    int i;
    uint32_t mode = env->uncached_cpsr & CPSR_M;

    /* We can blanket copy R[0:7] to X[0:7] */
    for (i = 0; i < 8; i++) {
        env->xregs[i] = env->regs[i];
    }

    /* Unless we are in FIQ mode, x8-x12 come from the user registers r8-r12.
     * Otherwise, they come from the banked user regs.
     */
    if (mode == ARM_CPU_MODE_FIQ) {
        for (i = 8; i < 13; i++) {
            env->xregs[i] = env->usr_regs[i - 8];
        }
    } else {
        for (i = 8; i < 13; i++) {
            env->xregs[i] = env->regs[i];
        }
    }

    /* Registers x13-x23 are the various mode SP and FP registers. Registers
     * r13 and r14 are only copied if we are in that mode, otherwise we copy
     * from the mode banked register.
     */
    if (mode == ARM_CPU_MODE_USR || mode == ARM_CPU_MODE_SYS) {
        env->xregs[13] = env->regs[13];
        env->xregs[14] = env->regs[14];
    } else {
        env->xregs[13] = env->banked_r13[bank_number(ARM_CPU_MODE_USR)];
        /* HYP is an exception in that it is copied from r14 */
        if (mode == ARM_CPU_MODE_HYP) {
            env->xregs[14] = env->regs[14];
        } else {
            env->xregs[14] = env->banked_r14[bank_number(ARM_CPU_MODE_USR)];
        }
    }

    if (mode == ARM_CPU_MODE_HYP) {
        env->xregs[15] = env->regs[13];
    } else {
        env->xregs[15] = env->banked_r13[bank_number(ARM_CPU_MODE_HYP)];
    }

    if (mode == ARM_CPU_MODE_IRQ) {
        env->xregs[16] = env->regs[14];
        env->xregs[17] = env->regs[13];
    } else {
        env->xregs[16] = env->banked_r14[bank_number(ARM_CPU_MODE_IRQ)];
        env->xregs[17] = env->banked_r13[bank_number(ARM_CPU_MODE_IRQ)];
    }

    if (mode == ARM_CPU_MODE_SVC) {
        env->xregs[18] = env->regs[14];
        env->xregs[19] = env->regs[13];
    } else {
        env->xregs[18] = env->banked_r14[bank_number(ARM_CPU_MODE_SVC)];
        env->xregs[19] = env->banked_r13[bank_number(ARM_CPU_MODE_SVC)];
    }

    if (mode == ARM_CPU_MODE_ABT) {
        env->xregs[20] = env->regs[14];
        env->xregs[21] = env->regs[13];
    } else {
        env->xregs[20] = env->banked_r14[bank_number(ARM_CPU_MODE_ABT)];
        env->xregs[21] = env->banked_r13[bank_number(ARM_CPU_MODE_ABT)];
    }

    if (mode == ARM_CPU_MODE_UND) {
        env->xregs[22] = env->regs[14];
        env->xregs[23] = env->regs[13];
    } else {
        env->xregs[22] = env->banked_r14[bank_number(ARM_CPU_MODE_UND)];
        env->xregs[23] = env->banked_r13[bank_number(ARM_CPU_MODE_UND)];
    }

    /* Registers x24-x30 are mapped to r8-r14 in FIQ mode.  If we are in FIQ
     * mode, then we can copy from r8-r14.  Otherwise, we copy from the
     * FIQ bank for r8-r14.
     */
    if (mode == ARM_CPU_MODE_FIQ) {
        for (i = 24; i < 31; i++) {
            env->xregs[i] = env->regs[i - 16];   /* X[24:30] <- R[8:14] */
        }
    } else {
        for (i = 24; i < 29; i++) {
            env->xregs[i] = env->fiq_regs[i - 24];
        }
        env->xregs[29] = env->banked_r13[bank_number(ARM_CPU_MODE_FIQ)];
        env->xregs[30] = env->banked_r14[bank_number(ARM_CPU_MODE_FIQ)];
    }

    env->pc = env->regs[15];
}

/* Function used to synchronize QEMU's AArch32 register set with AArch64
 * register set.  This is necessary when switching between AArch32 and AArch64
 * execution state.
 */
void aarch64_sync_64_to_32(CPUARMState *env)
{
    int i;
    uint32_t mode = env->uncached_cpsr & CPSR_M;

    /* We can blanket copy X[0:7] to R[0:7] */
    for (i = 0; i < 8; i++) {
        env->regs[i] = env->xregs[i];
    }

    /* Unless we are in FIQ mode, r8-r12 come from the user registers x8-x12.
     * Otherwise, we copy x8-x12 into the banked user regs.
     */
    if (mode == ARM_CPU_MODE_FIQ) {
        for (i = 8; i < 13; i++) {
            env->usr_regs[i - 8] = env->xregs[i];
        }
    } else {
        for (i = 8; i < 13; i++) {
            env->regs[i] = env->xregs[i];
        }
    }

    /* Registers r13 & r14 depend on the current mode.
     * If we are in a given mode, we copy the corresponding x registers to r13
     * and r14.  Otherwise, we copy the x register to the banked r13 and r14
     * for the mode.
     */
    if (mode == ARM_CPU_MODE_USR || mode == ARM_CPU_MODE_SYS) {
        env->regs[13] = env->xregs[13];
        env->regs[14] = env->xregs[14];
    } else {
        env->banked_r13[bank_number(ARM_CPU_MODE_USR)] = env->xregs[13];

        /* HYP is an exception in that it does not have its own banked r14 but
         * shares the USR r14
         */
        if (mode == ARM_CPU_MODE_HYP) {
            env->regs[14] = env->xregs[14];
        } else {
            env->banked_r14[bank_number(ARM_CPU_MODE_USR)] = env->xregs[14];
        }
    }

    if (mode == ARM_CPU_MODE_HYP) {
        env->regs[13] = env->xregs[15];
    } else {
        env->banked_r13[bank_number(ARM_CPU_MODE_HYP)] = env->xregs[15];
    }

    if (mode == ARM_CPU_MODE_IRQ) {
        env->regs[14] = env->xregs[16];
        env->regs[13] = env->xregs[17];
    } else {
        env->banked_r14[bank_number(ARM_CPU_MODE_IRQ)] = env->xregs[16];
        env->banked_r13[bank_number(ARM_CPU_MODE_IRQ)] = env->xregs[17];
    }

    if (mode == ARM_CPU_MODE_SVC) {
        env->regs[14] = env->xregs[18];
        env->regs[13] = env->xregs[19];
    } else {
        env->banked_r14[bank_number(ARM_CPU_MODE_SVC)] = env->xregs[18];
        env->banked_r13[bank_number(ARM_CPU_MODE_SVC)] = env->xregs[19];
    }

    if (mode == ARM_CPU_MODE_ABT) {
        env->regs[14] = env->xregs[20];
        env->regs[13] = env->xregs[21];
    } else {
        env->banked_r14[bank_number(ARM_CPU_MODE_ABT)] = env->xregs[20];
        env->banked_r13[bank_number(ARM_CPU_MODE_ABT)] = env->xregs[21];
    }

    if (mode == ARM_CPU_MODE_UND) {
        env->regs[14] = env->xregs[22];
        env->regs[13] = env->xregs[23];
    } else {
        env->banked_r14[bank_number(ARM_CPU_MODE_UND)] = env->xregs[22];
        env->banked_r13[bank_number(ARM_CPU_MODE_UND)] = env->xregs[23];
    }

    /* Registers x24-x30 are mapped to r8-r14 in FIQ mode.  If we are in FIQ
     * mode, then we can copy to r8-r14.  Otherwise, we copy to the
     * FIQ bank for r8-r14.
     */
    if (mode == ARM_CPU_MODE_FIQ) {
        for (i = 24; i < 31; i++) {
            env->regs[i - 16] = env->xregs[i];   /* X[24:30] -> R[8:14] */
        }
    } else {
        for (i = 24; i < 29; i++) {
            env->fiq_regs[i - 24] = env->xregs[i];
        }
        env->banked_r13[bank_number(ARM_CPU_MODE_FIQ)] = env->xregs[29];
        env->banked_r14[bank_number(ARM_CPU_MODE_FIQ)] = env->xregs[30];
    }

    env->regs[15] = env->pc;
}

static void arm_cpu_do_interrupt_aarch32(CPUState *cs)
{
    ARMCPU *cpu = ARM_CPU(cs);
    CPUARMState *env = &cpu->env;
    uint32_t addr;
    uint32_t mask;
    int new_mode;
    uint32_t offset;
    uint32_t moe;

    /* If this is a debug exception we must update the DBGDSCR.MOE bits */
    switch (env->exception.syndrome >> ARM_EL_EC_SHIFT) {
    case EC_BREAKPOINT:
    case EC_BREAKPOINT_SAME_EL:
        moe = 1;
        break;
    case EC_WATCHPOINT:
    case EC_WATCHPOINT_SAME_EL:
        moe = 10;
        break;
    case EC_AA32_BKPT:
        moe = 3;
        break;
    case EC_VECTORCATCH:
        moe = 5;
        break;
    default:
        moe = 0;
        break;
    }

    if (moe) {
        env->cp15.mdscr_el1 = deposit64(env->cp15.mdscr_el1, 2, 4, moe);
    }

    /* TODO: Vectored interrupt controller.  */
    switch (cs->exception_index) {
    case EXCP_UDEF:
        new_mode = ARM_CPU_MODE_UND;
        addr = 0x04;
        mask = CPSR_I;
        if (env->thumb)
            offset = 2;
        else
            offset = 4;
        break;
    case EXCP_SWI:
        new_mode = ARM_CPU_MODE_SVC;
        addr = 0x08;
        mask = CPSR_I;
        /* The PC already points to the next instruction.  */
        offset = 0;
        break;
    case EXCP_BKPT:
        env->exception.fsr = 2;
        /* Fall through to prefetch abort.  */
    case EXCP_PREFETCH_ABORT:
        A32_BANKED_CURRENT_REG_SET(env, ifsr, env->exception.fsr);
        A32_BANKED_CURRENT_REG_SET(env, ifar, env->exception.vaddress);
        qemu_log_mask(CPU_LOG_INT, "...with IFSR 0x%x IFAR 0x%x\n",
                      env->exception.fsr, (uint32_t)env->exception.vaddress);
        new_mode = ARM_CPU_MODE_ABT;
        addr = 0x0c;
        mask = CPSR_A | CPSR_I;
        offset = 4;
        break;
    case EXCP_DATA_ABORT:
        A32_BANKED_CURRENT_REG_SET(env, dfsr, env->exception.fsr);
        A32_BANKED_CURRENT_REG_SET(env, dfar, env->exception.vaddress);
        qemu_log_mask(CPU_LOG_INT, "...with DFSR 0x%x DFAR 0x%x\n",
                      env->exception.fsr,
                      (uint32_t)env->exception.vaddress);
        new_mode = ARM_CPU_MODE_ABT;
        addr = 0x10;
        mask = CPSR_A | CPSR_I;
        offset = 8;
        break;
    case EXCP_IRQ:
        new_mode = ARM_CPU_MODE_IRQ;
        addr = 0x18;
        /* Disable IRQ and imprecise data aborts.  */
        mask = CPSR_A | CPSR_I;
        offset = 4;
        if (env->cp15.scr_el3 & SCR_IRQ) {
            /* IRQ routed to monitor mode */
            new_mode = ARM_CPU_MODE_MON;
            mask |= CPSR_F;
        }
        break;
    case EXCP_FIQ:
        new_mode = ARM_CPU_MODE_FIQ;
        addr = 0x1c;
        /* Disable FIQ, IRQ and imprecise data aborts.  */
        mask = CPSR_A | CPSR_I | CPSR_F;
        if (env->cp15.scr_el3 & SCR_FIQ) {
            /* FIQ routed to monitor mode */
            new_mode = ARM_CPU_MODE_MON;
        }
        offset = 4;
        break;
    case EXCP_VIRQ:
        new_mode = ARM_CPU_MODE_IRQ;
        addr = 0x18;
        /* Disable IRQ and imprecise data aborts.  */
        mask = CPSR_A | CPSR_I;
        offset = 4;
        break;
    case EXCP_VFIQ:
        new_mode = ARM_CPU_MODE_FIQ;
        addr = 0x1c;
        /* Disable FIQ, IRQ and imprecise data aborts.  */
        mask = CPSR_A | CPSR_I | CPSR_F;
        offset = 4;
        break;
    case EXCP_SMC:
        new_mode = ARM_CPU_MODE_MON;
        addr = 0x08;
        mask = CPSR_A | CPSR_I | CPSR_F;
        offset = 0;
        break;
    default:
        cpu_abort(cs, "Unhandled exception 0x%x\n", cs->exception_index);
        return; /* Never happens.  Keep compiler happy.  */
    }

    if (new_mode == ARM_CPU_MODE_MON) {
        addr += env->cp15.mvbar;
    } else if (A32_BANKED_CURRENT_REG_GET(env, sctlr) & SCTLR_V) {
        /* High vectors. When enabled, base address cannot be remapped. */
        addr += 0xffff0000;
    } else {
        /* ARM v7 architectures provide a vector base address register to remap
         * the interrupt vector table.
         * This register is only followed in non-monitor mode, and is banked.
         * Note: only bits 31:5 are valid.
         */
        addr += A32_BANKED_CURRENT_REG_GET(env, vbar);
    }

    if ((env->uncached_cpsr & CPSR_M) == ARM_CPU_MODE_MON) {
        env->cp15.scr_el3 &= ~SCR_NS;
    }

    switch_mode (env, new_mode);
    /* For exceptions taken to AArch32 we must clear the SS bit in both
     * PSTATE and in the old-state value we save to SPSR_<mode>, so zero it now.
     */
    env->uncached_cpsr &= ~PSTATE_SS;
    env->spsr = cpsr_read(env);
    /* Clear IT bits.  */
    env->condexec_bits = 0;
    /* Switch to the new mode, and to the correct instruction set.  */
    env->uncached_cpsr = (env->uncached_cpsr & ~CPSR_M) | new_mode;
    /* Set new mode endianness */
    env->uncached_cpsr &= ~CPSR_E;
    if (env->cp15.sctlr_el[arm_current_el(env)] & SCTLR_EE) {
        env->uncached_cpsr |= CPSR_E;
    }
    env->daif |= mask;
    /* this is a lie, as the was no c1_sys on V4T/V5, but who cares
     * and we should just guard the thumb mode on V4 */
    if (arm_feature(env, ARM_FEATURE_V4T)) {
        env->thumb = (A32_BANKED_CURRENT_REG_GET(env, sctlr) & SCTLR_TE) != 0;
    }
    env->regs[14] = env->regs[15] + offset;
    env->regs[15] = addr;
}

/* Handle exception entry to a target EL which is using AArch64 */
static void arm_cpu_do_interrupt_aarch64(CPUState *cs)
{
    ARMCPU *cpu = ARM_CPU(cs);
    CPUARMState *env = &cpu->env;
    unsigned int new_el = env->exception.target_el;
    target_ulong addr = env->cp15.vbar_el[new_el];
    unsigned int new_mode = aarch64_pstate_mode(new_el, true);

    if (arm_current_el(env) < new_el) {
        /* Entry vector offset depends on whether the implemented EL
         * immediately lower than the target level is using AArch32 or AArch64
         */
        bool is_aa64;

        switch (new_el) {
        case 3:
            is_aa64 = (env->cp15.scr_el3 & SCR_RW) != 0;
            break;
        case 2:
            is_aa64 = (env->cp15.hcr_el2 & HCR_RW) != 0;
            break;
        case 1:
            is_aa64 = is_a64(env);
            break;
        default:
            g_assert_not_reached();
        }

        if (is_aa64) {
            addr += 0x400;
        } else {
            addr += 0x600;
        }
    } else if (pstate_read(env) & PSTATE_SP) {
        addr += 0x200;
    }

    switch (cs->exception_index) {
    case EXCP_PREFETCH_ABORT:
    case EXCP_DATA_ABORT:
        env->cp15.far_el[new_el] = env->exception.vaddress;
        qemu_log_mask(CPU_LOG_INT, "...with FAR 0x%" PRIx64 "\n",
                      env->cp15.far_el[new_el]);
        /* fall through */
    case EXCP_BKPT:
    case EXCP_UDEF:
    case EXCP_SWI:
    case EXCP_HVC:
    case EXCP_HYP_TRAP:
    case EXCP_SMC:
        env->cp15.esr_el[new_el] = env->exception.syndrome;
        break;
    case EXCP_IRQ:
    case EXCP_VIRQ:
        addr += 0x80;
        break;
    case EXCP_FIQ:
    case EXCP_VFIQ:
        addr += 0x100;
        break;
    case EXCP_SEMIHOST:
        qemu_log_mask(CPU_LOG_INT,
                      "...handling as semihosting call 0x%" PRIx64 "\n",
                      env->xregs[0]);
        env->xregs[0] = do_arm_semihosting(env);
        return;
    default:
        cpu_abort(cs, "Unhandled exception 0x%x\n", cs->exception_index);
    }

    if (is_a64(env)) {
        env->banked_spsr[aarch64_banked_spsr_index(new_el)] = pstate_read(env);
        aarch64_save_sp(env, arm_current_el(env));
        env->elr_el[new_el] = env->pc;
    } else {
        env->banked_spsr[aarch64_banked_spsr_index(new_el)] = cpsr_read(env);
        env->elr_el[new_el] = env->regs[15];

        aarch64_sync_32_to_64(env);

        env->condexec_bits = 0;
    }
    qemu_log_mask(CPU_LOG_INT, "...with ELR 0x%" PRIx64 "\n",
                  env->elr_el[new_el]);

    pstate_write(env, PSTATE_DAIF | new_mode);
    env->aarch64 = 1;
    aarch64_restore_sp(env, new_el);

    env->pc = addr;

    qemu_log_mask(CPU_LOG_INT, "...to EL%d PC 0x%" PRIx64 " PSTATE 0x%x\n",
                  new_el, env->pc, pstate_read(env));
}

static inline bool check_for_semihosting(CPUState *cs)
{
    /* Check whether this exception is a semihosting call; if so
     * then handle it and return true; otherwise return false.
     */
    ARMCPU *cpu = ARM_CPU(cs);
    CPUARMState *env = &cpu->env;

    if (is_a64(env)) {
        if (cs->exception_index == EXCP_SEMIHOST) {
            /* This is always the 64-bit semihosting exception.
             * The "is this usermode" and "is semihosting enabled"
             * checks have been done at translate time.
             */
            qemu_log_mask(CPU_LOG_INT,
                          "...handling as semihosting call 0x%" PRIx64 "\n",
                          env->xregs[0]);
            env->xregs[0] = do_arm_semihosting(env);
            return true;
        }
        return false;
    } else {
        uint32_t imm;

        /* Only intercept calls from privileged modes, to provide some
         * semblance of security.
         */
        if (cs->exception_index != EXCP_SEMIHOST &&
            (!semihosting_enabled() ||
             ((env->uncached_cpsr & CPSR_M) == ARM_CPU_MODE_USR))) {
            return false;
        }

        switch (cs->exception_index) {
        case EXCP_SEMIHOST:
            /* This is always a semihosting call; the "is this usermode"
             * and "is semihosting enabled" checks have been done at
             * translate time.
             */
            break;
        case EXCP_SWI:
            /* Check for semihosting interrupt.  */
            if (env->thumb) {
                imm = arm_lduw_code(env, env->regs[15] - 2, arm_sctlr_b(env))
                    & 0xff;
                if (imm == 0xab) {
                    break;
                }
            } else {
                imm = arm_ldl_code(env, env->regs[15] - 4, arm_sctlr_b(env))
                    & 0xffffff;
                if (imm == 0x123456) {
                    break;
                }
            }
            return false;
        case EXCP_BKPT:
            /* See if this is a semihosting syscall.  */
            if (env->thumb) {
                imm = arm_lduw_code(env, env->regs[15], arm_sctlr_b(env))
                    & 0xff;
                if (imm == 0xab) {
                    env->regs[15] += 2;
                    break;
                }
            }
            return false;
        default:
            return false;
        }

        qemu_log_mask(CPU_LOG_INT,
                      "...handling as semihosting call 0x%x\n",
                      env->regs[0]);
        env->regs[0] = do_arm_semihosting(env);
        return true;
    }
}

/* Handle a CPU exception for A and R profile CPUs.
 * Do any appropriate logging, handle PSCI calls, and then hand off
 * to the AArch64-entry or AArch32-entry function depending on the
 * target exception level's register width.
 */
void arm_cpu_do_interrupt(CPUState *cs)
{
    ARMCPU *cpu = ARM_CPU(cs);
    CPUARMState *env = &cpu->env;
    unsigned int new_el = env->exception.target_el;

    assert(!arm_feature(env, ARM_FEATURE_M));

    arm_log_exception(cs->exception_index);
    qemu_log_mask(CPU_LOG_INT, "...from EL%d to EL%d\n", arm_current_el(env),
                  new_el);
    if (qemu_loglevel_mask(CPU_LOG_INT)
        && !excp_is_internal(cs->exception_index)) {
        qemu_log_mask(CPU_LOG_INT, "...with ESR 0x%x/0x%" PRIx32 "\n",
                      env->exception.syndrome >> ARM_EL_EC_SHIFT,
                      env->exception.syndrome);
    }

    if (arm_is_psci_call(cpu, cs->exception_index)) {
        arm_handle_psci_call(cpu);
        qemu_log_mask(CPU_LOG_INT, "...handled as PSCI call\n");
        return;
    }

    /* Semihosting semantics depend on the register width of the
     * code that caused the exception, not the target exception level,
     * so must be handled here.
     */
    if (check_for_semihosting(cs)) {
        return;
    }

    assert(!excp_is_internal(cs->exception_index));
    if (arm_el_is_aa64(env, new_el)) {
        arm_cpu_do_interrupt_aarch64(cs);
    } else {
        arm_cpu_do_interrupt_aarch32(cs);
    }

    arm_call_el_change_hook(cpu);

    if (!kvm_enabled()) {
        cs->interrupt_request |= CPU_INTERRUPT_EXITTB;
    }
}

/* Return the exception level which controls this address translation regime */
static inline uint32_t regime_el(CPUARMState *env, ARMMMUIdx mmu_idx)
{
    switch (mmu_idx) {
    case ARMMMUIdx_S2NS:
    case ARMMMUIdx_S1E2:
        return 2;
    case ARMMMUIdx_S1E3:
        return 3;
    case ARMMMUIdx_S1SE0:
        return arm_el_is_aa64(env, 3) ? 1 : 3;
    case ARMMMUIdx_S1SE1:
    case ARMMMUIdx_S1NSE0:
    case ARMMMUIdx_S1NSE1:
    case ARMMMUIdx_MPriv:
    case ARMMMUIdx_MNegPri:
    case ARMMMUIdx_MUser:
        return 1;
    default:
        g_assert_not_reached();
    }
}

/* Return true if this address translation regime is secure */
static inline bool regime_is_secure(CPUARMState *env, ARMMMUIdx mmu_idx)
{
    switch (mmu_idx) {
    case ARMMMUIdx_S12NSE0:
    case ARMMMUIdx_S12NSE1:
    case ARMMMUIdx_S1NSE0:
    case ARMMMUIdx_S1NSE1:
    case ARMMMUIdx_S1E2:
    case ARMMMUIdx_S2NS:
    case ARMMMUIdx_MPriv:
    case ARMMMUIdx_MNegPri:
    case ARMMMUIdx_MUser:
        return false;
    case ARMMMUIdx_S1E3:
    case ARMMMUIdx_S1SE0:
    case ARMMMUIdx_S1SE1:
        return true;
    default:
        g_assert_not_reached();
    }
}

/* Return the SCTLR value which controls this address translation regime */
static inline uint32_t regime_sctlr(CPUARMState *env, ARMMMUIdx mmu_idx)
{
    return env->cp15.sctlr_el[regime_el(env, mmu_idx)];
}

/* Return true if the specified stage of address translation is disabled */
static inline bool regime_translation_disabled(CPUARMState *env,
                                               ARMMMUIdx mmu_idx)
{
    if (arm_feature(env, ARM_FEATURE_M)) {
        switch (env->v7m.mpu_ctrl &
                (R_V7M_MPU_CTRL_ENABLE_MASK | R_V7M_MPU_CTRL_HFNMIENA_MASK)) {
        case R_V7M_MPU_CTRL_ENABLE_MASK:
            /* Enabled, but not for HardFault and NMI */
            return mmu_idx == ARMMMUIdx_MNegPri;
        case R_V7M_MPU_CTRL_ENABLE_MASK | R_V7M_MPU_CTRL_HFNMIENA_MASK:
            /* Enabled for all cases */
            return false;
        case 0:
        default:
            /* HFNMIENA set and ENABLE clear is UNPREDICTABLE, but
             * we warned about that in armv7m_nvic.c when the guest set it.
             */
            return true;
        }
    }

    if (mmu_idx == ARMMMUIdx_S2NS) {
        return (env->cp15.hcr_el2 & HCR_VM) == 0;
    }
    return (regime_sctlr(env, mmu_idx) & SCTLR_M) == 0;
}

static inline bool regime_translation_big_endian(CPUARMState *env,
                                                 ARMMMUIdx mmu_idx)
{
    return (regime_sctlr(env, mmu_idx) & SCTLR_EE) != 0;
}

/* Return the TCR controlling this translation regime */
static inline TCR *regime_tcr(CPUARMState *env, ARMMMUIdx mmu_idx)
{
    if (mmu_idx == ARMMMUIdx_S2NS) {
        return &env->cp15.vtcr_el2;
    }
    return &env->cp15.tcr_el[regime_el(env, mmu_idx)];
}

/* Convert a possible stage1+2 MMU index into the appropriate
 * stage 1 MMU index
 */
static inline ARMMMUIdx stage_1_mmu_idx(ARMMMUIdx mmu_idx)
{
    if (mmu_idx == ARMMMUIdx_S12NSE0 || mmu_idx == ARMMMUIdx_S12NSE1) {
        mmu_idx += (ARMMMUIdx_S1NSE0 - ARMMMUIdx_S12NSE0);
    }
    return mmu_idx;
}

/* Returns TBI0 value for current regime el */
uint32_t arm_regime_tbi0(CPUARMState *env, ARMMMUIdx mmu_idx)
{
    TCR *tcr;
    uint32_t el;

    /* For EL0 and EL1, TBI is controlled by stage 1's TCR, so convert
     * a stage 1+2 mmu index into the appropriate stage 1 mmu index.
     */
    mmu_idx = stage_1_mmu_idx(mmu_idx);

    tcr = regime_tcr(env, mmu_idx);
    el = regime_el(env, mmu_idx);

    if (el > 1) {
        return extract64(tcr->raw_tcr, 20, 1);
    } else {
        return extract64(tcr->raw_tcr, 37, 1);
    }
}

/* Returns TBI1 value for current regime el */
uint32_t arm_regime_tbi1(CPUARMState *env, ARMMMUIdx mmu_idx)
{
    TCR *tcr;
    uint32_t el;

    /* For EL0 and EL1, TBI is controlled by stage 1's TCR, so convert
     * a stage 1+2 mmu index into the appropriate stage 1 mmu index.
     */
    mmu_idx = stage_1_mmu_idx(mmu_idx);

    tcr = regime_tcr(env, mmu_idx);
    el = regime_el(env, mmu_idx);

    if (el > 1) {
        return 0;
    } else {
        return extract64(tcr->raw_tcr, 38, 1);
    }
}

/* Return the TTBR associated with this translation regime */
static inline uint64_t regime_ttbr(CPUARMState *env, ARMMMUIdx mmu_idx,
                                   int ttbrn)
{
    if (mmu_idx == ARMMMUIdx_S2NS) {
        return env->cp15.vttbr_el2;
    }
    if (ttbrn == 0) {
        return env->cp15.ttbr0_el[regime_el(env, mmu_idx)];
    } else {
        return env->cp15.ttbr1_el[regime_el(env, mmu_idx)];
    }
}

/* Return true if the translation regime is using LPAE format page tables */
static inline bool regime_using_lpae_format(CPUARMState *env,
                                            ARMMMUIdx mmu_idx)
{
    int el = regime_el(env, mmu_idx);
    if (el == 2 || arm_el_is_aa64(env, el)) {
        return true;
    }
    if (arm_feature(env, ARM_FEATURE_LPAE)
        && (regime_tcr(env, mmu_idx)->raw_tcr & TTBCR_EAE)) {
        return true;
    }
    return false;
}

/* Returns true if the stage 1 translation regime is using LPAE format page
 * tables. Used when raising alignment exceptions, whose FSR changes depending
 * on whether the long or short descriptor format is in use. */
bool arm_s1_regime_using_lpae_format(CPUARMState *env, ARMMMUIdx mmu_idx)
{
    mmu_idx = stage_1_mmu_idx(mmu_idx);

    return regime_using_lpae_format(env, mmu_idx);
}

static inline bool regime_is_user(CPUARMState *env, ARMMMUIdx mmu_idx)
{
    switch (mmu_idx) {
    case ARMMMUIdx_S1SE0:
    case ARMMMUIdx_S1NSE0:
    case ARMMMUIdx_MUser:
        return true;
    default:
        return false;
    case ARMMMUIdx_S12NSE0:
    case ARMMMUIdx_S12NSE1:
        g_assert_not_reached();
    }
}

/* Translate section/page access permissions to page
 * R/W protection flags
 *
 * @env:         CPUARMState
 * @mmu_idx:     MMU index indicating required translation regime
 * @ap:          The 3-bit access permissions (AP[2:0])
 * @domain_prot: The 2-bit domain access permissions
 */
static inline int ap_to_rw_prot(CPUARMState *env, ARMMMUIdx mmu_idx,
                                int ap, int domain_prot)
{
    bool is_user = regime_is_user(env, mmu_idx);

    if (domain_prot == 3) {
        return PAGE_READ | PAGE_WRITE;
    }

    switch (ap) {
    case 0:
        if (arm_feature(env, ARM_FEATURE_V7)) {
            return 0;
        }
        switch (regime_sctlr(env, mmu_idx) & (SCTLR_S | SCTLR_R)) {
        case SCTLR_S:
            return is_user ? 0 : PAGE_READ;
        case SCTLR_R:
            return PAGE_READ;
        default:
            return 0;
        }
    case 1:
        return is_user ? 0 : PAGE_READ | PAGE_WRITE;
    case 2:
        if (is_user) {
            return PAGE_READ;
        } else {
            return PAGE_READ | PAGE_WRITE;
        }
    case 3:
        return PAGE_READ | PAGE_WRITE;
    case 4: /* Reserved.  */
        return 0;
    case 5:
        return is_user ? 0 : PAGE_READ;
    case 6:
        return PAGE_READ;
    case 7:
        if (!arm_feature(env, ARM_FEATURE_V6K)) {
            return 0;
        }
        return PAGE_READ;
    default:
        g_assert_not_reached();
    }
}

/* Translate section/page access permissions to page
 * R/W protection flags.
 *
 * @ap:      The 2-bit simple AP (AP[2:1])
 * @is_user: TRUE if accessing from PL0
 */
static inline int simple_ap_to_rw_prot_is_user(int ap, bool is_user)
{
    switch (ap) {
    case 0:
        return is_user ? 0 : PAGE_READ | PAGE_WRITE;
    case 1:
        return PAGE_READ | PAGE_WRITE;
    case 2:
        return is_user ? 0 : PAGE_READ;
    case 3:
        return PAGE_READ;
    default:
        g_assert_not_reached();
    }
}

static inline int
simple_ap_to_rw_prot(CPUARMState *env, ARMMMUIdx mmu_idx, int ap)
{
    return simple_ap_to_rw_prot_is_user(ap, regime_is_user(env, mmu_idx));
}

/* Translate S2 section/page access permissions to protection flags
 *
 * @env:     CPUARMState
 * @s2ap:    The 2-bit stage2 access permissions (S2AP)
 * @xn:      XN (execute-never) bit
 */
static int get_S2prot(CPUARMState *env, int s2ap, int xn)
{
    int prot = 0;

    if (s2ap & 1) {
        prot |= PAGE_READ;
    }
    if (s2ap & 2) {
        prot |= PAGE_WRITE;
    }
    if (!xn) {
        if (arm_el_is_aa64(env, 2) || prot & PAGE_READ) {
            prot |= PAGE_EXEC;
        }
    }
    return prot;
}

/* Translate section/page access permissions to protection flags
 *
 * @env:     CPUARMState
 * @mmu_idx: MMU index indicating required translation regime
 * @is_aa64: TRUE if AArch64
 * @ap:      The 2-bit simple AP (AP[2:1])
 * @ns:      NS (non-secure) bit
 * @xn:      XN (execute-never) bit
 * @pxn:     PXN (privileged execute-never) bit
 */
static int get_S1prot(CPUARMState *env, ARMMMUIdx mmu_idx, bool is_aa64,
                      int ap, int ns, int xn, int pxn)
{
    bool is_user = regime_is_user(env, mmu_idx);
    int prot_rw, user_rw;
    bool have_wxn;
    int wxn = 0;

    assert(mmu_idx != ARMMMUIdx_S2NS);

    user_rw = simple_ap_to_rw_prot_is_user(ap, true);
    if (is_user) {
        prot_rw = user_rw;
    } else {
        prot_rw = simple_ap_to_rw_prot_is_user(ap, false);
    }

    if (ns && arm_is_secure(env) && (env->cp15.scr_el3 & SCR_SIF)) {
        return prot_rw;
    }

    /* TODO have_wxn should be replaced with
     *   ARM_FEATURE_V8 || (ARM_FEATURE_V7 && ARM_FEATURE_EL2)
     * when ARM_FEATURE_EL2 starts getting set. For now we assume all LPAE
     * compatible processors have EL2, which is required for [U]WXN.
     */
    have_wxn = arm_feature(env, ARM_FEATURE_LPAE);

    if (have_wxn) {
        wxn = regime_sctlr(env, mmu_idx) & SCTLR_WXN;
    }

    if (is_aa64) {
        switch (regime_el(env, mmu_idx)) {
        case 1:
            if (!is_user) {
                xn = pxn || (user_rw & PAGE_WRITE);
            }
            break;
        case 2:
        case 3:
            break;
        }
    } else if (arm_feature(env, ARM_FEATURE_V7)) {
        switch (regime_el(env, mmu_idx)) {
        case 1:
        case 3:
            if (is_user) {
                xn = xn || !(user_rw & PAGE_READ);
            } else {
                int uwxn = 0;
                if (have_wxn) {
                    uwxn = regime_sctlr(env, mmu_idx) & SCTLR_UWXN;
                }
                xn = xn || !(prot_rw & PAGE_READ) || pxn ||
                     (uwxn && (user_rw & PAGE_WRITE));
            }
            break;
        case 2:
            break;
        }
    } else {
        xn = wxn = 0;
    }

    if (xn || (wxn && (prot_rw & PAGE_WRITE))) {
        return prot_rw;
    }
    return prot_rw | PAGE_EXEC;
}

static bool get_level1_table_address(CPUARMState *env, ARMMMUIdx mmu_idx,
                                     uint32_t *table, uint32_t address)
{
    /* Note that we can only get here for an AArch32 PL0/PL1 lookup */
    TCR *tcr = regime_tcr(env, mmu_idx);

    if (address & tcr->mask) {
        if (tcr->raw_tcr & TTBCR_PD1) {
            /* Translation table walk disabled for TTBR1 */
            return false;
        }
        *table = regime_ttbr(env, mmu_idx, 1) & 0xffffc000;
    } else {
        if (tcr->raw_tcr & TTBCR_PD0) {
            /* Translation table walk disabled for TTBR0 */
            return false;
        }
        *table = regime_ttbr(env, mmu_idx, 0) & tcr->base_mask;
    }
    *table |= (address >> 18) & 0x3ffc;
    return true;
}

/* Translate a S1 pagetable walk through S2 if needed.  */
static hwaddr S1_ptw_translate(CPUARMState *env, ARMMMUIdx mmu_idx,
                               hwaddr addr, MemTxAttrs txattrs,
                               uint32_t *fsr,
                               ARMMMUFaultInfo *fi)
{
    if ((mmu_idx == ARMMMUIdx_S1NSE0 || mmu_idx == ARMMMUIdx_S1NSE1) &&
        !regime_translation_disabled(env, ARMMMUIdx_S2NS)) {
        target_ulong s2size;
        hwaddr s2pa;
        int s2prot;
        int ret;

        ret = get_phys_addr_lpae(env, addr, 0, ARMMMUIdx_S2NS, &s2pa,
                                 &txattrs, &s2prot, &s2size, fsr, fi);
        if (ret) {
            fi->s2addr = addr;
            fi->stage2 = true;
            fi->s1ptw = true;
            return ~0;
        }
        addr = s2pa;
    }
    return addr;
}

/* All loads done in the course of a page table walk go through here.
 * TODO: rather than ignoring errors from physical memory reads (which
 * are external aborts in ARM terminology) we should propagate this
 * error out so that we can turn it into a Data Abort if this walk
 * was being done for a CPU load/store or an address translation instruction
 * (but not if it was for a debug access).
 */
static uint32_t arm_ldl_ptw(CPUState *cs, hwaddr addr, bool is_secure,
                            ARMMMUIdx mmu_idx, uint32_t *fsr,
                            ARMMMUFaultInfo *fi)
{
    ARMCPU *cpu = ARM_CPU(cs);
    CPUARMState *env = &cpu->env;
    MemTxAttrs attrs = {};
    AddressSpace *as;

    attrs.secure = is_secure;
    as = arm_addressspace(cs, attrs);
    addr = S1_ptw_translate(env, mmu_idx, addr, attrs, fsr, fi);
    if (fi->s1ptw) {
        return 0;
    }
    if (regime_translation_big_endian(env, mmu_idx)) {
        return address_space_ldl_be(as, addr, attrs, NULL);
    } else {
        return address_space_ldl_le(as, addr, attrs, NULL);
    }
}

static uint64_t arm_ldq_ptw(CPUState *cs, hwaddr addr, bool is_secure,
                            ARMMMUIdx mmu_idx, uint32_t *fsr,
                            ARMMMUFaultInfo *fi)
{
    ARMCPU *cpu = ARM_CPU(cs);
    CPUARMState *env = &cpu->env;
    MemTxAttrs attrs = {};
    AddressSpace *as;

    attrs.secure = is_secure;
    as = arm_addressspace(cs, attrs);
    addr = S1_ptw_translate(env, mmu_idx, addr, attrs, fsr, fi);
    if (fi->s1ptw) {
        return 0;
    }
    if (regime_translation_big_endian(env, mmu_idx)) {
        return address_space_ldq_be(as, addr, attrs, NULL);
    } else {
        return address_space_ldq_le(as, addr, attrs, NULL);
    }
}

static bool get_phys_addr_v5(CPUARMState *env, uint32_t address,
                             int access_type, ARMMMUIdx mmu_idx,
                             hwaddr *phys_ptr, int *prot,
                             target_ulong *page_size, uint32_t *fsr,
                             ARMMMUFaultInfo *fi)
{
    CPUState *cs = CPU(arm_env_get_cpu(env));
    int code;
    uint32_t table;
    uint32_t desc;
    int type;
    int ap;
    int domain = 0;
    int domain_prot;
    hwaddr phys_addr;
    uint32_t dacr;

    /* Pagetable walk.  */
    /* Lookup l1 descriptor.  */
    if (!get_level1_table_address(env, mmu_idx, &table, address)) {
        /* Section translation fault if page walk is disabled by PD0 or PD1 */
        code = 5;
        goto do_fault;
    }
    desc = arm_ldl_ptw(cs, table, regime_is_secure(env, mmu_idx),
                       mmu_idx, fsr, fi);
    type = (desc & 3);
    domain = (desc >> 5) & 0x0f;
    if (regime_el(env, mmu_idx) == 1) {
        dacr = env->cp15.dacr_ns;
    } else {
        dacr = env->cp15.dacr_s;
    }
    domain_prot = (dacr >> (domain * 2)) & 3;
    if (type == 0) {
        /* Section translation fault.  */
        code = 5;
        goto do_fault;
    }
    if (domain_prot == 0 || domain_prot == 2) {
        if (type == 2)
            code = 9; /* Section domain fault.  */
        else
            code = 11; /* Page domain fault.  */
        goto do_fault;
    }
    if (type == 2) {
        /* 1Mb section.  */
        phys_addr = (desc & 0xfff00000) | (address & 0x000fffff);
        ap = (desc >> 10) & 3;
        code = 13;
        *page_size = 1024 * 1024;
    } else {
        /* Lookup l2 entry.  */
        if (type == 1) {
            /* Coarse pagetable.  */
            table = (desc & 0xfffffc00) | ((address >> 10) & 0x3fc);
        } else {
            /* Fine pagetable.  */
            table = (desc & 0xfffff000) | ((address >> 8) & 0xffc);
        }
        desc = arm_ldl_ptw(cs, table, regime_is_secure(env, mmu_idx),
                           mmu_idx, fsr, fi);
        switch (desc & 3) {
        case 0: /* Page translation fault.  */
            code = 7;
            goto do_fault;
        case 1: /* 64k page.  */
            phys_addr = (desc & 0xffff0000) | (address & 0xffff);
            ap = (desc >> (4 + ((address >> 13) & 6))) & 3;
            *page_size = 0x10000;
            break;
        case 2: /* 4k page.  */
            phys_addr = (desc & 0xfffff000) | (address & 0xfff);
            ap = (desc >> (4 + ((address >> 9) & 6))) & 3;
            *page_size = 0x1000;
            break;
        case 3: /* 1k page, or ARMv6/XScale "extended small (4k) page" */
            if (type == 1) {
                /* ARMv6/XScale extended small page format */
                if (arm_feature(env, ARM_FEATURE_XSCALE)
                    || arm_feature(env, ARM_FEATURE_V6)) {
                    phys_addr = (desc & 0xfffff000) | (address & 0xfff);
                    *page_size = 0x1000;
                } else {
                    /* UNPREDICTABLE in ARMv5; we choose to take a
                     * page translation fault.
                     */
                    code = 7;
                    goto do_fault;
                }
            } else {
                phys_addr = (desc & 0xfffffc00) | (address & 0x3ff);
                *page_size = 0x400;
            }
            ap = (desc >> 4) & 3;
            break;
        default:
            /* Never happens, but compiler isn't smart enough to tell.  */
            abort();
        }
        code = 15;
    }
    *prot = ap_to_rw_prot(env, mmu_idx, ap, domain_prot);
    *prot |= *prot ? PAGE_EXEC : 0;
    if (!(*prot & (1 << access_type))) {
        /* Access permission fault.  */
        goto do_fault;
    }
    *phys_ptr = phys_addr;
    return false;
do_fault:
    *fsr = code | (domain << 4);
    return true;
}

static bool get_phys_addr_v6(CPUARMState *env, uint32_t address,
                             int access_type, ARMMMUIdx mmu_idx,
                             hwaddr *phys_ptr, MemTxAttrs *attrs, int *prot,
                             target_ulong *page_size, uint32_t *fsr,
                             ARMMMUFaultInfo *fi)
{
    CPUState *cs = CPU(arm_env_get_cpu(env));
    int code;
    uint32_t table;
    uint32_t desc;
    uint32_t xn;
    uint32_t pxn = 0;
    int type;
    int ap;
    int domain = 0;
    int domain_prot;
    hwaddr phys_addr;
    uint32_t dacr;
    bool ns;

    /* Pagetable walk.  */
    /* Lookup l1 descriptor.  */
    if (!get_level1_table_address(env, mmu_idx, &table, address)) {
        /* Section translation fault if page walk is disabled by PD0 or PD1 */
        code = 5;
        goto do_fault;
    }
    desc = arm_ldl_ptw(cs, table, regime_is_secure(env, mmu_idx),
                       mmu_idx, fsr, fi);
    type = (desc & 3);
    if (type == 0 || (type == 3 && !arm_feature(env, ARM_FEATURE_PXN))) {
        /* Section translation fault, or attempt to use the encoding
         * which is Reserved on implementations without PXN.
         */
        code = 5;
        goto do_fault;
    }
    if ((type == 1) || !(desc & (1 << 18))) {
        /* Page or Section.  */
        domain = (desc >> 5) & 0x0f;
    }
    if (regime_el(env, mmu_idx) == 1) {
        dacr = env->cp15.dacr_ns;
    } else {
        dacr = env->cp15.dacr_s;
    }
    domain_prot = (dacr >> (domain * 2)) & 3;
    if (domain_prot == 0 || domain_prot == 2) {
        if (type != 1) {
            code = 9; /* Section domain fault.  */
        } else {
            code = 11; /* Page domain fault.  */
        }
        goto do_fault;
    }
    if (type != 1) {
        if (desc & (1 << 18)) {
            /* Supersection.  */
            phys_addr = (desc & 0xff000000) | (address & 0x00ffffff);
            phys_addr |= (uint64_t)extract32(desc, 20, 4) << 32;
            phys_addr |= (uint64_t)extract32(desc, 5, 4) << 36;
            *page_size = 0x1000000;
        } else {
            /* Section.  */
            phys_addr = (desc & 0xfff00000) | (address & 0x000fffff);
            *page_size = 0x100000;
        }
        ap = ((desc >> 10) & 3) | ((desc >> 13) & 4);
        xn = desc & (1 << 4);
        pxn = desc & 1;
        code = 13;
        ns = extract32(desc, 19, 1);
    } else {
        if (arm_feature(env, ARM_FEATURE_PXN)) {
            pxn = (desc >> 2) & 1;
        }
        ns = extract32(desc, 3, 1);
        /* Lookup l2 entry.  */
        table = (desc & 0xfffffc00) | ((address >> 10) & 0x3fc);
        desc = arm_ldl_ptw(cs, table, regime_is_secure(env, mmu_idx),
                           mmu_idx, fsr, fi);
        ap = ((desc >> 4) & 3) | ((desc >> 7) & 4);
        switch (desc & 3) {
        case 0: /* Page translation fault.  */
            code = 7;
            goto do_fault;
        case 1: /* 64k page.  */
            phys_addr = (desc & 0xffff0000) | (address & 0xffff);
            xn = desc & (1 << 15);
            *page_size = 0x10000;
            break;
        case 2: case 3: /* 4k page.  */
            phys_addr = (desc & 0xfffff000) | (address & 0xfff);
            xn = desc & 1;
            *page_size = 0x1000;
            break;
        default:
            /* Never happens, but compiler isn't smart enough to tell.  */
            abort();
        }
        code = 15;
    }
    if (domain_prot == 3) {
        *prot = PAGE_READ | PAGE_WRITE | PAGE_EXEC;
    } else {
        if (pxn && !regime_is_user(env, mmu_idx)) {
            xn = 1;
        }
        if (xn && access_type == 2)
            goto do_fault;

        if (arm_feature(env, ARM_FEATURE_V6K) &&
                (regime_sctlr(env, mmu_idx) & SCTLR_AFE)) {
            /* The simplified model uses AP[0] as an access control bit.  */
            if ((ap & 1) == 0) {
                /* Access flag fault.  */
                code = (code == 15) ? 6 : 3;
                goto do_fault;
            }
            *prot = simple_ap_to_rw_prot(env, mmu_idx, ap >> 1);
        } else {
            *prot = ap_to_rw_prot(env, mmu_idx, ap, domain_prot);
        }
        if (*prot && !xn) {
            *prot |= PAGE_EXEC;
        }
        if (!(*prot & (1 << access_type))) {
            /* Access permission fault.  */
            goto do_fault;
        }
    }
    if (ns) {
        /* The NS bit will (as required by the architecture) have no effect if
         * the CPU doesn't support TZ or this is a non-secure translation
         * regime, because the attribute will already be non-secure.
         */
        attrs->secure = false;
    }
    *phys_ptr = phys_addr;
    return false;
do_fault:
    *fsr = code | (domain << 4);
    return true;
}

/* Fault type for long-descriptor MMU fault reporting; this corresponds
 * to bits [5..2] in the STATUS field in long-format DFSR/IFSR.
 */
typedef enum {
    translation_fault = 1,
    access_fault = 2,
    permission_fault = 3,
} MMUFaultType;

/*
 * check_s2_mmu_setup
 * @cpu:        ARMCPU
 * @is_aa64:    True if the translation regime is in AArch64 state
 * @startlevel: Suggested starting level
 * @inputsize:  Bitsize of IPAs
 * @stride:     Page-table stride (See the ARM ARM)
 *
 * Returns true if the suggested S2 translation parameters are OK and
 * false otherwise.
 */
static bool check_s2_mmu_setup(ARMCPU *cpu, bool is_aa64, int level,
                               int inputsize, int stride)
{
    const int grainsize = stride + 3;
    int startsizecheck;

    /* Negative levels are never allowed.  */
    if (level < 0) {
        return false;
    }

    startsizecheck = inputsize - ((3 - level) * stride + grainsize);
    if (startsizecheck < 1 || startsizecheck > stride + 4) {
        return false;
    }

    if (is_aa64) {
        CPUARMState *env = &cpu->env;
        unsigned int pamax = arm_pamax(cpu);

        switch (stride) {
        case 13: /* 64KB Pages.  */
            if (level == 0 || (level == 1 && pamax <= 42)) {
                return false;
            }
            break;
        case 11: /* 16KB Pages.  */
            if (level == 0 || (level == 1 && pamax <= 40)) {
                return false;
            }
            break;
        case 9: /* 4KB Pages.  */
            if (level == 0 && pamax <= 42) {
                return false;
            }
            break;
        default:
            g_assert_not_reached();
        }

        /* Inputsize checks.  */
        if (inputsize > pamax &&
            (arm_el_is_aa64(env, 1) || inputsize > 40)) {
            /* This is CONSTRAINED UNPREDICTABLE and we choose to fault.  */
            return false;
        }
    } else {
        /* AArch32 only supports 4KB pages. Assert on that.  */
        assert(stride == 9);

        if (level == 0) {
            return false;
        }
    }
    return true;
}

static bool get_phys_addr_lpae(CPUARMState *env, target_ulong address,
                               int access_type, ARMMMUIdx mmu_idx,
                               hwaddr *phys_ptr, MemTxAttrs *txattrs, int *prot,
                               target_ulong *page_size_ptr, uint32_t *fsr,
                               ARMMMUFaultInfo *fi)
{
    ARMCPU *cpu = arm_env_get_cpu(env);
    CPUState *cs = CPU(cpu);
    /* Read an LPAE long-descriptor translation table. */
    MMUFaultType fault_type = translation_fault;
    uint32_t level;
    uint32_t epd = 0;
    int32_t t0sz, t1sz;
    uint32_t tg;
    uint64_t ttbr;
    int ttbr_select;
    hwaddr descaddr, indexmask, indexmask_grainsize;
    uint32_t tableattrs;
    target_ulong page_size;
    uint32_t attrs;
    int32_t stride = 9;
    int32_t addrsize;
    int inputsize;
    int32_t tbi = 0;
    TCR *tcr = regime_tcr(env, mmu_idx);
    int ap, ns, xn, pxn;
    uint32_t el = regime_el(env, mmu_idx);
    bool ttbr1_valid = true;
    uint64_t descaddrmask;
    bool aarch64 = arm_el_is_aa64(env, el);

    /* TODO:
     * This code does not handle the different format TCR for VTCR_EL2.
     * This code also does not support shareability levels.
     * Attribute and permission bit handling should also be checked when adding
     * support for those page table walks.
     */
    if (aarch64) {
        level = 0;
        addrsize = 64;
        if (el > 1) {
            if (mmu_idx != ARMMMUIdx_S2NS) {
                tbi = extract64(tcr->raw_tcr, 20, 1);
            }
        } else {
            if (extract64(address, 55, 1)) {
                tbi = extract64(tcr->raw_tcr, 38, 1);
            } else {
                tbi = extract64(tcr->raw_tcr, 37, 1);
            }
        }
        tbi *= 8;

        /* If we are in 64-bit EL2 or EL3 then there is no TTBR1, so mark it
         * invalid.
         */
        if (el > 1) {
            ttbr1_valid = false;
        }
    } else {
        level = 1;
        addrsize = 32;
        /* There is no TTBR1 for EL2 */
        if (el == 2) {
            ttbr1_valid = false;
        }
    }

    /* Determine whether this address is in the region controlled by
     * TTBR0 or TTBR1 (or if it is in neither region and should fault).
     * This is a Non-secure PL0/1 stage 1 translation, so controlled by
     * TTBCR/TTBR0/TTBR1 in accordance with ARM ARM DDI0406C table B-32:
     */
    if (aarch64) {
        /* AArch64 translation.  */
        t0sz = extract32(tcr->raw_tcr, 0, 6);
        t0sz = MIN(t0sz, 39);
        t0sz = MAX(t0sz, 16);
    } else if (mmu_idx != ARMMMUIdx_S2NS) {
        /* AArch32 stage 1 translation.  */
        t0sz = extract32(tcr->raw_tcr, 0, 3);
    } else {
        /* AArch32 stage 2 translation.  */
        bool sext = extract32(tcr->raw_tcr, 4, 1);
        bool sign = extract32(tcr->raw_tcr, 3, 1);
        /* Address size is 40-bit for a stage 2 translation,
         * and t0sz can be negative (from -8 to 7),
         * so we need to adjust it to use the TTBR selecting logic below.
         */
        addrsize = 40;
        t0sz = sextract32(tcr->raw_tcr, 0, 4) + 8;

        /* If the sign-extend bit is not the same as t0sz[3], the result
         * is unpredictable. Flag this as a guest error.  */
        if (sign != sext) {
            qemu_log_mask(LOG_GUEST_ERROR,
                          "AArch32: VTCR.S / VTCR.T0SZ[3] mismatch\n");
        }
    }
    t1sz = extract32(tcr->raw_tcr, 16, 6);
    if (aarch64) {
        t1sz = MIN(t1sz, 39);
        t1sz = MAX(t1sz, 16);
    }
    if (t0sz && !extract64(address, addrsize - t0sz, t0sz - tbi)) {
        /* there is a ttbr0 region and we are in it (high bits all zero) */
        ttbr_select = 0;
    } else if (ttbr1_valid && t1sz &&
               !extract64(~address, addrsize - t1sz, t1sz - tbi)) {
        /* there is a ttbr1 region and we are in it (high bits all one) */
        ttbr_select = 1;
    } else if (!t0sz) {
        /* ttbr0 region is "everything not in the ttbr1 region" */
        ttbr_select = 0;
    } else if (!t1sz && ttbr1_valid) {
        /* ttbr1 region is "everything not in the ttbr0 region" */
        ttbr_select = 1;
    } else {
        /* in the gap between the two regions, this is a Translation fault */
        fault_type = translation_fault;
        goto do_fault;
    }

    /* Note that QEMU ignores shareability and cacheability attributes,
     * so we don't need to do anything with the SH, ORGN, IRGN fields
     * in the TTBCR.  Similarly, TTBCR:A1 selects whether we get the
     * ASID from TTBR0 or TTBR1, but QEMU's TLB doesn't currently
     * implement any ASID-like capability so we can ignore it (instead
     * we will always flush the TLB any time the ASID is changed).
     */
    if (ttbr_select == 0) {
        ttbr = regime_ttbr(env, mmu_idx, 0);
        if (el < 2) {
            epd = extract32(tcr->raw_tcr, 7, 1);
        }
        inputsize = addrsize - t0sz;

        tg = extract32(tcr->raw_tcr, 14, 2);
        if (tg == 1) { /* 64KB pages */
            stride = 13;
        }
        if (tg == 2) { /* 16KB pages */
            stride = 11;
        }
    } else {
        /* We should only be here if TTBR1 is valid */
        assert(ttbr1_valid);

        ttbr = regime_ttbr(env, mmu_idx, 1);
        epd = extract32(tcr->raw_tcr, 23, 1);
        inputsize = addrsize - t1sz;

        tg = extract32(tcr->raw_tcr, 30, 2);
        if (tg == 3)  { /* 64KB pages */
            stride = 13;
        }
        if (tg == 1) { /* 16KB pages */
            stride = 11;
        }
    }

    /* Here we should have set up all the parameters for the translation:
     * inputsize, ttbr, epd, stride, tbi
     */

    if (epd) {
        /* Translation table walk disabled => Translation fault on TLB miss
         * Note: This is always 0 on 64-bit EL2 and EL3.
         */
        goto do_fault;
    }

    if (mmu_idx != ARMMMUIdx_S2NS) {
        /* The starting level depends on the virtual address size (which can
         * be up to 48 bits) and the translation granule size. It indicates
         * the number of strides (stride bits at a time) needed to
         * consume the bits of the input address. In the pseudocode this is:
         *  level = 4 - RoundUp((inputsize - grainsize) / stride)
         * where their 'inputsize' is our 'inputsize', 'grainsize' is
         * our 'stride + 3' and 'stride' is our 'stride'.
         * Applying the usual "rounded up m/n is (m+n-1)/n" and simplifying:
         * = 4 - (inputsize - stride - 3 + stride - 1) / stride
         * = 4 - (inputsize - 4) / stride;
         */
        level = 4 - (inputsize - 4) / stride;
    } else {
        /* For stage 2 translations the starting level is specified by the
         * VTCR_EL2.SL0 field (whose interpretation depends on the page size)
         */
        uint32_t sl0 = extract32(tcr->raw_tcr, 6, 2);
        uint32_t startlevel;
        bool ok;

        if (!aarch64 || stride == 9) {
            /* AArch32 or 4KB pages */
            startlevel = 2 - sl0;
        } else {
            /* 16KB or 64KB pages */
            startlevel = 3 - sl0;
        }

        /* Check that the starting level is valid. */
        ok = check_s2_mmu_setup(cpu, aarch64, startlevel,
                                inputsize, stride);
        if (!ok) {
            fault_type = translation_fault;
            goto do_fault;
        }
        level = startlevel;
    }

    indexmask_grainsize = (1ULL << (stride + 3)) - 1;
    indexmask = (1ULL << (inputsize - (stride * (4 - level)))) - 1;

    /* Now we can extract the actual base address from the TTBR */
    descaddr = extract64(ttbr, 0, 48);
    descaddr &= ~indexmask;

    /* The address field in the descriptor goes up to bit 39 for ARMv7
     * but up to bit 47 for ARMv8, but we use the descaddrmask
     * up to bit 39 for AArch32, because we don't need other bits in that case
     * to construct next descriptor address (anyway they should be all zeroes).
     */
    descaddrmask = ((1ull << (aarch64 ? 48 : 40)) - 1) &
                   ~indexmask_grainsize;

    /* Secure accesses start with the page table in secure memory and
     * can be downgraded to non-secure at any step. Non-secure accesses
     * remain non-secure. We implement this by just ORing in the NSTable/NS
     * bits at each step.
     */
    tableattrs = regime_is_secure(env, mmu_idx) ? 0 : (1 << 4);
    for (;;) {
        uint64_t descriptor;
        bool nstable;

        descaddr |= (address >> (stride * (4 - level))) & indexmask;
        descaddr &= ~7ULL;
        nstable = extract32(tableattrs, 4, 1);
        descriptor = arm_ldq_ptw(cs, descaddr, !nstable, mmu_idx, fsr, fi);
        if (fi->s1ptw) {
            goto do_fault;
        }

        if (!(descriptor & 1) ||
            (!(descriptor & 2) && (level == 3))) {
            /* Invalid, or the Reserved level 3 encoding */
            goto do_fault;
        }
        descaddr = descriptor & descaddrmask;

        if ((descriptor & 2) && (level < 3)) {
            /* Table entry. The top five bits are attributes which  may
             * propagate down through lower levels of the table (and
             * which are all arranged so that 0 means "no effect", so
             * we can gather them up by ORing in the bits at each level).
             */
            tableattrs |= extract64(descriptor, 59, 5);
            level++;
            indexmask = indexmask_grainsize;
            continue;
        }
        /* Block entry at level 1 or 2, or page entry at level 3.
         * These are basically the same thing, although the number
         * of bits we pull in from the vaddr varies.
         */
        page_size = (1ULL << ((stride * (4 - level)) + 3));
        descaddr |= (address & (page_size - 1));
        /* Extract attributes from the descriptor */
        attrs = extract64(descriptor, 2, 10)
            | (extract64(descriptor, 52, 12) << 10);

        if (mmu_idx == ARMMMUIdx_S2NS) {
            /* Stage 2 table descriptors do not include any attribute fields */
            break;
        }
        /* Merge in attributes from table descriptors */
        attrs |= extract32(tableattrs, 0, 2) << 11; /* XN, PXN */
        attrs |= extract32(tableattrs, 3, 1) << 5; /* APTable[1] => AP[2] */
        /* The sense of AP[1] vs APTable[0] is reversed, as APTable[0] == 1
         * means "force PL1 access only", which means forcing AP[1] to 0.
         */
        if (extract32(tableattrs, 2, 1)) {
            attrs &= ~(1 << 4);
        }
        attrs |= nstable << 3; /* NS */
        break;
    }
    /* Here descaddr is the final physical address, and attributes
     * are all in attrs.
     */
    fault_type = access_fault;
    if ((attrs & (1 << 8)) == 0) {
        /* Access flag */
        goto do_fault;
    }

    ap = extract32(attrs, 4, 2);
    xn = extract32(attrs, 12, 1);

    if (mmu_idx == ARMMMUIdx_S2NS) {
        ns = true;
        *prot = get_S2prot(env, ap, xn);
    } else {
        ns = extract32(attrs, 3, 1);
        pxn = extract32(attrs, 11, 1);
        *prot = get_S1prot(env, mmu_idx, aarch64, ap, ns, xn, pxn);
    }

    fault_type = permission_fault;
    if (!(*prot & (1 << access_type))) {
        goto do_fault;
    }

    if (ns) {
        /* The NS bit will (as required by the architecture) have no effect if
         * the CPU doesn't support TZ or this is a non-secure translation
         * regime, because the attribute will already be non-secure.
         */
        txattrs->secure = false;
    }
    *phys_ptr = descaddr;
    *page_size_ptr = page_size;
    return false;

do_fault:
    /* Long-descriptor format IFSR/DFSR value */
    *fsr = (1 << 9) | (fault_type << 2) | level;
    /* Tag the error as S2 for failed S1 PTW at S2 or ordinary S2.  */
    fi->stage2 = fi->s1ptw || (mmu_idx == ARMMMUIdx_S2NS);
    return true;
}

static inline void get_phys_addr_pmsav7_default(CPUARMState *env,
                                                ARMMMUIdx mmu_idx,
                                                int32_t address, int *prot)
{
    if (!arm_feature(env, ARM_FEATURE_M)) {
        *prot = PAGE_READ | PAGE_WRITE;
        switch (address) {
        case 0xF0000000 ... 0xFFFFFFFF:
            if (regime_sctlr(env, mmu_idx) & SCTLR_V) {
                /* hivecs execing is ok */
                *prot |= PAGE_EXEC;
            }
            break;
        case 0x00000000 ... 0x7FFFFFFF:
            *prot |= PAGE_EXEC;
            break;
        }
    } else {
        /* Default system address map for M profile cores.
         * The architecture specifies which regions are execute-never;
         * at the MPU level no other checks are defined.
         */
        switch (address) {
        case 0x00000000 ... 0x1fffffff: /* ROM */
        case 0x20000000 ... 0x3fffffff: /* SRAM */
        case 0x60000000 ... 0x7fffffff: /* RAM */
        case 0x80000000 ... 0x9fffffff: /* RAM */
            *prot = PAGE_READ | PAGE_WRITE | PAGE_EXEC;
            break;
        case 0x40000000 ... 0x5fffffff: /* Peripheral */
        case 0xa0000000 ... 0xbfffffff: /* Device */
        case 0xc0000000 ... 0xdfffffff: /* Device */
        case 0xe0000000 ... 0xffffffff: /* System */
            *prot = PAGE_READ | PAGE_WRITE;
            break;
        default:
            g_assert_not_reached();
        }
    }
}

static bool pmsav7_use_background_region(ARMCPU *cpu,
                                         ARMMMUIdx mmu_idx, bool is_user)
{
    /* Return true if we should use the default memory map as a
     * "background" region if there are no hits against any MPU regions.
     */
    CPUARMState *env = &cpu->env;

    if (is_user) {
        return false;
    }

    if (arm_feature(env, ARM_FEATURE_M)) {
        return env->v7m.mpu_ctrl & R_V7M_MPU_CTRL_PRIVDEFENA_MASK;
    } else {
        return regime_sctlr(env, mmu_idx) & SCTLR_BR;
    }
}

static inline bool m_is_ppb_region(CPUARMState *env, uint32_t address)
{
    /* True if address is in the M profile PPB region 0xe0000000 - 0xe00fffff */
    return arm_feature(env, ARM_FEATURE_M) &&
        extract32(address, 20, 12) == 0xe00;
}

static inline bool m_is_system_region(CPUARMState *env, uint32_t address)
{
    /* True if address is in the M profile system region
     * 0xe0000000 - 0xffffffff
     */
    return arm_feature(env, ARM_FEATURE_M) && extract32(address, 29, 3) == 0x7;
}

static bool get_phys_addr_pmsav7(CPUARMState *env, uint32_t address,
                                 int access_type, ARMMMUIdx mmu_idx,
                                 hwaddr *phys_ptr, int *prot, uint32_t *fsr)
{
    ARMCPU *cpu = arm_env_get_cpu(env);
    int n;
    bool is_user = regime_is_user(env, mmu_idx);

    *phys_ptr = address;
    *prot = 0;

    if (regime_translation_disabled(env, mmu_idx) ||
        m_is_ppb_region(env, address)) {
        /* MPU disabled or M profile PPB access: use default memory map.
         * The other case which uses the default memory map in the
         * v7M ARM ARM pseudocode is exception vector reads from the vector
         * table. In QEMU those accesses are done in arm_v7m_load_vector(),
         * which always does a direct read using address_space_ldl(), rather
         * than going via this function, so we don't need to check that here.
         */
        get_phys_addr_pmsav7_default(env, mmu_idx, address, prot);
    } else { /* MPU enabled */
        for (n = (int)cpu->pmsav7_dregion - 1; n >= 0; n--) {
            /* region search */
            uint32_t base = env->pmsav7.drbar[n];
            uint32_t rsize = extract32(env->pmsav7.drsr[n], 1, 5);
            uint32_t rmask;
            bool srdis = false;

            if (!(env->pmsav7.drsr[n] & 0x1)) {
                continue;
            }

            if (!rsize) {
                qemu_log_mask(LOG_GUEST_ERROR,
                              "DRSR[%d]: Rsize field cannot be 0\n", n);
                continue;
            }
            rsize++;
            rmask = (1ull << rsize) - 1;

            if (base & rmask) {
                qemu_log_mask(LOG_GUEST_ERROR,
                              "DRBAR[%d]: 0x%" PRIx32 " misaligned "
                              "to DRSR region size, mask = 0x%" PRIx32 "\n",
                              n, base, rmask);
                continue;
            }

            if (address < base || address > base + rmask) {
                continue;
            }

            /* Region matched */

            if (rsize >= 8) { /* no subregions for regions < 256 bytes */
                int i, snd;
                uint32_t srdis_mask;

                rsize -= 3; /* sub region size (power of 2) */
                snd = ((address - base) >> rsize) & 0x7;
                srdis = extract32(env->pmsav7.drsr[n], snd + 8, 1);

                srdis_mask = srdis ? 0x3 : 0x0;
                for (i = 2; i <= 8 && rsize < TARGET_PAGE_BITS; i *= 2) {
                    /* This will check in groups of 2, 4 and then 8, whether
                     * the subregion bits are consistent. rsize is incremented
                     * back up to give the region size, considering consistent
                     * adjacent subregions as one region. Stop testing if rsize
                     * is already big enough for an entire QEMU page.
                     */
                    int snd_rounded = snd & ~(i - 1);
                    uint32_t srdis_multi = extract32(env->pmsav7.drsr[n],
                                                     snd_rounded + 8, i);
                    if (srdis_mask ^ srdis_multi) {
                        break;
                    }
                    srdis_mask = (srdis_mask << i) | srdis_mask;
                    rsize++;
                }
            }
            if (rsize < TARGET_PAGE_BITS) {
                qemu_log_mask(LOG_UNIMP,
                              "DRSR[%d]: No support for MPU (sub)region "
                              "alignment of %" PRIu32 " bits. Minimum is %d\n",
                              n, rsize, TARGET_PAGE_BITS);
                continue;
            }
            if (srdis) {
                continue;
            }
            break;
        }

        if (n == -1) { /* no hits */
            if (!pmsav7_use_background_region(cpu, mmu_idx, is_user)) {
                /* background fault */
                *fsr = 0;
                return true;
            }
            get_phys_addr_pmsav7_default(env, mmu_idx, address, prot);
        } else { /* a MPU hit! */
            uint32_t ap = extract32(env->pmsav7.dracr[n], 8, 3);
            uint32_t xn = extract32(env->pmsav7.dracr[n], 12, 1);

            if (m_is_system_region(env, address)) {
                /* System space is always execute never */
                xn = 1;
            }

            if (is_user) { /* User mode AP bit decoding */
                switch (ap) {
                case 0:
                case 1:
                case 5:
                    break; /* no access */
                case 3:
                    *prot |= PAGE_WRITE;
                    /* fall through */
                case 2:
                case 6:
                    *prot |= PAGE_READ | PAGE_EXEC;
                    break;
                default:
                    qemu_log_mask(LOG_GUEST_ERROR,
                                  "DRACR[%d]: Bad value for AP bits: 0x%"
                                  PRIx32 "\n", n, ap);
                }
            } else { /* Priv. mode AP bits decoding */
                switch (ap) {
                case 0:
                    break; /* no access */
                case 1:
                case 2:
                case 3:
                    *prot |= PAGE_WRITE;
                    /* fall through */
                case 5:
                case 6:
                    *prot |= PAGE_READ | PAGE_EXEC;
                    break;
                default:
                    qemu_log_mask(LOG_GUEST_ERROR,
                                  "DRACR[%d]: Bad value for AP bits: 0x%"
                                  PRIx32 "\n", n, ap);
                }
            }

            /* execute never */
            if (xn) {
                *prot &= ~PAGE_EXEC;
            }
        }
    }

    *fsr = 0x00d; /* Permission fault */
    return !(*prot & (1 << access_type));
}

static bool get_phys_addr_pmsav5(CPUARMState *env, uint32_t address,
                                 int access_type, ARMMMUIdx mmu_idx,
                                 hwaddr *phys_ptr, int *prot, uint32_t *fsr)
{
    int n;
    uint32_t mask;
    uint32_t base;
    bool is_user = regime_is_user(env, mmu_idx);

    *phys_ptr = address;
    for (n = 7; n >= 0; n--) {
        base = env->cp15.c6_region[n];
        if ((base & 1) == 0) {
            continue;
        }
        mask = 1 << ((base >> 1) & 0x1f);
        /* Keep this shift separate from the above to avoid an
           (undefined) << 32.  */
        mask = (mask << 1) - 1;
        if (((base ^ address) & ~mask) == 0) {
            break;
        }
    }
    if (n < 0) {
        *fsr = 2;
        return true;
    }

    if (access_type == 2) {
        mask = env->cp15.pmsav5_insn_ap;
    } else {
        mask = env->cp15.pmsav5_data_ap;
    }
    mask = (mask >> (n * 4)) & 0xf;
    switch (mask) {
    case 0:
        *fsr = 1;
        return true;
    case 1:
        if (is_user) {
            *fsr = 1;
            return true;
        }
        *prot = PAGE_READ | PAGE_WRITE;
        break;
    case 2:
        *prot = PAGE_READ;
        if (!is_user) {
            *prot |= PAGE_WRITE;
        }
        break;
    case 3:
        *prot = PAGE_READ | PAGE_WRITE;
        break;
    case 5:
        if (is_user) {
            *fsr = 1;
            return true;
        }
        *prot = PAGE_READ;
        break;
    case 6:
        *prot = PAGE_READ;
        break;
    default:
        /* Bad permission.  */
        *fsr = 1;
        return true;
    }
    *prot |= PAGE_EXEC;
    return false;
}

/* get_phys_addr - get the physical address for this virtual address
 *
 * Find the physical address corresponding to the given virtual address,
 * by doing a translation table walk on MMU based systems or using the
 * MPU state on MPU based systems.
 *
 * Returns false if the translation was successful. Otherwise, phys_ptr, attrs,
 * prot and page_size may not be filled in, and the populated fsr value provides
 * information on why the translation aborted, in the format of a
 * DFSR/IFSR fault register, with the following caveats:
 *  * we honour the short vs long DFSR format differences.
 *  * the WnR bit is never set (the caller must do this).
 *  * for PSMAv5 based systems we don't bother to return a full FSR format
 *    value.
 *
 * @env: CPUARMState
 * @address: virtual address to get physical address for
 * @access_type: 0 for read, 1 for write, 2 for execute
 * @mmu_idx: MMU index indicating required translation regime
 * @phys_ptr: set to the physical address corresponding to the virtual address
 * @attrs: set to the memory transaction attributes to use
 * @prot: set to the permissions for the page containing phys_ptr
 * @page_size: set to the size of the page containing phys_ptr
 * @fsr: set to the DFSR/IFSR value on failure
 */
static bool get_phys_addr(CPUARMState *env, target_ulong address,
                          int access_type, ARMMMUIdx mmu_idx,
                          hwaddr *phys_ptr, MemTxAttrs *attrs, int *prot,
                          target_ulong *page_size, uint32_t *fsr,
                          ARMMMUFaultInfo *fi)
{
    if (mmu_idx == ARMMMUIdx_S12NSE0 || mmu_idx == ARMMMUIdx_S12NSE1) {
        /* Call ourselves recursively to do the stage 1 and then stage 2
         * translations.
         */
        if (arm_feature(env, ARM_FEATURE_EL2)) {
            hwaddr ipa;
            int s2_prot;
            int ret;

            ret = get_phys_addr(env, address, access_type,
                                stage_1_mmu_idx(mmu_idx), &ipa, attrs,
                                prot, page_size, fsr, fi);

            /* If S1 fails or S2 is disabled, return early.  */
            if (ret || regime_translation_disabled(env, ARMMMUIdx_S2NS)) {
                *phys_ptr = ipa;
                return ret;
            }

            /* S1 is done. Now do S2 translation.  */
            ret = get_phys_addr_lpae(env, ipa, access_type, ARMMMUIdx_S2NS,
                                     phys_ptr, attrs, &s2_prot,
                                     page_size, fsr, fi);
            fi->s2addr = ipa;
            /* Combine the S1 and S2 perms.  */
            *prot &= s2_prot;
            return ret;
        } else {
            /*
             * For non-EL2 CPUs a stage1+stage2 translation is just stage 1.
             */
            mmu_idx = stage_1_mmu_idx(mmu_idx);
        }
    }

    /* The page table entries may downgrade secure to non-secure, but
     * cannot upgrade an non-secure translation regime's attributes
     * to secure.
     */
    attrs->secure = regime_is_secure(env, mmu_idx);
    attrs->user = regime_is_user(env, mmu_idx);

    /* Fast Context Switch Extension. This doesn't exist at all in v8.
     * In v7 and earlier it affects all stage 1 translations.
     */
    if (address < 0x02000000 && mmu_idx != ARMMMUIdx_S2NS
        && !arm_feature(env, ARM_FEATURE_V8)) {
        if (regime_el(env, mmu_idx) == 3) {
            address += env->cp15.fcseidr_s;
        } else {
            address += env->cp15.fcseidr_ns;
        }
    }

    /* pmsav7 has special handling for when MPU is disabled so call it before
     * the common MMU/MPU disabled check below.
     */
    if (arm_feature(env, ARM_FEATURE_PMSA) &&
        arm_feature(env, ARM_FEATURE_V7)) {
        bool ret;
        *page_size = TARGET_PAGE_SIZE;
        ret = get_phys_addr_pmsav7(env, address, access_type, mmu_idx,
                                   phys_ptr, prot, fsr);
        qemu_log_mask(CPU_LOG_MMU, "PMSAv7 MPU lookup for %s at 0x%08" PRIx32
                      " mmu_idx %u -> %s (prot %c%c%c)\n",
                      access_type == MMU_DATA_LOAD ? "reading" :
                      (access_type == MMU_DATA_STORE ? "writing" : "execute"),
                      (uint32_t)address, mmu_idx,
                      ret ? "Miss" : "Hit",
                      *prot & PAGE_READ ? 'r' : '-',
                      *prot & PAGE_WRITE ? 'w' : '-',
                      *prot & PAGE_EXEC ? 'x' : '-');

        return ret;
    }

    if (regime_translation_disabled(env, mmu_idx)) {
        /* MMU/MPU disabled.  */
        *phys_ptr = address;
        *prot = PAGE_READ | PAGE_WRITE | PAGE_EXEC;
        *page_size = TARGET_PAGE_SIZE;
        return 0;
    }

    if (arm_feature(env, ARM_FEATURE_PMSA)) {
        /* Pre-v7 MPU */
        *page_size = TARGET_PAGE_SIZE;
        return get_phys_addr_pmsav5(env, address, access_type, mmu_idx,
                                    phys_ptr, prot, fsr);
    }

    if (regime_using_lpae_format(env, mmu_idx)) {
        return get_phys_addr_lpae(env, address, access_type, mmu_idx, phys_ptr,
                                  attrs, prot, page_size, fsr, fi);
    } else if (regime_sctlr(env, mmu_idx) & SCTLR_XP) {
        return get_phys_addr_v6(env, address, access_type, mmu_idx, phys_ptr,
                                attrs, prot, page_size, fsr, fi);
    } else {
        return get_phys_addr_v5(env, address, access_type, mmu_idx, phys_ptr,
                                prot, page_size, fsr, fi);
    }
}

/* Walk the page table and (if the mapping exists) add the page
 * to the TLB. Return false on success, or true on failure. Populate
 * fsr with ARM DFSR/IFSR fault register format value on failure.
 */
bool arm_tlb_fill(CPUState *cs, vaddr address,
                  int access_type, int mmu_idx, uint32_t *fsr,
                  ARMMMUFaultInfo *fi)
{
    ARMCPU *cpu = ARM_CPU(cs);
    CPUARMState *env = &cpu->env;
    hwaddr phys_addr;
    target_ulong page_size;
    int prot;
    int ret;
    MemTxAttrs attrs = {};

    ret = get_phys_addr(env, address, access_type,
                        core_to_arm_mmu_idx(env, mmu_idx), &phys_addr,
                        &attrs, &prot, &page_size, fsr, fi);
    if (!ret) {
        /* Map a single [sub]page.  */
        phys_addr &= TARGET_PAGE_MASK;
        address &= TARGET_PAGE_MASK;
        tlb_set_page_with_attrs(cs, address, phys_addr, attrs,
                                prot, mmu_idx, page_size);
        return 0;
    }

    return ret;
}

hwaddr arm_cpu_get_phys_page_attrs_debug(CPUState *cs, vaddr addr,
                                         MemTxAttrs *attrs)
{
    ARMCPU *cpu = ARM_CPU(cs);
    CPUARMState *env = &cpu->env;
    hwaddr phys_addr;
    target_ulong page_size;
    int prot;
    bool ret;
    uint32_t fsr;
    ARMMMUFaultInfo fi = {};
    ARMMMUIdx mmu_idx = core_to_arm_mmu_idx(env, cpu_mmu_index(env, false));

    *attrs = (MemTxAttrs) {};

    ret = get_phys_addr(env, addr, 0, mmu_idx, &phys_addr,
                        attrs, &prot, &page_size, &fsr, &fi);

    if (ret) {
        return -1;
    }
    return phys_addr;
}

uint32_t HELPER(v7m_mrs)(CPUARMState *env, uint32_t reg)
{
    uint32_t mask;
    unsigned el = arm_current_el(env);

    /* First handle registers which unprivileged can read */

    switch (reg) {
    case 0 ... 7: /* xPSR sub-fields */
        mask = 0;
        if ((reg & 1) && el) {
            mask |= 0x000001ff; /* IPSR (unpriv. reads as zero) */
        }
        if (!(reg & 4)) {
            mask |= 0xf8000000; /* APSR */
        }
        /* EPSR reads as zero */
        return xpsr_read(env) & mask;
        break;
    case 20: /* CONTROL */
        return env->v7m.control;
    }

    if (el == 0) {
        return 0; /* unprivileged reads others as zero */
    }

    switch (reg) {
    case 8: /* MSP */
        return (env->v7m.control & R_V7M_CONTROL_SPSEL_MASK) ?
            env->v7m.other_sp : env->regs[13];
    case 9: /* PSP */
        return (env->v7m.control & R_V7M_CONTROL_SPSEL_MASK) ?
            env->regs[13] : env->v7m.other_sp;
    case 16: /* PRIMASK */
        return (env->daif & PSTATE_I) != 0;
    case 17: /* BASEPRI */
    case 18: /* BASEPRI_MAX */
        return env->v7m.basepri;
    case 19: /* FAULTMASK */
        return (env->daif & PSTATE_F) != 0;
    default:
        qemu_log_mask(LOG_GUEST_ERROR, "Attempt to read unknown special"
                                       " register %d\n", reg);
        return 0;
    }
}

void HELPER(v7m_msr)(CPUARMState *env, uint32_t maskreg, uint32_t val)
{
    /* We're passed bits [11..0] of the instruction; extract
     * SYSm and the mask bits.
     * Invalid combinations of SYSm and mask are UNPREDICTABLE;
     * we choose to treat them as if the mask bits were valid.
     * NB that the pseudocode 'mask' variable is bits [11..10],
     * whereas ours is [11..8].
     */
    uint32_t mask = extract32(maskreg, 8, 4);
    uint32_t reg = extract32(maskreg, 0, 8);

    if (arm_current_el(env) == 0 && reg > 7) {
        /* only xPSR sub-fields may be written by unprivileged */
        return;
    }

    switch (reg) {
    case 0 ... 7: /* xPSR sub-fields */
        /* only APSR is actually writable */
        if (!(reg & 4)) {
            uint32_t apsrmask = 0;

            if (mask & 8) {
                apsrmask |= 0xf8000000; /* APSR NZCVQ */
            }
            if ((mask & 4) && arm_feature(env, ARM_FEATURE_THUMB_DSP)) {
                apsrmask |= 0x000f0000; /* APSR GE[3:0] */
            }
            xpsr_write(env, val, apsrmask);
        }
        break;
    case 8: /* MSP */
        if (env->v7m.control & R_V7M_CONTROL_SPSEL_MASK) {
            env->v7m.other_sp = val;
        } else {
            env->regs[13] = val;
        }
        break;
    case 9: /* PSP */
        if (env->v7m.control & R_V7M_CONTROL_SPSEL_MASK) {
            env->regs[13] = val;
        } else {
            env->v7m.other_sp = val;
        }
        break;
    case 16: /* PRIMASK */
        if (val & 1) {
            env->daif |= PSTATE_I;
        } else {
            env->daif &= ~PSTATE_I;
        }
        break;
    case 17: /* BASEPRI */
        env->v7m.basepri = val & 0xff;
        break;
    case 18: /* BASEPRI_MAX */
        val &= 0xff;
        if (val != 0 && (val < env->v7m.basepri || env->v7m.basepri == 0))
            env->v7m.basepri = val;
        break;
    case 19: /* FAULTMASK */
        if (val & 1) {
            env->daif |= PSTATE_F;
        } else {
            env->daif &= ~PSTATE_F;
        }
        break;
    case 20: /* CONTROL */
        /* Writing to the SPSEL bit only has an effect if we are in
         * thread mode; other bits can be updated by any privileged code.
         * switch_v7m_sp() deals with updating the SPSEL bit in
         * env->v7m.control, so we only need update the others.
         */
        if (env->v7m.exception == 0) {
            switch_v7m_sp(env, (val & R_V7M_CONTROL_SPSEL_MASK) != 0);
        }
        env->v7m.control &= ~R_V7M_CONTROL_NPRIV_MASK;
        env->v7m.control |= val & R_V7M_CONTROL_NPRIV_MASK;
        break;
    default:
        qemu_log_mask(LOG_GUEST_ERROR, "Attempt to write unknown special"
                                       " register %d\n", reg);
        return;
    }
}

#endif

void HELPER(dc_zva)(CPUARMState *env, uint64_t vaddr_in)
{
    /* Implement DC ZVA, which zeroes a fixed-length block of memory.
     * Note that we do not implement the (architecturally mandated)
     * alignment fault for attempts to use this on Device memory
     * (which matches the usual QEMU behaviour of not implementing either
     * alignment faults or any memory attribute handling).
     */

    ARMCPU *cpu = arm_env_get_cpu(env);
    uint64_t blocklen = 4 << cpu->dcz_blocksize;
    uint64_t vaddr = vaddr_in & ~(blocklen - 1);

#ifndef CONFIG_USER_ONLY
    {
        /* Slightly awkwardly, QEMU's TARGET_PAGE_SIZE may be less than
         * the block size so we might have to do more than one TLB lookup.
         * We know that in fact for any v8 CPU the page size is at least 4K
         * and the block size must be 2K or less, but TARGET_PAGE_SIZE is only
         * 1K as an artefact of legacy v5 subpage support being present in the
         * same QEMU executable.
         */
        int maxidx = DIV_ROUND_UP(blocklen, TARGET_PAGE_SIZE);
        void *hostaddr[maxidx];
        int try, i;
        unsigned mmu_idx = cpu_mmu_index(env, false);
        TCGMemOpIdx oi = make_memop_idx(MO_UB, mmu_idx);

        for (try = 0; try < 2; try++) {

            for (i = 0; i < maxidx; i++) {
                hostaddr[i] = tlb_vaddr_to_host(env,
                                                vaddr + TARGET_PAGE_SIZE * i,
                                                1, mmu_idx);
                if (!hostaddr[i]) {
                    break;
                }
            }
            if (i == maxidx) {
                /* If it's all in the TLB it's fair game for just writing to;
                 * we know we don't need to update dirty status, etc.
                 */
                for (i = 0; i < maxidx - 1; i++) {
                    memset(hostaddr[i], 0, TARGET_PAGE_SIZE);
                }
                memset(hostaddr[i], 0, blocklen - (i * TARGET_PAGE_SIZE));
                return;
            }
            /* OK, try a store and see if we can populate the tlb. This
             * might cause an exception if the memory isn't writable,
             * in which case we will longjmp out of here. We must for
             * this purpose use the actual register value passed to us
             * so that we get the fault address right.
             */
            helper_ret_stb_mmu(env, vaddr_in, 0, oi, GETPC());
            /* Now we can populate the other TLB entries, if any */
            for (i = 0; i < maxidx; i++) {
                uint64_t va = vaddr + TARGET_PAGE_SIZE * i;
                if (va != (vaddr_in & TARGET_PAGE_MASK)) {
                    helper_ret_stb_mmu(env, va, 0, oi, GETPC());
                }
            }
        }

        /* Slow path (probably attempt to do this to an I/O device or
         * similar, or clearing of a block of code we have translations
         * cached for). Just do a series of byte writes as the architecture
         * demands. It's not worth trying to use a cpu_physical_memory_map(),
         * memset(), unmap() sequence here because:
         *  + we'd need to account for the blocksize being larger than a page
         *  + the direct-RAM access case is almost always going to be dealt
         *    with in the fastpath code above, so there's no speed benefit
         *  + we would have to deal with the map returning NULL because the
         *    bounce buffer was in use
         */
        for (i = 0; i < blocklen; i++) {
            helper_ret_stb_mmu(env, vaddr + i, 0, oi, GETPC());
        }
    }
#else
    memset(g2h(vaddr), 0, blocklen);
#endif
}

/* Note that signed overflow is undefined in C.  The following routines are
   careful to use unsigned types where modulo arithmetic is required.
   Failure to do so _will_ break on newer gcc.  */

/* Signed saturating arithmetic.  */

/* Perform 16-bit signed saturating addition.  */
static inline uint16_t add16_sat(uint16_t a, uint16_t b)
{
    uint16_t res;

    res = a + b;
    if (((res ^ a) & 0x8000) && !((a ^ b) & 0x8000)) {
        if (a & 0x8000)
            res = 0x8000;
        else
            res = 0x7fff;
    }
    return res;
}

/* Perform 8-bit signed saturating addition.  */
static inline uint8_t add8_sat(uint8_t a, uint8_t b)
{
    uint8_t res;

    res = a + b;
    if (((res ^ a) & 0x80) && !((a ^ b) & 0x80)) {
        if (a & 0x80)
            res = 0x80;
        else
            res = 0x7f;
    }
    return res;
}

/* Perform 16-bit signed saturating subtraction.  */
static inline uint16_t sub16_sat(uint16_t a, uint16_t b)
{
    uint16_t res;

    res = a - b;
    if (((res ^ a) & 0x8000) && ((a ^ b) & 0x8000)) {
        if (a & 0x8000)
            res = 0x8000;
        else
            res = 0x7fff;
    }
    return res;
}

/* Perform 8-bit signed saturating subtraction.  */
static inline uint8_t sub8_sat(uint8_t a, uint8_t b)
{
    uint8_t res;

    res = a - b;
    if (((res ^ a) & 0x80) && ((a ^ b) & 0x80)) {
        if (a & 0x80)
            res = 0x80;
        else
            res = 0x7f;
    }
    return res;
}

#define ADD16(a, b, n) RESULT(add16_sat(a, b), n, 16);
#define SUB16(a, b, n) RESULT(sub16_sat(a, b), n, 16);
#define ADD8(a, b, n)  RESULT(add8_sat(a, b), n, 8);
#define SUB8(a, b, n)  RESULT(sub8_sat(a, b), n, 8);
#define PFX q

#include "op_addsub.h"

/* Unsigned saturating arithmetic.  */
static inline uint16_t add16_usat(uint16_t a, uint16_t b)
{
    uint16_t res;
    res = a + b;
    if (res < a)
        res = 0xffff;
    return res;
}

static inline uint16_t sub16_usat(uint16_t a, uint16_t b)
{
    if (a > b)
        return a - b;
    else
        return 0;
}

static inline uint8_t add8_usat(uint8_t a, uint8_t b)
{
    uint8_t res;
    res = a + b;
    if (res < a)
        res = 0xff;
    return res;
}

static inline uint8_t sub8_usat(uint8_t a, uint8_t b)
{
    if (a > b)
        return a - b;
    else
        return 0;
}

#define ADD16(a, b, n) RESULT(add16_usat(a, b), n, 16);
#define SUB16(a, b, n) RESULT(sub16_usat(a, b), n, 16);
#define ADD8(a, b, n)  RESULT(add8_usat(a, b), n, 8);
#define SUB8(a, b, n)  RESULT(sub8_usat(a, b), n, 8);
#define PFX uq

#include "op_addsub.h"

/* Signed modulo arithmetic.  */
#define SARITH16(a, b, n, op) do { \
    int32_t sum; \
    sum = (int32_t)(int16_t)(a) op (int32_t)(int16_t)(b); \
    RESULT(sum, n, 16); \
    if (sum >= 0) \
        ge |= 3 << (n * 2); \
    } while(0)

#define SARITH8(a, b, n, op) do { \
    int32_t sum; \
    sum = (int32_t)(int8_t)(a) op (int32_t)(int8_t)(b); \
    RESULT(sum, n, 8); \
    if (sum >= 0) \
        ge |= 1 << n; \
    } while(0)


#define ADD16(a, b, n) SARITH16(a, b, n, +)
#define SUB16(a, b, n) SARITH16(a, b, n, -)
#define ADD8(a, b, n)  SARITH8(a, b, n, +)
#define SUB8(a, b, n)  SARITH8(a, b, n, -)
#define PFX s
#define ARITH_GE

#include "op_addsub.h"

/* Unsigned modulo arithmetic.  */
#define ADD16(a, b, n) do { \
    uint32_t sum; \
    sum = (uint32_t)(uint16_t)(a) + (uint32_t)(uint16_t)(b); \
    RESULT(sum, n, 16); \
    if ((sum >> 16) == 1) \
        ge |= 3 << (n * 2); \
    } while(0)

#define ADD8(a, b, n) do { \
    uint32_t sum; \
    sum = (uint32_t)(uint8_t)(a) + (uint32_t)(uint8_t)(b); \
    RESULT(sum, n, 8); \
    if ((sum >> 8) == 1) \
        ge |= 1 << n; \
    } while(0)

#define SUB16(a, b, n) do { \
    uint32_t sum; \
    sum = (uint32_t)(uint16_t)(a) - (uint32_t)(uint16_t)(b); \
    RESULT(sum, n, 16); \
    if ((sum >> 16) == 0) \
        ge |= 3 << (n * 2); \
    } while(0)

#define SUB8(a, b, n) do { \
    uint32_t sum; \
    sum = (uint32_t)(uint8_t)(a) - (uint32_t)(uint8_t)(b); \
    RESULT(sum, n, 8); \
    if ((sum >> 8) == 0) \
        ge |= 1 << n; \
    } while(0)

#define PFX u
#define ARITH_GE

#include "op_addsub.h"

/* Halved signed arithmetic.  */
#define ADD16(a, b, n) \
  RESULT(((int32_t)(int16_t)(a) + (int32_t)(int16_t)(b)) >> 1, n, 16)
#define SUB16(a, b, n) \
  RESULT(((int32_t)(int16_t)(a) - (int32_t)(int16_t)(b)) >> 1, n, 16)
#define ADD8(a, b, n) \
  RESULT(((int32_t)(int8_t)(a) + (int32_t)(int8_t)(b)) >> 1, n, 8)
#define SUB8(a, b, n) \
  RESULT(((int32_t)(int8_t)(a) - (int32_t)(int8_t)(b)) >> 1, n, 8)
#define PFX sh

#include "op_addsub.h"

/* Halved unsigned arithmetic.  */
#define ADD16(a, b, n) \
  RESULT(((uint32_t)(uint16_t)(a) + (uint32_t)(uint16_t)(b)) >> 1, n, 16)
#define SUB16(a, b, n) \
  RESULT(((uint32_t)(uint16_t)(a) - (uint32_t)(uint16_t)(b)) >> 1, n, 16)
#define ADD8(a, b, n) \
  RESULT(((uint32_t)(uint8_t)(a) + (uint32_t)(uint8_t)(b)) >> 1, n, 8)
#define SUB8(a, b, n) \
  RESULT(((uint32_t)(uint8_t)(a) - (uint32_t)(uint8_t)(b)) >> 1, n, 8)
#define PFX uh

#include "op_addsub.h"

static inline uint8_t do_usad(uint8_t a, uint8_t b)
{
    if (a > b)
        return a - b;
    else
        return b - a;
}

/* Unsigned sum of absolute byte differences.  */
uint32_t HELPER(usad8)(uint32_t a, uint32_t b)
{
    uint32_t sum;
    sum = do_usad(a, b);
    sum += do_usad(a >> 8, b >> 8);
    sum += do_usad(a >> 16, b >>16);
    sum += do_usad(a >> 24, b >> 24);
    return sum;
}

/* For ARMv6 SEL instruction.  */
uint32_t HELPER(sel_flags)(uint32_t flags, uint32_t a, uint32_t b)
{
    uint32_t mask;

    mask = 0;
    if (flags & 1)
        mask |= 0xff;
    if (flags & 2)
        mask |= 0xff00;
    if (flags & 4)
        mask |= 0xff0000;
    if (flags & 8)
        mask |= 0xff000000;
    return (a & mask) | (b & ~mask);
}

/* VFP support.  We follow the convention used for VFP instructions:
   Single precision routines have a "s" suffix, double precision a
   "d" suffix.  */

/* Convert host exception flags to vfp form.  */
static inline int vfp_exceptbits_from_host(int host_bits)
{
    int target_bits = 0;

    if (host_bits & float_flag_invalid)
        target_bits |= 1;
    if (host_bits & float_flag_divbyzero)
        target_bits |= 2;
    if (host_bits & float_flag_overflow)
        target_bits |= 4;
    if (host_bits & (float_flag_underflow | float_flag_output_denormal))
        target_bits |= 8;
    if (host_bits & float_flag_inexact)
        target_bits |= 0x10;
    if (host_bits & float_flag_input_denormal)
        target_bits |= 0x80;
    return target_bits;
}

uint32_t HELPER(vfp_get_fpscr)(CPUARMState *env)
{
    int i;
    uint32_t fpscr;

    fpscr = (env->vfp.xregs[ARM_VFP_FPSCR] & 0xffc8ffff)
            | (env->vfp.vec_len << 16)
            | (env->vfp.vec_stride << 20);
    i = get_float_exception_flags(&env->vfp.fp_status);
    i |= get_float_exception_flags(&env->vfp.standard_fp_status);
    fpscr |= vfp_exceptbits_from_host(i);
    return fpscr;
}

uint32_t vfp_get_fpscr(CPUARMState *env)
{
    return HELPER(vfp_get_fpscr)(env);
}

/* Convert vfp exception flags to target form.  */
static inline int vfp_exceptbits_to_host(int target_bits)
{
    int host_bits = 0;

    if (target_bits & 1)
        host_bits |= float_flag_invalid;
    if (target_bits & 2)
        host_bits |= float_flag_divbyzero;
    if (target_bits & 4)
        host_bits |= float_flag_overflow;
    if (target_bits & 8)
        host_bits |= float_flag_underflow;
    if (target_bits & 0x10)
        host_bits |= float_flag_inexact;
    if (target_bits & 0x80)
        host_bits |= float_flag_input_denormal;
    return host_bits;
}

void HELPER(vfp_set_fpscr)(CPUARMState *env, uint32_t val)
{
    int i;
    uint32_t changed;

    changed = env->vfp.xregs[ARM_VFP_FPSCR];
    env->vfp.xregs[ARM_VFP_FPSCR] = (val & 0xffc8ffff);
    env->vfp.vec_len = (val >> 16) & 7;
    env->vfp.vec_stride = (val >> 20) & 3;

    changed ^= val;
    if (changed & (3 << 22)) {
        i = (val >> 22) & 3;
        switch (i) {
        case FPROUNDING_TIEEVEN:
            i = float_round_nearest_even;
            break;
        case FPROUNDING_POSINF:
            i = float_round_up;
            break;
        case FPROUNDING_NEGINF:
            i = float_round_down;
            break;
        case FPROUNDING_ZERO:
            i = float_round_to_zero;
            break;
        }
        set_float_rounding_mode(i, &env->vfp.fp_status);
    }
    if (changed & (1 << 24)) {
        set_flush_to_zero((val & (1 << 24)) != 0, &env->vfp.fp_status);
        set_flush_inputs_to_zero((val & (1 << 24)) != 0, &env->vfp.fp_status);
    }
    if (changed & (1 << 25))
        set_default_nan_mode((val & (1 << 25)) != 0, &env->vfp.fp_status);

    i = vfp_exceptbits_to_host(val);
    set_float_exception_flags(i, &env->vfp.fp_status);
    set_float_exception_flags(0, &env->vfp.standard_fp_status);
}

void vfp_set_fpscr(CPUARMState *env, uint32_t val)
{
    HELPER(vfp_set_fpscr)(env, val);
}

#define VFP_HELPER(name, p) HELPER(glue(glue(vfp_,name),p))

#define VFP_BINOP(name) \
float32 VFP_HELPER(name, s)(float32 a, float32 b, void *fpstp) \
{ \
    float_status *fpst = fpstp; \
    return float32_ ## name(a, b, fpst); \
} \
float64 VFP_HELPER(name, d)(float64 a, float64 b, void *fpstp) \
{ \
    float_status *fpst = fpstp; \
    return float64_ ## name(a, b, fpst); \
}
VFP_BINOP(add)
VFP_BINOP(sub)
VFP_BINOP(mul)
VFP_BINOP(div)
VFP_BINOP(min)
VFP_BINOP(max)
VFP_BINOP(minnum)
VFP_BINOP(maxnum)
#undef VFP_BINOP

float32 VFP_HELPER(neg, s)(float32 a)
{
    return float32_chs(a);
}

float64 VFP_HELPER(neg, d)(float64 a)
{
    return float64_chs(a);
}

float32 VFP_HELPER(abs, s)(float32 a)
{
    return float32_abs(a);
}

float64 VFP_HELPER(abs, d)(float64 a)
{
    return float64_abs(a);
}

float32 VFP_HELPER(sqrt, s)(float32 a, CPUARMState *env)
{
    return float32_sqrt(a, &env->vfp.fp_status);
}

float64 VFP_HELPER(sqrt, d)(float64 a, CPUARMState *env)
{
    return float64_sqrt(a, &env->vfp.fp_status);
}

/* XXX: check quiet/signaling case */
#define DO_VFP_cmp(p, type) \
void VFP_HELPER(cmp, p)(type a, type b, CPUARMState *env)  \
{ \
    uint32_t flags; \
    switch(type ## _compare_quiet(a, b, &env->vfp.fp_status)) { \
    case 0: flags = 0x6; break; \
    case -1: flags = 0x8; break; \
    case 1: flags = 0x2; break; \
    default: case 2: flags = 0x3; break; \
    } \
    env->vfp.xregs[ARM_VFP_FPSCR] = (flags << 28) \
        | (env->vfp.xregs[ARM_VFP_FPSCR] & 0x0fffffff); \
} \
void VFP_HELPER(cmpe, p)(type a, type b, CPUARMState *env) \
{ \
    uint32_t flags; \
    switch(type ## _compare(a, b, &env->vfp.fp_status)) { \
    case 0: flags = 0x6; break; \
    case -1: flags = 0x8; break; \
    case 1: flags = 0x2; break; \
    default: case 2: flags = 0x3; break; \
    } \
    env->vfp.xregs[ARM_VFP_FPSCR] = (flags << 28) \
        | (env->vfp.xregs[ARM_VFP_FPSCR] & 0x0fffffff); \
}
DO_VFP_cmp(s, float32)
DO_VFP_cmp(d, float64)
#undef DO_VFP_cmp

/* Integer to float and float to integer conversions */

#define CONV_ITOF(name, fsz, sign) \
    float##fsz HELPER(name)(uint32_t x, void *fpstp) \
{ \
    float_status *fpst = fpstp; \
    return sign##int32_to_##float##fsz((sign##int32_t)x, fpst); \
}

#define CONV_FTOI(name, fsz, sign, round) \
uint32_t HELPER(name)(float##fsz x, void *fpstp) \
{ \
    float_status *fpst = fpstp; \
    if (float##fsz##_is_any_nan(x)) { \
        float_raise(float_flag_invalid, fpst); \
        return 0; \
    } \
    return float##fsz##_to_##sign##int32##round(x, fpst); \
}

#define FLOAT_CONVS(name, p, fsz, sign) \
CONV_ITOF(vfp_##name##to##p, fsz, sign) \
CONV_FTOI(vfp_to##name##p, fsz, sign, ) \
CONV_FTOI(vfp_to##name##z##p, fsz, sign, _round_to_zero)

FLOAT_CONVS(si, s, 32, )
FLOAT_CONVS(si, d, 64, )
FLOAT_CONVS(ui, s, 32, u)
FLOAT_CONVS(ui, d, 64, u)

#undef CONV_ITOF
#undef CONV_FTOI
#undef FLOAT_CONVS

/* floating point conversion */
float64 VFP_HELPER(fcvtd, s)(float32 x, CPUARMState *env)
{
    float64 r = float32_to_float64(x, &env->vfp.fp_status);
    /* ARM requires that S<->D conversion of any kind of NaN generates
     * a quiet NaN by forcing the most significant frac bit to 1.
     */
    return float64_maybe_silence_nan(r, &env->vfp.fp_status);
}

float32 VFP_HELPER(fcvts, d)(float64 x, CPUARMState *env)
{
    float32 r =  float64_to_float32(x, &env->vfp.fp_status);
    /* ARM requires that S<->D conversion of any kind of NaN generates
     * a quiet NaN by forcing the most significant frac bit to 1.
     */
    return float32_maybe_silence_nan(r, &env->vfp.fp_status);
}

/* VFP3 fixed point conversion.  */
#define VFP_CONV_FIX_FLOAT(name, p, fsz, isz, itype) \
float##fsz HELPER(vfp_##name##to##p)(uint##isz##_t  x, uint32_t shift, \
                                     void *fpstp) \
{ \
    float_status *fpst = fpstp; \
    float##fsz tmp; \
    tmp = itype##_to_##float##fsz(x, fpst); \
    return float##fsz##_scalbn(tmp, -(int)shift, fpst); \
}

/* Notice that we want only input-denormal exception flags from the
 * scalbn operation: the other possible flags (overflow+inexact if
 * we overflow to infinity, output-denormal) aren't correct for the
 * complete scale-and-convert operation.
 */
#define VFP_CONV_FLOAT_FIX_ROUND(name, p, fsz, isz, itype, round) \
uint##isz##_t HELPER(vfp_to##name##p##round)(float##fsz x, \
                                             uint32_t shift, \
                                             void *fpstp) \
{ \
    float_status *fpst = fpstp; \
    int old_exc_flags = get_float_exception_flags(fpst); \
    float##fsz tmp; \
    if (float##fsz##_is_any_nan(x)) { \
        float_raise(float_flag_invalid, fpst); \
        return 0; \
    } \
    tmp = float##fsz##_scalbn(x, shift, fpst); \
    old_exc_flags |= get_float_exception_flags(fpst) \
        & float_flag_input_denormal; \
    set_float_exception_flags(old_exc_flags, fpst); \
    return float##fsz##_to_##itype##round(tmp, fpst); \
}

#define VFP_CONV_FIX(name, p, fsz, isz, itype)                   \
VFP_CONV_FIX_FLOAT(name, p, fsz, isz, itype)                     \
VFP_CONV_FLOAT_FIX_ROUND(name, p, fsz, isz, itype, _round_to_zero) \
VFP_CONV_FLOAT_FIX_ROUND(name, p, fsz, isz, itype, )

#define VFP_CONV_FIX_A64(name, p, fsz, isz, itype)               \
VFP_CONV_FIX_FLOAT(name, p, fsz, isz, itype)                     \
VFP_CONV_FLOAT_FIX_ROUND(name, p, fsz, isz, itype, )

VFP_CONV_FIX(sh, d, 64, 64, int16)
VFP_CONV_FIX(sl, d, 64, 64, int32)
VFP_CONV_FIX_A64(sq, d, 64, 64, int64)
VFP_CONV_FIX(uh, d, 64, 64, uint16)
VFP_CONV_FIX(ul, d, 64, 64, uint32)
VFP_CONV_FIX_A64(uq, d, 64, 64, uint64)
VFP_CONV_FIX(sh, s, 32, 32, int16)
VFP_CONV_FIX(sl, s, 32, 32, int32)
VFP_CONV_FIX_A64(sq, s, 32, 64, int64)
VFP_CONV_FIX(uh, s, 32, 32, uint16)
VFP_CONV_FIX(ul, s, 32, 32, uint32)
VFP_CONV_FIX_A64(uq, s, 32, 64, uint64)
#undef VFP_CONV_FIX
#undef VFP_CONV_FIX_FLOAT
#undef VFP_CONV_FLOAT_FIX_ROUND

/* Set the current fp rounding mode and return the old one.
 * The argument is a softfloat float_round_ value.
 */
uint32_t HELPER(set_rmode)(uint32_t rmode, CPUARMState *env)
{
    float_status *fp_status = &env->vfp.fp_status;

    uint32_t prev_rmode = get_float_rounding_mode(fp_status);
    set_float_rounding_mode(rmode, fp_status);

    return prev_rmode;
}

/* Set the current fp rounding mode in the standard fp status and return
 * the old one. This is for NEON instructions that need to change the
 * rounding mode but wish to use the standard FPSCR values for everything
 * else. Always set the rounding mode back to the correct value after
 * modifying it.
 * The argument is a softfloat float_round_ value.
 */
uint32_t HELPER(set_neon_rmode)(uint32_t rmode, CPUARMState *env)
{
    float_status *fp_status = &env->vfp.standard_fp_status;

    uint32_t prev_rmode = get_float_rounding_mode(fp_status);
    set_float_rounding_mode(rmode, fp_status);

    return prev_rmode;
}

/* Half precision conversions.  */
static float32 do_fcvt_f16_to_f32(uint32_t a, CPUARMState *env, float_status *s)
{
    int ieee = (env->vfp.xregs[ARM_VFP_FPSCR] & (1 << 26)) == 0;
    float32 r = float16_to_float32(make_float16(a), ieee, s);
    if (ieee) {
        return float32_maybe_silence_nan(r, s);
    }
    return r;
}

static uint32_t do_fcvt_f32_to_f16(float32 a, CPUARMState *env, float_status *s)
{
    int ieee = (env->vfp.xregs[ARM_VFP_FPSCR] & (1 << 26)) == 0;
    float16 r = float32_to_float16(a, ieee, s);
    if (ieee) {
        r = float16_maybe_silence_nan(r, s);
    }
    return float16_val(r);
}

float32 HELPER(neon_fcvt_f16_to_f32)(uint32_t a, CPUARMState *env)
{
    return do_fcvt_f16_to_f32(a, env, &env->vfp.standard_fp_status);
}

uint32_t HELPER(neon_fcvt_f32_to_f16)(float32 a, CPUARMState *env)
{
    return do_fcvt_f32_to_f16(a, env, &env->vfp.standard_fp_status);
}

float32 HELPER(vfp_fcvt_f16_to_f32)(uint32_t a, CPUARMState *env)
{
    return do_fcvt_f16_to_f32(a, env, &env->vfp.fp_status);
}

uint32_t HELPER(vfp_fcvt_f32_to_f16)(float32 a, CPUARMState *env)
{
    return do_fcvt_f32_to_f16(a, env, &env->vfp.fp_status);
}

float64 HELPER(vfp_fcvt_f16_to_f64)(uint32_t a, CPUARMState *env)
{
    int ieee = (env->vfp.xregs[ARM_VFP_FPSCR] & (1 << 26)) == 0;
    float64 r = float16_to_float64(make_float16(a), ieee, &env->vfp.fp_status);
    if (ieee) {
        return float64_maybe_silence_nan(r, &env->vfp.fp_status);
    }
    return r;
}

uint32_t HELPER(vfp_fcvt_f64_to_f16)(float64 a, CPUARMState *env)
{
    int ieee = (env->vfp.xregs[ARM_VFP_FPSCR] & (1 << 26)) == 0;
    float16 r = float64_to_float16(a, ieee, &env->vfp.fp_status);
    if (ieee) {
        r = float16_maybe_silence_nan(r, &env->vfp.fp_status);
    }
    return float16_val(r);
}

#define float32_two make_float32(0x40000000)
#define float32_three make_float32(0x40400000)
#define float32_one_point_five make_float32(0x3fc00000)

float32 HELPER(recps_f32)(float32 a, float32 b, CPUARMState *env)
{
    float_status *s = &env->vfp.standard_fp_status;
    if ((float32_is_infinity(a) && float32_is_zero_or_denormal(b)) ||
        (float32_is_infinity(b) && float32_is_zero_or_denormal(a))) {
        if (!(float32_is_zero(a) || float32_is_zero(b))) {
            float_raise(float_flag_input_denormal, s);
        }
        return float32_two;
    }
    return float32_sub(float32_two, float32_mul(a, b, s), s);
}

float32 HELPER(rsqrts_f32)(float32 a, float32 b, CPUARMState *env)
{
    float_status *s = &env->vfp.standard_fp_status;
    float32 product;
    if ((float32_is_infinity(a) && float32_is_zero_or_denormal(b)) ||
        (float32_is_infinity(b) && float32_is_zero_or_denormal(a))) {
        if (!(float32_is_zero(a) || float32_is_zero(b))) {
            float_raise(float_flag_input_denormal, s);
        }
        return float32_one_point_five;
    }
    product = float32_mul(a, b, s);
    return float32_div(float32_sub(float32_three, product, s), float32_two, s);
}

/* NEON helpers.  */

/* Constants 256 and 512 are used in some helpers; we avoid relying on
 * int->float conversions at run-time.  */
#define float64_256 make_float64(0x4070000000000000LL)
#define float64_512 make_float64(0x4080000000000000LL)
#define float32_maxnorm make_float32(0x7f7fffff)
#define float64_maxnorm make_float64(0x7fefffffffffffffLL)

/* Reciprocal functions
 *
 * The algorithm that must be used to calculate the estimate
 * is specified by the ARM ARM, see FPRecipEstimate()
 */

static float64 recip_estimate(float64 a, float_status *real_fp_status)
{
    /* These calculations mustn't set any fp exception flags,
     * so we use a local copy of the fp_status.
     */
    float_status dummy_status = *real_fp_status;
    float_status *s = &dummy_status;
    /* q = (int)(a * 512.0) */
    float64 q = float64_mul(float64_512, a, s);
    int64_t q_int = float64_to_int64_round_to_zero(q, s);

    /* r = 1.0 / (((double)q + 0.5) / 512.0) */
    q = int64_to_float64(q_int, s);
    q = float64_add(q, float64_half, s);
    q = float64_div(q, float64_512, s);
    q = float64_div(float64_one, q, s);

    /* s = (int)(256.0 * r + 0.5) */
    q = float64_mul(q, float64_256, s);
    q = float64_add(q, float64_half, s);
    q_int = float64_to_int64_round_to_zero(q, s);

    /* return (double)s / 256.0 */
    return float64_div(int64_to_float64(q_int, s), float64_256, s);
}

/* Common wrapper to call recip_estimate */
static float64 call_recip_estimate(float64 num, int off, float_status *fpst)
{
    uint64_t val64 = float64_val(num);
    uint64_t frac = extract64(val64, 0, 52);
    int64_t exp = extract64(val64, 52, 11);
    uint64_t sbit;
    float64 scaled, estimate;

    /* Generate the scaled number for the estimate function */
    if (exp == 0) {
        if (extract64(frac, 51, 1) == 0) {
            exp = -1;
            frac = extract64(frac, 0, 50) << 2;
        } else {
            frac = extract64(frac, 0, 51) << 1;
        }
    }

    /* scaled = '0' : '01111111110' : fraction<51:44> : Zeros(44); */
    scaled = make_float64((0x3feULL << 52)
                          | extract64(frac, 44, 8) << 44);

    estimate = recip_estimate(scaled, fpst);

    /* Build new result */
    val64 = float64_val(estimate);
    sbit = 0x8000000000000000ULL & val64;
    exp = off - exp;
    frac = extract64(val64, 0, 52);

    if (exp == 0) {
        frac = 1ULL << 51 | extract64(frac, 1, 51);
    } else if (exp == -1) {
        frac = 1ULL << 50 | extract64(frac, 2, 50);
        exp = 0;
    }

    return make_float64(sbit | (exp << 52) | frac);
}

static bool round_to_inf(float_status *fpst, bool sign_bit)
{
    switch (fpst->float_rounding_mode) {
    case float_round_nearest_even: /* Round to Nearest */
        return true;
    case float_round_up: /* Round to +Inf */
        return !sign_bit;
    case float_round_down: /* Round to -Inf */
        return sign_bit;
    case float_round_to_zero: /* Round to Zero */
        return false;
    }

    g_assert_not_reached();
}

float32 HELPER(recpe_f32)(float32 input, void *fpstp)
{
    float_status *fpst = fpstp;
    float32 f32 = float32_squash_input_denormal(input, fpst);
    uint32_t f32_val = float32_val(f32);
    uint32_t f32_sbit = 0x80000000ULL & f32_val;
    int32_t f32_exp = extract32(f32_val, 23, 8);
    uint32_t f32_frac = extract32(f32_val, 0, 23);
    float64 f64, r64;
    uint64_t r64_val;
    int64_t r64_exp;
    uint64_t r64_frac;

    if (float32_is_any_nan(f32)) {
        float32 nan = f32;
        if (float32_is_signaling_nan(f32, fpst)) {
            float_raise(float_flag_invalid, fpst);
            nan = float32_maybe_silence_nan(f32, fpst);
        }
        if (fpst->default_nan_mode) {
            nan =  float32_default_nan(fpst);
        }
        return nan;
    } else if (float32_is_infinity(f32)) {
        return float32_set_sign(float32_zero, float32_is_neg(f32));
    } else if (float32_is_zero(f32)) {
        float_raise(float_flag_divbyzero, fpst);
        return float32_set_sign(float32_infinity, float32_is_neg(f32));
    } else if ((f32_val & ~(1ULL << 31)) < (1ULL << 21)) {
        /* Abs(value) < 2.0^-128 */
        float_raise(float_flag_overflow | float_flag_inexact, fpst);
        if (round_to_inf(fpst, f32_sbit)) {
            return float32_set_sign(float32_infinity, float32_is_neg(f32));
        } else {
            return float32_set_sign(float32_maxnorm, float32_is_neg(f32));
        }
    } else if (f32_exp >= 253 && fpst->flush_to_zero) {
        float_raise(float_flag_underflow, fpst);
        return float32_set_sign(float32_zero, float32_is_neg(f32));
    }


    f64 = make_float64(((int64_t)(f32_exp) << 52) | (int64_t)(f32_frac) << 29);
    r64 = call_recip_estimate(f64, 253, fpst);
    r64_val = float64_val(r64);
    r64_exp = extract64(r64_val, 52, 11);
    r64_frac = extract64(r64_val, 0, 52);

    /* result = sign : result_exp<7:0> : fraction<51:29>; */
    return make_float32(f32_sbit |
                        (r64_exp & 0xff) << 23 |
                        extract64(r64_frac, 29, 24));
}

float64 HELPER(recpe_f64)(float64 input, void *fpstp)
{
    float_status *fpst = fpstp;
    float64 f64 = float64_squash_input_denormal(input, fpst);
    uint64_t f64_val = float64_val(f64);
    uint64_t f64_sbit = 0x8000000000000000ULL & f64_val;
    int64_t f64_exp = extract64(f64_val, 52, 11);
    float64 r64;
    uint64_t r64_val;
    int64_t r64_exp;
    uint64_t r64_frac;

    /* Deal with any special cases */
    if (float64_is_any_nan(f64)) {
        float64 nan = f64;
        if (float64_is_signaling_nan(f64, fpst)) {
            float_raise(float_flag_invalid, fpst);
            nan = float64_maybe_silence_nan(f64, fpst);
        }
        if (fpst->default_nan_mode) {
            nan =  float64_default_nan(fpst);
        }
        return nan;
    } else if (float64_is_infinity(f64)) {
        return float64_set_sign(float64_zero, float64_is_neg(f64));
    } else if (float64_is_zero(f64)) {
        float_raise(float_flag_divbyzero, fpst);
        return float64_set_sign(float64_infinity, float64_is_neg(f64));
    } else if ((f64_val & ~(1ULL << 63)) < (1ULL << 50)) {
        /* Abs(value) < 2.0^-1024 */
        float_raise(float_flag_overflow | float_flag_inexact, fpst);
        if (round_to_inf(fpst, f64_sbit)) {
            return float64_set_sign(float64_infinity, float64_is_neg(f64));
        } else {
            return float64_set_sign(float64_maxnorm, float64_is_neg(f64));
        }
    } else if (f64_exp >= 2045 && fpst->flush_to_zero) {
        float_raise(float_flag_underflow, fpst);
        return float64_set_sign(float64_zero, float64_is_neg(f64));
    }

    r64 = call_recip_estimate(f64, 2045, fpst);
    r64_val = float64_val(r64);
    r64_exp = extract64(r64_val, 52, 11);
    r64_frac = extract64(r64_val, 0, 52);

    /* result = sign : result_exp<10:0> : fraction<51:0> */
    return make_float64(f64_sbit |
                        ((r64_exp & 0x7ff) << 52) |
                        r64_frac);
}

/* The algorithm that must be used to calculate the estimate
 * is specified by the ARM ARM.
 */
static float64 recip_sqrt_estimate(float64 a, float_status *real_fp_status)
{
    /* These calculations mustn't set any fp exception flags,
     * so we use a local copy of the fp_status.
     */
    float_status dummy_status = *real_fp_status;
    float_status *s = &dummy_status;
    float64 q;
    int64_t q_int;

    if (float64_lt(a, float64_half, s)) {
        /* range 0.25 <= a < 0.5 */

        /* a in units of 1/512 rounded down */
        /* q0 = (int)(a * 512.0);  */
        q = float64_mul(float64_512, a, s);
        q_int = float64_to_int64_round_to_zero(q, s);

        /* reciprocal root r */
        /* r = 1.0 / sqrt(((double)q0 + 0.5) / 512.0);  */
        q = int64_to_float64(q_int, s);
        q = float64_add(q, float64_half, s);
        q = float64_div(q, float64_512, s);
        q = float64_sqrt(q, s);
        q = float64_div(float64_one, q, s);
    } else {
        /* range 0.5 <= a < 1.0 */

        /* a in units of 1/256 rounded down */
        /* q1 = (int)(a * 256.0); */
        q = float64_mul(float64_256, a, s);
        int64_t q_int = float64_to_int64_round_to_zero(q, s);

        /* reciprocal root r */
        /* r = 1.0 /sqrt(((double)q1 + 0.5) / 256); */
        q = int64_to_float64(q_int, s);
        q = float64_add(q, float64_half, s);
        q = float64_div(q, float64_256, s);
        q = float64_sqrt(q, s);
        q = float64_div(float64_one, q, s);
    }
    /* r in units of 1/256 rounded to nearest */
    /* s = (int)(256.0 * r + 0.5); */

    q = float64_mul(q, float64_256,s );
    q = float64_add(q, float64_half, s);
    q_int = float64_to_int64_round_to_zero(q, s);

    /* return (double)s / 256.0;*/
    return float64_div(int64_to_float64(q_int, s), float64_256, s);
}

float32 HELPER(rsqrte_f32)(float32 input, void *fpstp)
{
    float_status *s = fpstp;
    float32 f32 = float32_squash_input_denormal(input, s);
    uint32_t val = float32_val(f32);
    uint32_t f32_sbit = 0x80000000 & val;
    int32_t f32_exp = extract32(val, 23, 8);
    uint32_t f32_frac = extract32(val, 0, 23);
    uint64_t f64_frac;
    uint64_t val64;
    int result_exp;
    float64 f64;

    if (float32_is_any_nan(f32)) {
        float32 nan = f32;
        if (float32_is_signaling_nan(f32, s)) {
            float_raise(float_flag_invalid, s);
            nan = float32_maybe_silence_nan(f32, s);
        }
        if (s->default_nan_mode) {
            nan =  float32_default_nan(s);
        }
        return nan;
    } else if (float32_is_zero(f32)) {
        float_raise(float_flag_divbyzero, s);
        return float32_set_sign(float32_infinity, float32_is_neg(f32));
    } else if (float32_is_neg(f32)) {
        float_raise(float_flag_invalid, s);
        return float32_default_nan(s);
    } else if (float32_is_infinity(f32)) {
        return float32_zero;
    }

    /* Scale and normalize to a double-precision value between 0.25 and 1.0,
     * preserving the parity of the exponent.  */

    f64_frac = ((uint64_t) f32_frac) << 29;
    if (f32_exp == 0) {
        while (extract64(f64_frac, 51, 1) == 0) {
            f64_frac = f64_frac << 1;
            f32_exp = f32_exp-1;
        }
        f64_frac = extract64(f64_frac, 0, 51) << 1;
    }

    if (extract64(f32_exp, 0, 1) == 0) {
        f64 = make_float64(((uint64_t) f32_sbit) << 32
                           | (0x3feULL << 52)
                           | f64_frac);
    } else {
        f64 = make_float64(((uint64_t) f32_sbit) << 32
                           | (0x3fdULL << 52)
                           | f64_frac);
    }

    result_exp = (380 - f32_exp) / 2;

    f64 = recip_sqrt_estimate(f64, s);

    val64 = float64_val(f64);

    val = ((result_exp & 0xff) << 23)
        | ((val64 >> 29)  & 0x7fffff);
    return make_float32(val);
}

float64 HELPER(rsqrte_f64)(float64 input, void *fpstp)
{
    float_status *s = fpstp;
    float64 f64 = float64_squash_input_denormal(input, s);
    uint64_t val = float64_val(f64);
    uint64_t f64_sbit = 0x8000000000000000ULL & val;
    int64_t f64_exp = extract64(val, 52, 11);
    uint64_t f64_frac = extract64(val, 0, 52);
    int64_t result_exp;
    uint64_t result_frac;

    if (float64_is_any_nan(f64)) {
        float64 nan = f64;
        if (float64_is_signaling_nan(f64, s)) {
            float_raise(float_flag_invalid, s);
            nan = float64_maybe_silence_nan(f64, s);
        }
        if (s->default_nan_mode) {
            nan =  float64_default_nan(s);
        }
        return nan;
    } else if (float64_is_zero(f64)) {
        float_raise(float_flag_divbyzero, s);
        return float64_set_sign(float64_infinity, float64_is_neg(f64));
    } else if (float64_is_neg(f64)) {
        float_raise(float_flag_invalid, s);
        return float64_default_nan(s);
    } else if (float64_is_infinity(f64)) {
        return float64_zero;
    }

    /* Scale and normalize to a double-precision value between 0.25 and 1.0,
     * preserving the parity of the exponent.  */

    if (f64_exp == 0) {
        while (extract64(f64_frac, 51, 1) == 0) {
            f64_frac = f64_frac << 1;
            f64_exp = f64_exp - 1;
        }
        f64_frac = extract64(f64_frac, 0, 51) << 1;
    }

    if (extract64(f64_exp, 0, 1) == 0) {
        f64 = make_float64(f64_sbit
                           | (0x3feULL << 52)
                           | f64_frac);
    } else {
        f64 = make_float64(f64_sbit
                           | (0x3fdULL << 52)
                           | f64_frac);
    }

    result_exp = (3068 - f64_exp) / 2;

    f64 = recip_sqrt_estimate(f64, s);

    result_frac = extract64(float64_val(f64), 0, 52);

    return make_float64(f64_sbit |
                        ((result_exp & 0x7ff) << 52) |
                        result_frac);
}

uint32_t HELPER(recpe_u32)(uint32_t a, void *fpstp)
{
    float_status *s = fpstp;
    float64 f64;

    if ((a & 0x80000000) == 0) {
        return 0xffffffff;
    }

    f64 = make_float64((0x3feULL << 52)
                       | ((int64_t)(a & 0x7fffffff) << 21));

    f64 = recip_estimate(f64, s);

    return 0x80000000 | ((float64_val(f64) >> 21) & 0x7fffffff);
}

uint32_t HELPER(rsqrte_u32)(uint32_t a, void *fpstp)
{
    float_status *fpst = fpstp;
    float64 f64;

    if ((a & 0xc0000000) == 0) {
        return 0xffffffff;
    }

    if (a & 0x80000000) {
        f64 = make_float64((0x3feULL << 52)
                           | ((uint64_t)(a & 0x7fffffff) << 21));
    } else { /* bits 31-30 == '01' */
        f64 = make_float64((0x3fdULL << 52)
                           | ((uint64_t)(a & 0x3fffffff) << 22));
    }

    f64 = recip_sqrt_estimate(f64, fpst);

    return 0x80000000 | ((float64_val(f64) >> 21) & 0x7fffffff);
}

/* VFPv4 fused multiply-accumulate */
float32 VFP_HELPER(muladd, s)(float32 a, float32 b, float32 c, void *fpstp)
{
    float_status *fpst = fpstp;
    return float32_muladd(a, b, c, 0, fpst);
}

float64 VFP_HELPER(muladd, d)(float64 a, float64 b, float64 c, void *fpstp)
{
    float_status *fpst = fpstp;
    return float64_muladd(a, b, c, 0, fpst);
}

/* ARMv8 round to integral */
float32 HELPER(rints_exact)(float32 x, void *fp_status)
{
    return float32_round_to_int(x, fp_status);
}

float64 HELPER(rintd_exact)(float64 x, void *fp_status)
{
    return float64_round_to_int(x, fp_status);
}

float32 HELPER(rints)(float32 x, void *fp_status)
{
    int old_flags = get_float_exception_flags(fp_status), new_flags;
    float32 ret;

    ret = float32_round_to_int(x, fp_status);

    /* Suppress any inexact exceptions the conversion produced */
    if (!(old_flags & float_flag_inexact)) {
        new_flags = get_float_exception_flags(fp_status);
        set_float_exception_flags(new_flags & ~float_flag_inexact, fp_status);
    }

    return ret;
}

float64 HELPER(rintd)(float64 x, void *fp_status)
{
    int old_flags = get_float_exception_flags(fp_status), new_flags;
    float64 ret;

    ret = float64_round_to_int(x, fp_status);

    new_flags = get_float_exception_flags(fp_status);

    /* Suppress any inexact exceptions the conversion produced */
    if (!(old_flags & float_flag_inexact)) {
        new_flags = get_float_exception_flags(fp_status);
        set_float_exception_flags(new_flags & ~float_flag_inexact, fp_status);
    }

    return ret;
}

/* Convert ARM rounding mode to softfloat */
int arm_rmode_to_sf(int rmode)
{
    switch (rmode) {
    case FPROUNDING_TIEAWAY:
        rmode = float_round_ties_away;
        break;
    case FPROUNDING_ODD:
        /* FIXME: add support for TIEAWAY and ODD */
        qemu_log_mask(LOG_UNIMP, "arm: unimplemented rounding mode: %d\n",
                      rmode);
    case FPROUNDING_TIEEVEN:
    default:
        rmode = float_round_nearest_even;
        break;
    case FPROUNDING_POSINF:
        rmode = float_round_up;
        break;
    case FPROUNDING_NEGINF:
        rmode = float_round_down;
        break;
    case FPROUNDING_ZERO:
        rmode = float_round_to_zero;
        break;
    }
    return rmode;
}

/* CRC helpers.
 * The upper bytes of val (above the number specified by 'bytes') must have
 * been zeroed out by the caller.
 */
uint32_t HELPER(crc32)(uint32_t acc, uint32_t val, uint32_t bytes)
{
    uint8_t buf[4];

    stl_le_p(buf, val);

    /* zlib crc32 converts the accumulator and output to one's complement.  */
    return crc32(acc ^ 0xffffffff, buf, bytes) ^ 0xffffffff;
}

uint32_t HELPER(crc32c)(uint32_t acc, uint32_t val, uint32_t bytes)
{
    uint8_t buf[4];

    stl_le_p(buf, val);

    /* Linux crc32c converts the output to one's complement.  */
    return crc32c(acc, buf, bytes) ^ 0xffffffff;
}<|MERGE_RESOLUTION|>--- conflicted
+++ resolved
@@ -2596,19 +2596,8 @@
     CPUState *cs = CPU(cpu);
 	uint64_t current_value = raw_read(env,ri);
 
-<<<<<<< HEAD
 	// ret val !=0 means *dont* allow allow to change
 	if (0 == (panda_callbacks_asid_changed(ENV_GET_CPU(env), current_value, value))){
-    	/* Accesses to VTTBR may change the VMID so we must flush the TLB.  */
-    	if (current_value != value) {
-    	    tlb_flush_by_mmuidx(cs,
-    	                        (1 << ARMMMUIdx_S12NSE1) |
-    	                        (1 << ARMMMUIdx_S12NSE0) |
-    	                        (1 << ARMMMUIdx_S2NS));
-    	    raw_write(env, ri, value);
-    	}
-	}
-=======
     /* Accesses to VTTBR may change the VMID so we must flush the TLB.  */
     if (raw_read(env, ri) != value) {
         tlb_flush_by_mmuidx(cs,
@@ -2617,7 +2606,7 @@
                             ARMMMUIdxBit_S2NS);
         raw_write(env, ri, value);
     }
->>>>>>> ba87166e
+  }
 }
 
 static const ARMCPRegInfo vmsa_pmsa_cp_reginfo[] = {
