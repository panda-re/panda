--- conflicted
+++ resolved
@@ -1359,13 +1359,8 @@
                     (!(env->hflags2 & HF2_VINTR_MASK) &&
                      (env->eflags & IF_MASK &&
                       !(env->hflags & HF_INHIBIT_IRQ_MASK))))) {
-<<<<<<< HEAD
-            int intno = 0;
-            cpu_svm_check_intercept_param(env, SVM_EXIT_INTR, 0);
-=======
             int intno;
             cpu_svm_check_intercept_param(env, SVM_EXIT_INTR, 0, 0);
->>>>>>> 2f169606
             cs->interrupt_request &= ~(CPU_INTERRUPT_HARD |
                                        CPU_INTERRUPT_VIRQ);
             // dont bother calling this if we are replaying
